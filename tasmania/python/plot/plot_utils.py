--- conflicted
+++ resolved
@@ -22,20 +22,6 @@
 #
 """
 This module contains:
-<<<<<<< HEAD
-	get_figure_and_axes
-	set_figure_properties
-	set_axes_properties
-	reverse_colormap
-	set_colorbar
-	make_lineplot
-	make_contour
-	make_contourf
-	make_quiver
-	make_rectangle
-	make_cdf
-	add_annotation
-=======
     get_figure_and_axes
     set_figure_properties
     set_axes_properties
@@ -47,7 +33,6 @@
     make_quiver
     make_rectangle
     make_cdf
->>>>>>> a2b21f12
 """
 from matplotlib import rc, rcParams
 from matplotlib.colors import LinearSegmentedColormap
@@ -57,6 +42,7 @@
 import numpy as np
 
 from tasmania.python.plot.utils import smaller_than as lt, equal_to as eq
+
 
 text_locations = {
     "upper right": 1,
@@ -70,6 +56,7 @@
     "upper center": 9,
     "center": 10,
 }
+
 
 linestyle_dict = {
     "-": "solid",
@@ -279,447 +266,6 @@
 
 
 def set_axes_properties(ax, **kwargs):
-<<<<<<< HEAD
-	"""
-	Ease the configuration of a :class:`matplotlib.axes.Axes` object.
-
-	Parameters
-	----------
-	ax : matplotlib.axes.Axes
-		The axes.
-
-	Keyword arguments
-	-----------------
-	fontsize : int
-		Font size to use for the plot titles, and axes ticks and labels.
-		Defaults to 12.
-	title_center : str
-		The center title. Defaults to an empty string.
-	title_left : str
-		The left title. Defaults to an empty string.
-	title_right : str
-		The right title. Defaults to an empty string.
-	x_label : str
-		The x-axis label. Defaults to an empty string.
-	x_labelcolor : str
-		Color of the x-axis label. Defaults to 'black'.
-	x_lim : tuple
-		Data limits for the x-axis. Defaults to :obj:`None`, i.e., the data limits
-		will be left unchanged.
-	invert_xaxis : bool
-		:obj:`True` to make to invert the x-axis, :obj:`False` otherwise.
-		Defaults to :obj:`False`.
-	x_scale : str
-		The x-axis scale. Defaults to 'linear'.
-	x_ticks : sequence[float]
-		Sequence of x-axis ticks location. Defaults to :obj:`None`.
-	x_ticklabels : sequence[str]
-		Sequence of x-axis ticks labels. Defaults to :obj:`None`.
-	x_ticklabelcolor : str
-		Color for the x-axis ticks labels. Defaults to 'black'.
-	xaxis_minor_ticks_visible : bool
-		:obj:`True` to show all ticks, either labelled or unlabelled,
-		:obj:`False` to show only the labelled ticks. Defaults to :obj:`False`.
-	xaxis_visible : bool
-		:obj:`False` to make the x-axis invisible. Defaults to :obj:`True`.
-	y_label : str
-		The y-axis label. Defaults to an empty string.
-	y_labelcolor : str
-		Color of the y-axis label. Defaults to 'black'.
-	y_lim : tuple
-		Data limits for the y-axis. Defaults to :obj:`None`, i.e., the data limits
-		will be left unchanged.
-	invert_yaxis : bool
-		:obj:`True` to make to invert the y-axis, :obj:`False` otherwise.
-		Defaults to :obj:`False`.
-	y_scale : str
-		The y-axis scale. Defaults to 'linear'.
-	y_ticks : sequence[float]
-		Sequence of y-axis ticks location. Defaults to :obj:`None`.
-	y_ticklabels : sequence[str]
-		Sequence of y-axis ticks labels. Defaults to :obj:`None`.
-	y_ticklabelcolor : str
-		Color for the y-axis ticks labels. Defaults to 'black'.
-	yaxis_minor_ticks_visible : bool
-		:obj:`True` to show all ticks, either labelled or unlabelled,
-		:obj:`False` to show only the labelled ticks. Defaults to :obj:`False`.
-	yaxis_visible : bool
-		:obj:`False` to make the y-axis invisible. Defaults to :obj:`True`.
-	z_label : str
-		The z-axis label. Defaults to an empty string.
-	z_labelcolor : str
-		Color of the z-axis label. Defaults to 'black'.
-	z_lim : tuple
-		Data limits for the z-axis. Defaults to :obj:`None`, i.e., the data limits
-		will be left unchanged.
-	invert_zaxis : bool
-		:obj:`True` to make to invert the z-axis, :obj:`False` otherwise.
-		Defaults to :obj:`False`.
-	z_scale : str
-		The z-axis scale. Defaults to 'linear'.
-	z_ticks : sequence[float]
-		Sequence of z-axis ticks location. Defaults to :obj:`None`.
-	z_ticklabels : sequence[str]
-		Sequence of z-axis ticks labels. Defaults to :obj:`None`.
-	z_ticklabelcolor : str
-		Color for the z-axis ticks labels. Defaults to 'black'.
-	zaxis_minor_ticks_visible : bool
-		:obj:`True` to show all ticks, either labelled or unlabelled,
-		:obj:`False` to show only the labelled ticks. Defaults to :obj:`False`.
-	zaxis_visible : bool
-		:obj:`False` to make the z-axis invisible. Defaults to :obj:`True`.
-	legend_on : bool
-		:obj:`True` to show the legend, :obj:`False` otherwise. Defaults to :obj:`False`.
-	legend_loc : str
-		String specifying the location where the legend should be placed.
-		Defaults to 'best'; please see :func:`matplotlib.pyplot.legend` for all
-		the available options.
-	legend_bbox_to_anchor : tuple
-		4-items tuple defining the box used to place the legend. This is used in
-		conjuction with `legend_loc` to allow arbitrary placement of the legend.
-	legend_framealpha : float
-		Legend transparency. It should be between 0 and 1; defaults to 0.5.
-	legend_ncol : int
-		Number of columns into which the legend labels should be arranged.
-		Defaults to 1.
-	text : str
-		Text to be added to the figure as anchored text. Defaults to :obj:`None`,
-		meaning that no text box is shown.
-	text_loc : str
-		String specifying the location where the text box should be placed.
-		Defaults to 'upper right'; please see :class:`matplotlib.offsetbox.AnchoredText`
-		for all the available options.
-	grid_on : bool
-		:obj:`True` to show the plot grid, :obj:`False` otherwise.
-		Defaults to :obj:`False`.
-	grid_properties : dict
-		Keyword arguments specifying various settings of the plot grid.
-	"""
-	fontsize                  = kwargs.get('fontsize', 12)
-	# title
-	title_center              = kwargs.get('title_center', '')
-	title_left                = kwargs.get('title_left', '')
-	title_right               = kwargs.get('title_right', '')
-	title_vertical_location   = kwargs.get('title_vertical_location', 1.0)
-	# x-axis
-	x_label                   = kwargs.get('x_label', '')
-	x_labelcolor              = kwargs.get('x_labelcolor', 'black')
-	x_lim                     = kwargs.get('x_lim', None)
-	invert_xaxis              = kwargs.get('invert_xaxis', False)
-	x_scale                   = kwargs.get('x_scale', 'linear')
-	x_ticks                   = kwargs.get('x_ticks', None)
-	x_ticklabels              = kwargs.get('x_ticklabels', None)
-	x_ticklabelcolor          = kwargs.get('x_ticklabelcolor', 'black')
-	xaxis_minor_ticks_visible = kwargs.get('xaxis_minor_ticks_visible', False)
-	xaxis_visible             = kwargs.get('xaxis_visible', True)
-	# y-axis
-	y_label                   = kwargs.get('y_label', '')
-	y_labelcolor              = kwargs.get('y_labelcolor', 'black')
-	y_lim                     = kwargs.get('y_lim', None)
-	invert_yaxis              = kwargs.get('invert_yaxis', False)
-	y_scale                   = kwargs.get('y_scale', 'linear')
-	y_ticks                   = kwargs.get('y_ticks', None)
-	y_ticklabels              = kwargs.get('y_ticklabels', None)
-	y_ticklabelcolor          = kwargs.get('y_ticklabelcolor', 'black')
-	yaxis_minor_ticks_visible = kwargs.get('yaxis_minor_ticks_visible', False)
-	yaxis_visible             = kwargs.get('yaxis_visible', True)
-	# z-axis
-	z_label                   = kwargs.get('z_label', '')
-	z_labelcolor              = kwargs.get('z_labelcolor', 'black')
-	z_lim                     = kwargs.get('z_lim', None)
-	invert_zaxis              = kwargs.get('invert_zaxis', False)
-	z_scale                   = kwargs.get('z_scale', 'linear')
-	z_ticks                   = kwargs.get('z_ticks', None)
-	z_ticklabels              = kwargs.get('z_ticklabels', None)
-	z_ticklabelcolor          = kwargs.get('z_ticklabelcolor', 'black')
-	zaxis_minor_ticks_visible = kwargs.get('zaxis_minor_ticks_visible', False)
-	zaxis_visible             = kwargs.get('zaxis_visible', True)
-	# legend
-	legend_on                 = kwargs.get('legend_on', False)
-	legend_loc                = kwargs.get('legend_loc', 'best')
-	legend_bbox_to_anchor     = kwargs.get('legend_bbox_to_anchor', None)
-	legend_framealpha         = kwargs.get('legend_framealpha', 0.5)
-	legend_ncol				  = kwargs.get('legend_ncol', 1)
-	# textbox
-	text                      = kwargs.get('text', None)
-	text_loc                  = kwargs.get('text_loc', '')
-	# grid
-	grid_on                   = kwargs.get('grid_on', False)
-	grid_properties           = kwargs.get('grid_properties', None)
-	# ax2 title
-	ax2_on					  = kwargs.get('ax2_on', False)
-	ax2_title_center          = kwargs.get('ax2_title_center', '')
-	ax2_title_left            = kwargs.get('ax2_title_left', '')
-	ax2_title_right           = kwargs.get('ax2_title_right', '')
-	# x2-axis
-	x2_label                   = kwargs.get('x2_label', '')
-	x2_labelcolor              = kwargs.get('x2_labelcolor', 'black')
-	x2_lim                     = kwargs.get('x2_lim', None)
-	invert_x2axis              = kwargs.get('invert_x2axis', False)
-	x2_scale                   = kwargs.get('x2_scale', None)
-	x2_ticks                   = kwargs.get('x2_ticks', None)
-	x2_ticklabels              = kwargs.get('x2_ticklabels', None)
-	x2_ticklabelcolor          = kwargs.get('x2_ticklabelcolor', 'black')
-	x2axis_minor_ticks_visible = kwargs.get('x2axis_minor_ticks_visible', False)
-	x2axis_visible             = kwargs.get('x2axis_visible', True)
-	# y2-axis
-	y2_label                   = kwargs.get('y2_label', '')
-	y2_labelcolor              = kwargs.get('y2_labelcolor', 'black')
-	y2_lim                     = kwargs.get('y2_lim', None)
-	invert_y2axis              = kwargs.get('invert_y2axis', False)
-	y2_scale                   = kwargs.get('y2_scale', None)
-	y2_ticks                   = kwargs.get('y2_ticks', None)
-	y2_ticklabels              = kwargs.get('y2_ticklabels', None)
-	y2_ticklabelcolor          = kwargs.get('y2_ticklabelcolor', 'black')
-	y2axis_minor_ticks_visible = kwargs.get('y2axis_minor_ticks_visible', False)
-	y2axis_visible             = kwargs.get('y2axis_visible', True)
-
-	rcParams['font.size'] = fontsize
-	#rcParams['text.usetex'] = True
-
-	# plot titles
-	if ax.get_title(loc='center') == '':
-		ax.set_title(
-      		title_center, loc='center', fontsize=rcParams['font.size']-1, 
-        	y=title_vertical_location
-    	)
-	if ax.get_title(loc='left') == '':
-		ax.set_title(
-      		title_left, loc='left', fontsize=rcParams['font.size']-1, 
-        	y=title_vertical_location
-    	)
-	if ax.get_title(loc='right') == '':
-		ax.set_title(
-      		title_right, loc='right', fontsize=rcParams['font.size']-1, 
-        	y=title_vertical_location
-    	)
-
-	# axes labels
-	if ax.get_xlabel() == '':
-		ax.set(xlabel=x_label)
-	if ax.get_ylabel() == '':
-		ax.set(ylabel=y_label)
-	try:
-		if ax.get_zlabel() == '':
-			ax.set(zlabel=z_label)
-	except AttributeError:
-		if z_label != '':
-			import warnings
-			warnings.warn(
-				"The plot is not three-dimensional, therefore the "
-				"argument ''z_label'' is disregarded.", RuntimeWarning
-			)
-		else:
-			pass
-
-	# axes labelcolors
-	if ax.get_xlabel() != '' and x_labelcolor != '':
-		ax.xaxis.label.set_color(x_labelcolor)
-	if ax.get_ylabel() != '' and y_labelcolor != '':
-		ax.yaxis.label.set_color(y_labelcolor)
-	try:
-		if ax.get_zlabel() != '' and z_labelcolor != '':
-			ax.zaxis.label.set_color(z_labelcolor)
-	except AttributeError:
-		if z_labelcolor != '':
-			import warnings
-			warnings.warn(
-				"The plot is not three-dimensional, therefore the "
-				"argument ''z_labelcolor'' is disregarded.", RuntimeWarning
-			)
-		else:
-			pass
-
-	# axes limits
-	if x_lim is not None:
-		ax.set_xlim(x_lim)
-	if y_lim is not None:
-		ax.set_ylim(y_lim)
-	try:
-		if z_lim is not None:
-			ax.set_zlim(z_lim)
-	except AttributeError:
-		import warnings
-		warnings.warn(
-			"The plot is not three-dimensional, therefore the "
-			"argument ''z_lim'' is disregarded.", RuntimeWarning
-		)
-
-	# invert the axes
-	if invert_xaxis:
-		ax.invert_xaxis()
-	if invert_yaxis:
-		ax.invert_yaxis()
-	try:
-		if invert_zaxis:
-			ax.invert_zaxis()
-	except AttributeError:
-		import warnings
-		warnings.warn(
-			"The plot is not three-dimensional, therefore the "
-			"argument ''invert_zaxis'' is disregarded.", RuntimeWarning
-		)
-
-	# axes scale
-	if x_scale is not None:
-		ax.set_xscale(x_scale)
-	if y_scale is not None:
-		ax.set_yscale(y_scale)
-	try:
-		if z_scale is not None:
-			ax.set_zscale(z_scale)
-	except AttributeError:
-		import warnings
-		warnings.warn(
-			"The plot is not three-dimensional, therefore the "
-			"argument ''z_scale'' is disregarded.", RuntimeWarning
-		)
-
-	# axes ticks
-	if x_ticks is not None:
-		ax.get_xaxis().set_ticks(x_ticks)
-	if y_ticks is not None:
-		ax.get_yaxis().set_ticks(y_ticks)
-	try:
-		if z_ticks is not None:
-			ax.get_zaxis().set_ticks(z_ticks)
-	except AttributeError:
-		import warnings
-		warnings.warn(
-			"The plot is not three-dimensional, therefore the "
-			"argument ''z_ticks'' is disregarded.", RuntimeWarning
-		)
-
-	# axes tick labels
-	if x_ticklabels is not None:
-		ax.get_xaxis().set_ticklabels(x_ticklabels)
-	if y_ticklabels is not None:
-		ax.get_yaxis().set_ticklabels(y_ticklabels)
-	try:
-		if z_ticklabels is not None:
-			ax.get_zaxis().set_ticklabels(z_ticklabels)
-	except AttributeError:
-		import warnings
-		warnings.warn(
-			"The plot is not three-dimensional, therefore the "
-			"argument ''z_ticklabels'' is disregarded.", RuntimeWarning
-		)
-
-	# axes tick labels color
-	if x_ticklabelcolor != '':
-		ax.tick_params(axis='x', colors=x_ticklabelcolor)
-	if y_ticklabelcolor != '':
-		ax.tick_params(axis='y', colors=y_ticklabelcolor)
-	try:
-		if z_ticklabelcolor != '':
-			ax.tick_params(axis='z', colors=z_ticklabelcolor)
-	except AttributeError:
-		import warnings
-		warnings.warn(
-			"The plot is not three-dimensional, therefore the "
-			"argument ''z_ticklabelcolor'' is disregarded.", RuntimeWarning
-		)
-
-	# unlabelled axes ticks
-	if not xaxis_minor_ticks_visible:
-		ax.get_xaxis().set_tick_params(which='minor', size=0)
-		ax.get_xaxis().set_tick_params(which='minor', width=0)
-	if not yaxis_minor_ticks_visible:
-		ax.get_yaxis().set_tick_params(which='minor', size=0)
-		ax.get_yaxis().set_tick_params(which='minor', width=0)
-	try:
-		if not zaxis_minor_ticks_visible:
-			ax.get_zaxis().set_tick_params(which='minor', size=0)
-			ax.get_zaxis().set_tick_params(which='minor', width=0)
-	except AttributeError:
-		import warnings
-		warnings.warn(
-			"The plot is not three-dimensional, therefore the "
-			"argument ''zaxis_minor_ticks_visible'' is disregarded.",
-			RuntimeWarning
-		)
-
-	# axes visibility
-	if not xaxis_visible:
-		ax.get_xaxis().set_visible(False)
-	if not yaxis_visible:
-		ax.get_yaxis().set_visible(False)
-	try:
-		if not zaxis_visible:
-			ax.get_zaxis().set_visible(False)
-	except AttributeError:
-		import warnings
-		warnings.warn(
-			"The plot is not three-dimensional, therefore the "
-			"argument ''zaxis_visible'' is disregarded.", RuntimeWarning
-		)
-
-	# legend
-	if legend_on:
-		if legend_bbox_to_anchor is None:
-			ax.legend(loc=legend_loc, framealpha=legend_framealpha, ncol=legend_ncol)
-		else:
-			ax.legend(
-				loc=legend_loc, framealpha=legend_framealpha, ncol=legend_ncol,
-				bbox_to_anchor=legend_bbox_to_anchor
-			)
-
-	# text box
-	if text is not None:
-		ax.add_artist(AnchoredText(text, loc=text_locations[text_loc]))
-
-	# plot grid
-	if grid_on:
-		gps = grid_properties if grid_properties is not None else {}
-		ax.grid(True, **gps)
-
-	if ax2_on:
-		ax2 = ax.twiny()
-
-		# x2-axis
-		if x2_label != '':
-			ax2.set_xlabel(x2_label)
-		if ax2.get_xlabel() != '' and x2_labelcolor != '':
-			ax2.xaxis.label.set_color(x2_labelcolor)
-		ax2.set_xlim(x2_lim if x2_lim is not None else ax.get_xlim())
-		if invert_x2axis:
-			ax2.invert_xaxis()
-		if x2_scale is not None:
-			ax2.set_xscale(x2_scale)
-		if x2_ticks is not None:
-			ax2.set_xticks(x2_ticks)
-		if x2_ticklabels is not None:
-			ax2.set_xticklabels(x2_ticklabels)
-		if x2_ticklabelcolor != '':
-			ax2.tick_params(axis='x', colors=x2_ticklabelcolor)
-		if x2axis_minor_ticks_visible:
-			ax2.get_xaxis().set_tick_params(which='minor', size=0)
-			ax2.get_xaxis().set_tick_params(which='minor', width=0)
-		if not x2axis_visible:
-			ax2.get_xaxis().set_visible(False)
-
-		# y2-axis
-		if y2_label != '':
-			ax2.set_ylabel(y2_label)
-		if ax2.get_ylabel() != '' and y2_labelcolor != '':
-			ax2.yaxis.label.set_color(y2_labelcolor)
-		ax2.set_ylim(y2_lim if y2_lim is not None else ax.get_ylim())
-		if invert_y2axis:
-			ax2.invert_yaxis()
-		if y2_scale is not None:
-			ax2.set_yscale(y2_scale)
-		if y2_ticks is not None:
-			ax2.set_yticks(y2_ticks)
-		if y2_ticklabels is not None:
-			ax2.set_yticklabels(y2_ticklabels)
-		if y2_ticklabelcolor != '':
-			ax2.tick_params(axis='y', colors=y2_ticklabelcolor)
-		if y2axis_minor_ticks_visible:
-			ax2.get_yaxis().set_tick_params(which='minor', size=0)
-			ax2.get_yaxis().set_tick_params(which='minor', width=0)
-		if not y2axis_visible:
-			ax2.get_yaxis().set_visible(False)
-=======
     """
     Ease the configuration of a :class:`matplotlib.axes.Axes` object.
 
@@ -1169,7 +715,6 @@
             ax2.get_yaxis().set_tick_params(which="minor", width=0)
         if not y2axis_visible:
             ax2.get_yaxis().set_visible(False)
->>>>>>> a2b21f12
 
 		# plot titles
 		if ax2.get_title(loc='center') == '':
@@ -1982,81 +1527,6 @@
 
 
 def make_cdf(data, ax, **kwargs):
-<<<<<<< HEAD
-	"""
-	Plot the cumulative distribution function (CDF) for an array of points.
-
-	Parameters
-	----------
-	data : numpy.ndarray
-		1-D array gathering the sample points.
-	ax : matplotlib.axes.Axes
-		The axes embodying the plot.
-
-	Keyword arguments
-	-----------------
-	fontsize : int
-		The fontsize to be used. Defaults to 16.
-	data_on_xaxis : bool
-		:obj:`True` to place the data values on the x-axis,
-		:obj:`False` to place the data values on the y-axis.
-		Defaults to :obj:`False`.
-	number_of_bins : int
-		Number of bins to be used to compute the CDF. Defaults to 1000.
-	threshold : float
-		Consider only the grid values greater than this threshold.
-		If not specified, all grid values will be considered.
-	**kwargs:
-		Any keyword argument accepted by :
-		func:`tasmania.python.plot.plot_utils.make_lineplot`.
-	"""
-	# get keyword arguments
-	fontsize     	= kwargs.get('fontsize', 16)
-	data_on_xaxis   = kwargs.get('data_on_xaxis', False)
-	number_of_bins  = kwargs.get('number_of_bins', 1000)
-	threshold       = kwargs.get('threshold', None)
-
-	# global settings
-	rcParams['font.size'] = fontsize
-
- 	# filter data
-	if threshold is not None:
-		rdata = data[data > threshold]
-	else:
-		rdata = data
-
-	# compute the cdf
-	rdata_min, rdata_max = rdata.min(), rdata.max()
-	bins = np.linspace(0, 1, number_of_bins+1)
-	values = rdata_min + bins * (rdata_max - rdata_min)
-	cdf = np.zeros(number_of_bins+1)
-	for k in range(number_of_bins+1):
-		cdf[k] = np.sum(rdata <= values[k]) / rdata.size
-
-	# plot
-	if data_on_xaxis:
-		make_lineplot(values, cdf, ax, **kwargs)
-	else:
-		make_lineplot(cdf, values, ax, **kwargs)
-
-
-def add_annotation(ax, **kwargs):
-	"""
-	Add a text annotation to a plot.
-	"""
-	# get keyword arguments
-	fontsize     		 = kwargs.get('fontsize', 16)
-	text   				 = kwargs.get('text', '')
-	location			 = kwargs.get('location', (0, 0))
-	horizontal_alignment = kwargs.get('horizontal_alignment', 'left')
-	vertical_alignment   = kwargs.get('vertical_alignment', 'center')
- 
-	# add annotation
-	ax.annotate(
-    	text, location, horizontalalignment=horizontal_alignment,
-    	verticalalignment=vertical_alignment, fontsize=fontsize
-	)
-=======
     """
     Plot the cumulative distribution function (CDF) for an array of points.
 
@@ -2112,4 +1582,21 @@
         make_lineplot(values, cdf, ax, **kwargs)
     else:
         make_lineplot(cdf, values, ax, **kwargs)
->>>>>>> a2b21f12
+
+
+def add_annotation(ax, **kwargs):
+	"""
+	Add a text annotation to a plot.
+	"""
+	# get keyword arguments
+	fontsize     		 = kwargs.get('fontsize', 16)
+	text   				 = kwargs.get('text', '')
+	location			 = kwargs.get('location', (0, 0))
+	horizontal_alignment = kwargs.get('horizontal_alignment', 'left')
+	vertical_alignment   = kwargs.get('vertical_alignment', 'center')
+ 
+	# add annotation
+	ax.annotate(
+    	text, location, horizontalalignment=horizontal_alignment,
+    	verticalalignment=vertical_alignment, fontsize=fontsize
+	)