# -*- coding: utf-8 -*-
#
# Tasmania
#
# Copyright (c) 2018-2019, ETH Zurich
# All rights reserved.
#
# This file is part of the Tasmania project. Tasmania is free software:
# you can redistribute it and/or modify it under the terms of the
# GNU General Public License as published by the Free Software Foundation,
# either version 3 of the License, or any later version. 
#
# This program is distributed in the hope that it will be useful,
# but WITHOUT ANY WARRANTY; without even the implied warranty of
# MERCHANTABILITY or FITNESS FOR A PARTICULAR PURPOSE.  See the
# GNU General Public License for more details.
#
# You should have received a copy of the GNU General Public License
# along with this program.  If not, see <http://www.gnu.org/licenses/>.
#
# SPDX-License-Identifier: GPL-3.0-or-later
#
"""
This module contain:
	get_time
	Plot(Monitor)
	PlotComposite
"""
from matplotlib import rcParams
import matplotlib.pyplot as plt
import os
from sympl import Monitor

from tasmania.python.plot.drawer import Drawer
from tasmania.python.plot.plot_utils import \
	get_figure_and_axes, set_axes_properties, set_figure_properties
from tasmania.python.plot.utils import assert_sequence


SequenceType = (tuple, list)


def get_time(states):
	for level0 in states:
		if isinstance(level0, dict):  # level0 is a state dictionary
			if 'time' in level0:
				return level0['time']
		else:  # level0 is a collection of state dictionaries
			for level1 in level0:
				if 'time' in level1:
					return level1['time']

	raise ValueError('No state dictionary contains the key ''time''.')


class Plot(Monitor):
	"""
	A :class:`sympl.Monitor` for visualization purposes, generating a
	plot by nicely overlapping distinct plots drawn by one or multiple
	:class:`tasmania.Drawer`\s.

	Warning
	-------
	No consistency/coherency controls are performed on the list of artists.
	For instance, the composer does not check that all the artists use
	the same units for the axes. Ultimately, it is up to the user to ensure
	that everything is coherent.

	Attributes
	----------
	interactive : bool
		:obj:`True` if interactive plotting is enabled,
		:obj:`False` otherwise.
	figure_properties : dict
		Keyword arguments specifying settings for the
		:class:`~matplotlib.figure.Figure` containing the plot.
	axes_properties : dict
		Keyword arguments specifying settings for the
		:class:`~matplotlib.axes.Axes` enclosing the plot.
	"""
	def __init__(
		self, *drawers, interactive=True, print_time=None, init_time=None,
		figure_properties=None, axes_properties=None
	):
		"""
		Parameters
		----------
		drawers : tasmania.Drawer
			The drawer(s) actually drawing the plot(s).
		interactive : `bool`, optional
			:obj:`True` to enable interactive plotting, :obj:`False` otherwise.
			Defaults to :obj:`True`.
		print_time : `str`, optional
			String specifying if time should be printed above the plot,
			flush with the right edge. Available options are:

				* 'elapsed', to print the time elapsed since `init_time`;
				* 'absolute', to print the absolute time of the snapshot;
				* anything else, not to print anything.

			Defaults to :obj:`None`.
		init_time : `datetime`, optional
			The initial time of the simulation. Only effective if `print_time`
			is 'elapsed'. If not specified, the elapsed time is calculated
			with respect to the first passed state.
<<<<<<< HEAD
    	figure_properties : `dict`, optional
=======
		figure_properties : `dict`, optional
>>>>>>> 115e2526
			Keyword arguments specifying settings for the figure containing
			the plot. To be broadcast to
			:func:`~tasmania.get_figure_and_axes_properties`
			and :func:`~tasmania.set_figure_properties`.
		axes_properties : `dict`, optional
			Keyword arguments specifying settings for the axes enclosing
			the plot. To be broadcast to
			:func:`~tasmania.get_figure_and_axes_properties`
			and :func:`~tasmania.set_axes_properties`.
		"""
		assert_sequence(drawers, reftype=Drawer)
		self._artists = drawers

		self.interactive = interactive

		self._ptime = print_time
		self._itime = init_time

		self.figure_properties = {} if figure_properties is None else figure_properties
		self.axes_properties = {} if axes_properties is None else axes_properties

		self._figure = None

	@property
	def artists(self):
		"""
		Returns
		-------
		tuple :
			The artists.
		"""
		return self._artists

	@property
	def figure(self):
		"""
		Returns
		-------
		matplotlib.figure.Figure :
			The figure used and *owned* by this object.
		"""
		self._set_figure()
		return self._figure

	def store(self, *states, fig=None, ax=None, save_dest=None, show=False):
		"""
		Use the input state(s) to update the plot.

		Parameters
		----------
		states : dict, sequence[dict]
			A model state dictionary, or a sequence of model state
			dictionaries, feeding the artists. This means that the
			i-th item in the sequence will be forwarded to the i-th artist.
		fig : `matplotlib.figure.Figure`, optional
			The figure which should contain the plot.
			If not given, the internal figure is used.
		ax : `matplotlib.axes.Axes`, optional
			The axes which should enclose the plot.
			If not given, the internal axes are used.
		save_dest : `str`, optional
			Path under which the figure should be saved.
			The path should include the extension of the figure.
			If :obj:`None` or empty, the plot will not be saved.
		show : `bool`, optional
			When the non-interactive mode is switched on,
			:obj:`True` to show the figure, :obj:`False` otherwise.
			Defaults to :obj:`False`.

		Return
		------
		out_fig : matplotlib.figure.Figure
			The figure containing the plot.
		out_ax : matplotlib.axes.Axes
			The axes enclosing the plot.
		"""
		assert_sequence(states, reflen=len(self._artists), reftype=dict)

		# set the private _figure attribute
		self._set_figure(fig)

		# retrieve figure and axes
		out_fig, out_ax = get_figure_and_axes(
			fig, ax, default_fig=self._figure,
			**self.figure_properties,
			**{
				key: value for key, value in self.axes_properties.items()
				if key not in self.figure_properties
			},
		)

		# if needed, clean the canvas
		if ax is None:
			out_ax.cla()

		# save initial time
		if self._ptime == 'elapsed' and self._itime is None:
			self._itime = get_time(states)

		# let the drawers draw
		for drawer, state in zip(self._artists, states):
			drawer(state, out_fig, out_ax)

		# set axes properties
		if self.axes_properties != {}:
			time = get_time(states)

			if self._ptime == 'elapsed':
				time_str = str(time - self._itime)
			elif self._ptime == 'absolute':
				time_str = str(time)
			else:
				time_str = None

			if time_str is not None:
				self.axes_properties['title_right'] = time_str

			set_axes_properties(out_ax, **self.axes_properties)

		# if figure is not provided, set figure properties
		if fig is None and self.figure_properties != {}:
			set_figure_properties(out_fig, **self.figure_properties)

		# save
		if not (save_dest is None or save_dest == ''):
			_, ext = os.path.splitext(save_dest)
			plt.savefig(save_dest, format=ext[1:], dpi=1000)

		# show
		if fig is None:
			if self.interactive:
				out_fig.canvas.draw()
				plt.show(block=False)
			elif show:
				plt.show()

		return out_fig, out_ax

	def _set_figure(self, fig=None):
		"""
		Set the private attribute representing the figure
		*owned* by this object.
		"""
		if fig is not None:
			self._figure = None
			return

		fontsize = self.figure_properties.get('fontsize', 12)
		figsize  = self.figure_properties.get('figsize', (7, 7))

		if self.interactive:
			plt.ion()
			if self._figure is not None:
				rcParams['font.size'] = fontsize
				self._figure = plt.figure(figsize=figsize)
		else:
			plt.ioff()
			rcParams['font.size'] = fontsize
			self._figure = \
				plt.figure(figsize=figsize) if self._figure is None \
				else self._figure


class PlotComposite:
	"""
	This class creates a visualization consisting of different subplots,
	with each subplot generated by a :class:`~tasmania.Plot`.

	Attributes
	----------
    figure_properties : dict
		Keyword arguments specifying settings for the figure containing
		the plot. To be broadcast to
		:func:`~tasmania.get_figure_and_axes_properties`
		and :func:`~tasmania.set_figure_properties`.
	"""
	def __init__(
		self, *artists, nrows=1, ncols=1, interactive=True, 
		print_time=None, init_time=None, figure_properties=None
	):
		"""
		Parameters
		----------
		artists : sequence
			The artists, each generating a single subplot.
			With respect to the subplot grid, row-major ordering is assumed.
		nrows : `int`, optional
			Number of rows of the subplot grid. Defaults to 1.
		ncols : `int`, optional
			Number of columns of the subplot grid. Defaults to 1.
		interactive : `bool`, optional
			:obj:`True` to enable interactive plotting, :obj:`False` otherwise.
			Defaults to :obj:`True`.
		print_time : `str`, optional
			String specifying if time should be printed as suptitle.
			Available options are:

				* 'elapsed', to print the time elapsed since `init_time`;
				* 'absolute', to print the absolute time of the snapshot;
				* anything else, not to print anything.

			Defaults to :obj:`None`.
		init_time : `datetime`, optional
			The initial time of the simulation. Only effective if `print_time`
			is 'elapsed'. If not specified, the elapsed time is calculated
			with respect to the first passed state.
    	figure_properties : `dict`, optional
			Keyword arguments specifying settings for the figure containing
			the plot. To be broadcast to
			:func:`~tasmania.get_figure_and_axes_properties`
			and :func:`~tasmania.set_figure_properties`.
		"""
		# check input artists list
		assert_sequence(artists, reftype=Plot)

		# store input arguments as private attributes
		self._artists 	  = artists
		self._nrows	  	  = nrows
		self._ncols	  	  = ncols
		self._interactive = interactive
		self._ptime       = print_time
		self._itime       = init_time

		# store input arguments as public attributes
		self.figure_properties = \
			{} if figure_properties is None else figure_properties

		# initialize the figure attribute
		self._figure = None

	@property
	def artists(self):
		"""
		Returns
		-------
		tuple :
			The artists.
		"""
		return self._artists

	@property
	def figure(self):
		"""
		Returns
		-------
		matplotlib.figure.Figure :
			The figure used and *owned* by this object.
		"""
		self._set_figure()
		return self._figure

	@property
	def interactive(self):
		"""
		Returns
		-------
		bool :
			:obj:`True` if interactive model is enabled, :obj:`False` otherwise.
		"""
		return self._interactive

	@interactive.setter
	def interactive(self, value):
		"""
		Switch interactive mode on/off.

		Parameters
		----------
		value : bool
			:obj:`True` to enable interactive plotting, :obj:`False` otherwise.
		"""
		self._interactive = value
		for artist in self.artists:
			artist.interactive = value

	def store(self, *states, fig=None, save_dest=None, show=False):
		"""
		Use the input states to update the plot.

		Parameters
		----------
		states : sequence
			Sequence whose items can be:

			 	* dictionary states, or
			 	* a sequence of dictionary states.

			The i-th item will be forwarded to the i-th artist.
		fig : `matplotlib.figure.Figure`, optional
			The figure encapsulating all the subplots.
		save_dest : `str`, optional
			Path to the location where the figure should be saved.
			The path should include the extension of the figure.
			If :obj:`None` or empty, the plot will not be saved.
		show : `bool`, optional
			When the non-interactive mode is switched on,
			:obj:`True` to show the figure, :obj:`False` otherwise.
			Defaults :obj:`False`.

		Return
		------
		matplotlib.figure.Figure
			The figure encapsulating all the subplots.
		"""
		# assert the list of states
		assert_sequence(
			states, reflen=len(self.artists), reftype=SequenceType + (dict, )
		)

		# set the figure attribute, if needed
		self._set_figure(fig)

		# set output figure
		out_fig = fig if fig is not None else self._figure

		# clear the canvas, if needed
		if fig is None:
			out_fig.clear()

		# get the initial time
		if self._ptime == 'elapsed' and self._itime is None:
			self._itime = get_time(states)

		# generate all the subplot axes
		axes = []
		for i in range(len(self.artists)):
			out_fig, ax = get_figure_and_axes(
				out_fig, nrows=self._nrows, ncols=self._ncols,
				index=i+1, **self.figure_properties,
				**{
					key: val for key, val in self.artists[i].axes_properties.items()
					if key not in self.figure_properties
				},
			)
			axes.append(ax)

		for i in range(len(self.artists)):
			artist = self.artists[i]
			state = states[i]
			ax = axes[i]

			if isinstance(state, dict):
				out_fig, _ = artist.store(state, fig=out_fig, ax=ax, show=False)
			else:
				out_fig, _ = artist.store(*state, fig=out_fig, ax=ax, show=False)

		time = get_time(states)

		if self._ptime == 'elapsed':
			time_str = str(time - self._itime)
		elif self._ptime == 'absolute':
			time_str = str(time)
		else:
			time_str = None

		if time_str is not None:
			self.figure_properties['suptitle'] = time_str

		# set figure properties
		set_figure_properties(out_fig, **self.figure_properties)

		# save
		if not (save_dest is None or save_dest == ''):
			_, ext = os.path.splitext(save_dest)
			plt.savefig(save_dest, format=ext[1:], dpi=1000)

		# show
		if fig is None:
			if self.interactive:
				out_fig.canvas.draw()
				plt.show(block=False)
			elif show:
				plt.show()

		return out_fig

	def _set_figure(self, fig=None):
		"""
		Set the private attribute representing the figure
		*owned* by this object.
		"""
		if fig is not None:
			self._figure = None
			return

		fontsize = self.figure_properties.get('fontsize', 12)
		figsize  = self.figure_properties.get('figsize', (7, 7))

		if self.interactive:
			plt.ion()
			if self._figure is None:
				rcParams['font.size'] = fontsize
				self._figure = plt.figure(figsize=figsize)
		else:
			plt.ioff()
			rcParams['font.size'] = fontsize
			self._figure = plt.figure(figsize=figsize)<|MERGE_RESOLUTION|>--- conflicted
+++ resolved
@@ -103,11 +103,7 @@
 			The initial time of the simulation. Only effective if `print_time`
 			is 'elapsed'. If not specified, the elapsed time is calculated
 			with respect to the first passed state.
-<<<<<<< HEAD
-    	figure_properties : `dict`, optional
-=======
 		figure_properties : `dict`, optional
->>>>>>> 115e2526
 			Keyword arguments specifying settings for the figure containing
 			the plot. To be broadcast to
 			:func:`~tasmania.get_figure_and_axes_properties`
