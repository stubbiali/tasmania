# -*- coding: utf-8 -*-
#
# Tasmania
#
# Copyright (c) 2018-2019, ETH Zurich
# All rights reserved.
#
# This file is part of the Tasmania project. Tasmania is free software:
# you can redistribute it and/or modify it under the terms of the
# GNU General Public License as published by the Free Software Foundation,
# either version 3 of the License, or any later version. 
#
# This program is distributed in the hope that it will be useful,
# but WITHOUT ANY WARRANTY; without even the implied warranty of
# MERCHANTABILITY or FITNESS FOR A PARTICULAR PURPOSE.  See the
# GNU General Public License for more details.
#
# You should have received a copy of the GNU General Public License
# along with this program.  If not, see <http://www.gnu.org/licenses/>.
#
# SPDX-License-Identifier: GPL-3.0-or-later
#
"""
This module contains:
    Centered(IsentropicMinimalPrognostic)
    ForwardEuler(IsentropicMinimalPrognostic)
    RK2(IsentropicMinimalPrognostic)
    RK3WS(RK2)
    RK3(IsentropicMinimalPrognostic)
"""
import numpy as np
import warnings

import gridtools as gt
from tasmania.python.isentropic.dynamics.minimal_prognostic import (
    IsentropicMinimalPrognostic,
)

try:
    from tasmania.conf import datatype
except ImportError:
    datatype = np.float32


# convenient aliases
mfwv = "mass_fraction_of_water_vapor_in_air"
mfcw = "mass_fraction_of_cloud_liquid_water_in_air"
mfpw = "mass_fraction_of_precipitation_water_in_air"


class Centered(IsentropicMinimalPrognostic):
<<<<<<< HEAD
	"""
	Implementation of a centered time-integration scheme which
	takes over the prognostic part of the three-dimensional, moist,
	*minimal*, isentropic dynamical core.
	"""
	def __init__(
		self, horizontal_flux_scheme, mode, grid, hb, moist,
		substeps, backend, dtype=datatype
	):
		super().__init__(
			horizontal_flux_scheme, mode, grid, hb, moist,
			substeps, backend, dtype
		)

		# initialize the pointer to the underlying GT4Py stencil in charge
		# of carrying out the stages
		self._stage_stencil = None

		# boolean flag to quickly assess whether we are within the first time step
		self._is_first_timestep = True

	@property
	def stages(self):
		return 1

	@property
	def substep_fractions(self):
		return 1.0

	def stage_call(self, stage, timestep, state, tendencies=None):
		# the first time this method is invoked, initialize the GT4Py stencil
		if self._stage_stencil is None:
			self._stage_stencil_initialize(tendencies)

		# update the attributes which serve as inputs to the GT4Py stencil
		self._stage_stencil_set_inputs(stage, timestep, state, tendencies)

		# step the prognostic variables
		self._stage_stencil.compute()

		# instantiate the output state
		state_new = {
			'time': state['time'] + timestep,
			'air_isentropic_density': self._out_s,
			'x_momentum_isentropic': self._out_su,
			'y_momentum_isentropic': self._out_sv,
		}
		if self._moist:
			state_new.update({
				's_' + mfwv: self._out_sqv,
				's_' + mfcw: self._out_sqc,
				's_' + mfpw: self._out_sqr,
			})

		# keep track of the current state for the next time step
		self._in_s_old[...]  = self._in_s[...]
		self._in_su_old[...] = self._in_su[...]
		self._in_sv_old[...] = self._in_sv[...]
		if self._moist:
			self._in_sqv_old[...] = self._in_sqv[...]
			self._in_sqc_old[...] = self._in_sqc[...]
			self._in_sqr_old[...] = self._in_sqr[...]

		# at this point, the first time step is surely over...
		self._is_first_timestep = False

		return state_new

	def _stage_stencil_initialize(self, tendencies):
		# allocate the attributes which will serve as inputs to the stencil
		self._stage_stencil_allocate_inputs(tendencies)

		# allocate the Numpy arrays which will store the output fields
		self._stage_stencil_allocate_outputs()

		# set the stencil's inputs and outputs
		_inputs = {
			'in_s': self._in_s, 'in_u': self._in_u, 'in_v': self._in_v,
			'in_su': self._in_su, 'in_sv': self._in_sv,
			'in_s_old': self._in_s_old, 'in_su_old': self._in_su_old,
			'in_sv_old': self._in_sv_old
		}
		_outputs = {
			'out_s': self._out_s, 'out_su': self._out_su, 'out_sv': self._out_sv
		}
		if self._moist:
			_inputs.update({
				'in_sqv': self._in_sqv, 'in_sqv_old': self._in_sqv_old,
				'in_sqc': self._in_sqc, 'in_sqc_old': self._in_sqc_old,
				'in_sqr': self._in_sqr, 'in_sqr_old': self._in_sqr_old,
			})
			_outputs.update({
				'out_sqv': self._out_sqv, 'out_sqc': self._out_sqc,
				'out_sqr': self._out_sqr,
			})
		if tendencies is not None:
			if tendencies.get('air_isentropic_density', None) is not None:
				_inputs['in_s_tnd'] = self._in_s_tnd
			if tendencies.get('x_momentum_isentropic', None) is not None:
				_inputs['in_su_tnd'] = self._in_su_tnd
			if tendencies.get('y_momentum_isentropic', None) is not None:
				_inputs['in_sv_tnd'] = self._in_sv_tnd
			if tendencies.get(mfwv, None) is not None:
				_inputs['in_qv_tnd'] = self._in_qv_tnd
			if tendencies.get(mfcw, None) is not None:
				_inputs['in_qc_tnd'] = self._in_qc_tnd
			if tendencies.get(mfpw, None) is not None:
				_inputs['in_qr_tnd'] = self._in_qr_tnd

		# set the stencil's computational domain
		# note: here, _mode attribute is ineffective
		nx, ny, nz = self._grid.nx, self._grid.ny, self._grid.nz
		nb = self._hb.nb
		_domain = gt.domain.Rectangle((nb, nb, 0), (nx-nb-1, ny-nb-1, nz-1))

		# instantiate the stencil
		self._stage_stencil = gt.NGStencil(
			definitions_func=self._stage_stencil_defs,
			inputs=_inputs,
			global_inputs={'dt': self._dt},
			outputs=_outputs,
			domain=_domain,
			mode=self._backend,
		)

	def _stage_stencil_allocate_inputs(self, tendencies):
		# shortcuts
		nx, ny, nz = self._grid.nx, self._grid.ny, self._grid.nz
		dtype = self._dtype

		# instantiate a GT4Py Global representing the time step,
		# and the Numpy arrays which represent the solution and
		# the tendencies at the current time level
		super()._stage_stencil_allocate_inputs(tendencies)

		# allocate the Numpy arrays which represent the solution
		# at the previous time level
		self._in_s_old	= np.zeros((nx, ny, nz), dtype=dtype)
		self._in_su_old = np.zeros((nx, ny, nz), dtype=dtype)
		self._in_sv_old = np.zeros((nx, ny, nz), dtype=dtype)
		if self._moist:
			self._in_sqv_old = np.zeros((nx, ny, nz), dtype=dtype)
			self._in_sqc_old = np.zeros((nx, ny, nz), dtype=dtype)
			self._in_sqr_old = np.zeros((nx, ny, nz), dtype=dtype)

	def _stage_stencil_set_inputs(self, stage, timestep, state, tendencies):
		# update the time step, and the Numpy arrays representing
		# the solution and the tendencies at the current time level
		super()._stage_stencil_set_inputs(stage, timestep, state, tendencies)

		# at the first iteration, update the Numpy arrays representing
		# the solution at the previous time step
		if self._is_first_timestep:
			self._in_s_old[...]  = state['air_isentropic_density']
			self._in_su_old[...] = state['x_momentum_isentropic']
			self._in_sv_old[...] = state['y_momentum_isentropic']
			if self._moist:
				self._in_sqv_old[...] = state['s_' + mfwv]
				self._in_sqc_old[...] =	state['s_' + mfcw]
				self._in_sqr_old[...] = state['s_' + mfpw]

	def _stage_stencil_defs(
		self, dt, in_s, in_u, in_v, in_su, in_sv,
		in_s_old, in_su_old, in_sv_old,
		in_sqv=None, in_sqc=None, in_sqr=None,
		in_sqv_old=None, in_sqc_old=None, in_sqr_old=None,
		in_s_tnd=None, in_su_tnd=None, in_sv_tnd=None,
		in_qv_tnd=None, in_qc_tnd=None, in_qr_tnd=None
	):
		# shortcuts
		dx = self._grid.dx.to_units('m').values.item()
		dy = self._grid.dy.to_units('m').values.item()

		# declare the indices
		i = gt.Index(axis=0)
		j = gt.Index(axis=1)

		# instantiate the output fields
		out_s = gt.Equation()
		out_su = gt.Equation()
		out_sv = gt.Equation()
		if self._moist:
			out_sqv = gt.Equation()
			out_sqc = gt.Equation()
			out_sqr = gt.Equation()

		# calculate the horizontal fluxes
		if not self._moist:
			flux_s_x, flux_s_y, flux_su_x, flux_su_y, flux_sv_x, flux_sv_y = \
				self._hflux(
					i, j, dt, in_s, in_u, in_v, in_su, in_sv,
					s_tnd=in_s_tnd, su_tnd=in_su_tnd, sv_tnd=in_sv_tnd
				)
		else:
			flux_s_x, flux_s_y, flux_su_x, flux_su_y, flux_sv_x, flux_sv_y, \
				flux_sqv_x, flux_sqv_y, flux_sqc_x, flux_sqc_y, flux_sqr_x, flux_sqr_y = \
				self._hflux(
					i, j, dt, in_s, in_u, in_v, in_su, in_sv, in_sqv, in_sqc, in_sqr,
					in_s_tnd, in_su_tnd, in_sv_tnd, in_qv_tnd, in_qc_tnd, in_qr_tnd
				)

		# advance the isentropic density
		if in_s_tnd is None:
			out_s[i, j] = in_s_old[i, j] - 2. * dt * (
				(flux_s_x[i, j] - flux_s_x[i-1, j]) / dx +
				(flux_s_y[i, j] - flux_s_y[i, j-1]) / dy
			)
		else:
			out_s[i, j] = in_s_old[i, j] - 2. * dt * (
				(flux_s_x[i, j] - flux_s_x[i-1, j]) / dx +
				(flux_s_y[i, j] - flux_s_y[i, j-1]) / dy -
				in_s_tnd[i, j]
			)

		# advance the x-momentum
		if in_su_tnd is None:
			out_su[i, j] = in_su_old[i, j] - 2. * dt * (
				(flux_su_x[i, j] - flux_su_x[i-1, j]) / dx +
				(flux_su_y[i, j] - flux_su_y[i, j-1]) / dy
			)
		else:
			out_su[i, j] = in_su_old[i, j] - 2. * dt * (
				(flux_su_x[i, j] - flux_su_x[i-1, j]) / dx +
				(flux_su_y[i, j] - flux_su_y[i, j-1]) / dy -
				in_su_tnd[i, j]
			)

		# advance the y-momentum
		if in_sv_tnd is None:
			out_sv[i, j] = in_sv_old[i, j] - 2. * dt * (
				(flux_sv_x[i, j] - flux_sv_x[i-1, j]) / dx +
				(flux_sv_y[i, j] - flux_sv_y[i, j-1]) / dy
			)
		else:
			out_sv[i, j] = in_sv_old[i, j] - 2. * dt * (
				(flux_sv_x[i, j] - flux_sv_x[i-1, j]) / dx +
				(flux_sv_y[i, j] - flux_sv_y[i, j-1]) / dy -
				in_sv_tnd[i, j]
			)

		if self._moist:
			# advance the isentropic density of water vapor
			if in_qv_tnd is None:
				out_sqv[i, j] = in_sqv_old[i, j] - 2. * dt * (
					(flux_sqv_x[i, j] - flux_sqv_x[i-1, j]) / dx +
					(flux_sqv_y[i, j] - flux_sqv_y[i, j-1]) / dy
				)
			else:
				out_sqv[i, j] = in_sqv_old[i, j] - 2. * dt * (
					(flux_sqv_x[i, j] - flux_sqv_x[i-1, j]) / dx +
					(flux_sqv_y[i, j] - flux_sqv_y[i, j-1]) / dy -
					in_s[i, j] * in_qv_tnd[i, j]
				)

			# advance the isentropic density of cloud liquid water
			if in_qc_tnd is None:
				out_sqc[i, j] = in_sqc_old[i, j] - 2. * dt * (
					(flux_sqc_x[i, j] - flux_sqc_x[i-1, j]) / dx +
					(flux_sqc_y[i, j] - flux_sqc_y[i, j-1]) / dy
				)
			else:
				out_sqc[i, j] = in_sqc_old[i, j] - 2. * dt * (
					(flux_sqc_x[i, j] - flux_sqc_x[i-1, j]) / dx +
					(flux_sqc_y[i, j] - flux_sqc_y[i, j-1]) / dy -
					in_s[i, j] * in_qc_tnd[i, j]
				)

			# advance the isentropic density of precipitation water
			if in_qr_tnd is None:
				out_sqr[i, j] = in_sqr_old[i, j] - 2. * dt * (
					(flux_sqr_x[i, j] - flux_sqr_x[i-1, j]) / dx +
					(flux_sqr_y[i, j] - flux_sqr_y[i, j-1]) / dy
				)
			else:
				out_sqr[i, j] = in_sqr_old[i, j] - 2. * dt * (
					(flux_sqr_x[i, j] - flux_sqr_x[i-1, j]) / dx +
					(flux_sqr_y[i, j] - flux_sqr_y[i, j-1]) / dy -
					in_s[i, j] * in_qr_tnd[i, j]
				)

		if not self._moist:
			return out_s, out_su, out_sv
		else:
			return out_s, out_su, out_sv, out_sqv, out_sqc, out_sqr

	def substep_call(
		self, stage, substep, dt, state, stage_state, tmp_state, tendencies=None
	):
		raise NotImplementedError()


class ForwardEuler(IsentropicMinimalPrognostic):
	"""
	Implementation of the forward Euler time-integration scheme which
	takes over the prognostic part of the three-dimensional, moist,
	*minimal*, isentropic dynamical core.
	"""
	def __init__(
		self, horizontal_flux_scheme, mode, grid, hb, moist,
		substeps, backend, dtype=datatype
	):
		super().__init__(
			horizontal_flux_scheme, mode, grid, hb, moist,
			substeps, backend, dtype
		)

		# initialize the pointer to the underlying GT4Py stencil in charge
		# of carrying out the stages
		self._stage_stencil = None

	@property
	def stages(self):
		return 1

	@property
	def substep_fractions(self):
		return 1.0

	def stage_call(self, stage, timestep, state, tendencies=None):
		# the first time this method is invoked, initialize the GT4Py stencil
		if self._stage_stencil is None:
			self._stage_stencil_initialize(tendencies)

		# update the attributes which serve as inputs to the GT4Py stencil
		self._stage_stencil_set_inputs(stage, timestep, state, tendencies)

		# step the prognostic variables
		self._stage_stencil.compute()

		# instantiate the output state
		state_new = {
			'time': state['time'] + timestep,
			'air_isentropic_density': self._out_s,
			'x_momentum_isentropic': self._out_su,
			'y_momentum_isentropic': self._out_sv,
		}
		if self._moist:
			state_new.update({
				's_' + mfwv: self._out_sqv,
				's_' + mfcw: self._out_sqc,
				's_' + mfpw: self._out_sqr,
			})

		return state_new

	def _stage_stencil_initialize(self, tendencies):
		# allocate the attributes which will serve as inputs to the stencil
		self._stage_stencil_allocate_inputs(tendencies)

		# allocate the Numpy arrays which will store the output fields
		self._stage_stencil_allocate_outputs()

		# set the stencil's computational domain
		nx, ny, nz = self._grid.nx, self._grid.ny, self._grid.nz
		nb = self._hb.nb
		if self._mode == 'x':
			_domain = gt.domain.Rectangle(
				(nb, 0, 0), (nx-nb-1, ny-1, nz-1)
			)
		elif self._mode == 'y':
			_domain = gt.domain.Rectangle(
				(0, nb, 0), (nx-1, ny-nb-1, nz-1)
			)
		else:
			_domain = gt.domain.Rectangle(
				(nb, nb, 0), (nx-nb-1, ny-nb-1, nz-1)
			)

		# set the stencil's inputs and outputs
		_inputs = {
			'in_s': self._in_s, 'in_u': self._in_u, 'in_v': self._in_v,
			'in_su': self._in_su, 'in_sv': self._in_sv,
		}
		_outputs = {
			'out_s': self._out_s, 'out_su': self._out_su, 'out_sv': self._out_sv
		}
		if self._moist:
			_inputs.update({
				'in_sqv': self._in_sqv, 'in_sqc': self._in_sqc, 'in_sqr': self._in_sqr,
			})
			_outputs.update({
				'out_sqv': self._out_sqv, 'out_sqc': self._out_sqc,
				'out_sqr': self._out_sqr,
			})
		if tendencies is not None:
			if tendencies.get('air_isentropic_density', None) is not None:
				_inputs['in_s_tnd'] = self._in_s_tnd
			if tendencies.get('x_momentum_isentropic', None) is not None:
				_inputs['in_su_tnd'] = self._in_su_tnd
			if tendencies.get('y_momentum_isentropic', None) is not None:
				_inputs['in_sv_tnd'] = self._in_sv_tnd
			if tendencies.get(mfwv, None) is not None:
				_inputs['in_qv_tnd'] = self._in_qv_tnd
			if tendencies.get(mfcw, None) is not None:
				_inputs['in_qc_tnd'] = self._in_qc_tnd
			if tendencies.get(mfpw, None) is not None:
				_inputs['in_qr_tnd'] = self._in_qr_tnd

		# instantiate the stencil
		self._stage_stencil = gt.NGStencil(
			definitions_func=self._stage_stencil_defs,
			inputs=_inputs,
			global_inputs={'dt': self._dt},
			outputs=_outputs,
			domain=_domain,
			mode=self._backend,
		)

	def _stage_stencil_defs(
		self, dt, in_s, in_u, in_v, in_su, in_sv,
		in_sqv=None, in_sqc=None, in_sqr=None,
		in_s_tnd=None, in_su_tnd=None, in_sv_tnd=None,
		in_qv_tnd=None, in_qc_tnd=None, in_qr_tnd=None
	):
		# shortcuts
		dx = self._grid.dx.to_units('m').values.item()
		dy = self._grid.dy.to_units('m').values.item()
		md = self._mode

		# declare indices
		i = gt.Index(axis=0)
		j = gt.Index(axis=1)

		# instantiate output fields
		out_s = gt.Equation()
		out_su = gt.Equation()
		out_sv = gt.Equation()
		if self._moist:
			out_sqv = gt.Equation()
			out_sqc = gt.Equation()
			out_sqr = gt.Equation()

		# calculate the fluxes
		if not self._moist:
			flux_s_x, flux_s_y, flux_su_x, flux_su_y, flux_sv_x, flux_sv_y = \
				self._hflux(
					i, j, dt, in_s, in_u, in_v, in_su, in_sv,
					s_tnd=in_s_tnd, su_tnd=in_su_tnd, sv_tnd=in_sv_tnd
				)
		else:
			flux_s_x,  flux_s_y, flux_su_x,  flux_su_y, flux_sv_x,	flux_sv_y, \
				flux_sqv_x, flux_sqv_y, flux_sqc_x, flux_sqc_y, flux_sqr_x, flux_sqr_y = \
				self._hflux(
					i, j, dt, in_s, in_u, in_v, in_su, in_sv, in_sqv, in_sqc, in_sqr,
					in_s_tnd, in_su_tnd, in_sv_tnd, in_qv_tnd, in_qc_tnd, in_qr_tnd
				)

		# advance the isentropic density
		if in_s_tnd is None:
			out_s[i, j] = in_s[i, j] - dt * (
				((flux_s_x[i, j] - flux_s_x[i-1, j]) / dx if md != 'y' else 0) +
				((flux_s_y[i, j] - flux_s_y[i, j-1]) / dy if md != 'x' else 0)
			)
		else:
			out_s[i, j] = in_s[i, j] - dt * (
				((flux_s_x[i, j] - flux_s_x[i-1, j]) / dx if md != 'y' else 0) +
				((flux_s_y[i, j] - flux_s_y[i, j-1]) / dy if md != 'x' else 0) -
				in_s_tnd[i, j]
			)

		# advance the x-momentum
		if in_su_tnd is None:
			out_su[i, j] = in_su[i, j] - dt * (
				((flux_su_x[i, j] - flux_su_x[i-1, j]) / dx if md != 'y' else 0) +
				((flux_su_y[i, j] - flux_su_y[i, j-1]) / dy if md != 'x' else 0)
			)
		else:
			out_su[i, j] = in_su[i, j] - dt * (
				((flux_su_x[i, j] - flux_su_x[i-1, j]) / dx if md != 'y' else 0) +
				((flux_su_y[i, j] - flux_su_y[i, j-1]) / dy if md != 'x' else 0) -
				in_su_tnd[i, j]
			)

		# advance the y-momentum
		if in_sv_tnd is None:
			out_sv[i, j] = in_sv[i, j] - dt * (
				((flux_sv_x[i, j] - flux_sv_x[i-1, j]) / dx if md != 'y' else 0) +
				((flux_sv_y[i, j] - flux_sv_y[i, j-1]) / dy if md != 'x' else 0)
			)
		else:
			out_sv[i, j] = in_sv[i, j] - dt * (
				((flux_sv_x[i, j] - flux_sv_x[i-1, j]) / dx if md != 'y' else 0) +
				((flux_sv_y[i, j] - flux_sv_y[i, j-1]) / dy if md != 'x' else 0) -
				in_sv_tnd[i, j]
			)

		if self._moist:
			# advance the isentropic density of water vapor
			if in_qv_tnd is None:
				out_sqv[i, j] = in_sqv[i, j] - dt * (
					((flux_sqv_x[i, j] - flux_sqv_x[i-1, j]) / dx if md != 'y' else 0) +
					((flux_sqv_y[i, j] - flux_sqv_y[i, j-1]) / dy if md != 'x' else 0)
				)
			else:
				out_sqv[i, j] = in_sqv[i, j] - dt * (
					((flux_sqv_x[i, j] - flux_sqv_x[i-1, j]) / dx if md != 'y' else 0) +
					((flux_sqv_y[i, j] - flux_sqv_y[i, j-1]) / dy if md != 'x' else 0) -
					in_s[i, j] * in_qv_tnd[i, j]
				)

			# advance the isentropic density of cloud liquid water
			if in_qc_tnd is None:
				out_sqc[i, j] = in_sqc[i, j] - dt * (
					((flux_sqc_x[i, j] - flux_sqc_x[i-1, j]) / dx if md != 'y' else 0) +
					((flux_sqc_y[i, j] - flux_sqc_y[i, j-1]) / dy if md != 'x' else 0)
				)
			else:
				out_sqc[i, j] = in_sqc[i, j] - dt * (
					((flux_sqc_x[i, j] - flux_sqc_x[i-1, j]) / dx if md != 'y' else 0) +
					((flux_sqc_y[i, j] - flux_sqc_y[i, j-1]) / dy if md != 'x' else 0) -
					in_s[i, j] * in_qc_tnd[i, j]
				)

			# advance the isentropic density of precipitation water
			if in_qr_tnd is None:
				out_sqr[i, j] = in_sqr[i, j] - dt * (
					((flux_sqr_x[i, j] - flux_sqr_x[i-1, j]) / dx if md != 'y' else 0) +
					((flux_sqr_y[i, j] - flux_sqr_y[i, j-1]) / dy if md != 'x' else 0)
				)
			else:
				out_sqr[i, j] = in_sqr[i, j] - dt * (
					((flux_sqr_x[i, j] - flux_sqr_x[i-1, j]) / dx if md != 'y' else 0) +
					((flux_sqr_y[i, j] - flux_sqr_y[i, j-1]) / dy if md != 'x' else 0) -
					in_s[i, j] * in_qr_tnd[i, j]
				)

		if not self._moist:
			return out_s, out_su, out_sv
		else:
			return out_s, out_su, out_sv, out_sqv, out_sqc, out_sqr


class RK2(IsentropicMinimalPrognostic):
	"""
	Implementation of the two-stages, second-order Runge-Kutta scheme
	which takes over the prognostic part of the three-dimensional, moist,
	*minimal*, isentropic dynamical core.
	"""
	def __init__(
		self, horizontal_flux_scheme, mode, grid, hb, moist,
		substeps, backend, dtype=datatype
	):
		substeps_ = substeps if substeps % 2 == 0 else substeps+1
		if substeps_ != substeps:
			warnings.warn(
				'Number of substeps increased from {} to {}.'.format(
					substeps, substeps_
				)
			)

		super().__init__(
			horizontal_flux_scheme, mode, grid, hb, moist,
			substeps, backend, dtype
		)

		# initialize the pointer to the underlying GT4Py stencil in charge
		# of carrying out the stages
		self._stage_stencil = None

	@property
	def stages(self):
		return 2

	@property
	def substep_fractions(self):
		return 0.5, 1.0

	def stage_call(self, stage, timestep, state, tendencies=None):
		# the first time this method is invoked, initialize the GT4Py stencil
		if self._stage_stencil is None:
			self._stage_stencil_initialize(tendencies)

		# update the attributes which serve as inputs to the GT4Py stencil
		self._stage_stencil_set_inputs(stage, timestep, state, tendencies)

		# step the prognostic variables
		self._stage_stencil.compute()

		# instantiate the output state
		state_new = {
			'time': state['time'] + 0.5*timestep,
			'air_isentropic_density': self._out_s,
			'x_momentum_isentropic': self._out_su,
			'y_momentum_isentropic': self._out_sv,
		}
		if self._moist:
			state_new.update({
				's_' + mfwv: self._out_sqv,
				's_' + mfcw: self._out_sqc,
				's_' + mfpw: self._out_sqr,
			})

		return state_new

	def _stage_stencil_initialize(self, tendencies):
		# allocate the attributes which will serve as inputs to the stencil
		self._stage_stencil_allocate_inputs(tendencies)

		# allocate the Numpy arrays which will store the output fields
		self._stage_stencil_allocate_outputs()

		# set the stencil's computational domain
		nx, ny, nz = self._grid.nx, self._grid.ny, self._grid.nz
		nb = self._hb.nb
		if self._mode == 'x':
			_domain = gt.domain.Rectangle(
				(nb, 0, 0), (nx-nb-1, ny-1, nz-1)
			)
		elif self._mode == 'y':
			_domain = gt.domain.Rectangle(
				(0, nb, 0), (nx-1, ny-nb-1, nz-1)
			)
		else:
			_domain = gt.domain.Rectangle(
				(nb, nb, 0), (nx-nb-1, ny-nb-1, nz-1)
			)

		# set the stencil's inputs and outputs
		_inputs = {
			'in_s': self._in_s, 'in_s_int': self._in_s_int,
			'in_u_int': self._in_u, 'in_v_int': self._in_v,
			'in_su': self._in_su, 'in_su_int': self._in_su_int,
			'in_sv': self._in_sv, 'in_sv_int': self._in_sv_int,
		}
		_outputs = {
			'out_s': self._out_s, 'out_su': self._out_su, 'out_sv': self._out_sv
		}
		if self._moist:
			_inputs.update({
				'in_sqv': self._in_sqv, 'in_sqv_int': self._in_sqv_int,
				'in_sqc': self._in_sqc, 'in_sqc_int': self._in_sqc_int,
				'in_sqr': self._in_sqr, 'in_sqr_int': self._in_sqr_int,
			})
			_outputs.update({
				'out_sqv': self._out_sqv, 'out_sqc': self._out_sqc,
				'out_sqr': self._out_sqr,
			})
		if tendencies is not None:
			if tendencies.get('air_isentropic_density', None) is not None:
				_inputs['in_s_tnd'] = self._in_s_tnd
			if tendencies.get('x_momentum_isentropic', None) is not None:
				_inputs['in_su_tnd'] = self._in_su_tnd
			if tendencies.get('y_momentum_isentropic', None) is not None:
				_inputs['in_sv_tnd'] = self._in_sv_tnd
			if tendencies.get(mfwv, None) is not None:
				_inputs['in_qv_tnd'] = self._in_qv_tnd
			if tendencies.get(mfcw, None) is not None:
				_inputs['in_qc_tnd'] = self._in_qc_tnd
			if tendencies.get(mfpw, None) is not None:
				_inputs['in_qr_tnd'] = self._in_qr_tnd

		# instantiate the stencil
		self._stage_stencil = gt.NGStencil(
			definitions_func=self._stage_stencil_defs,
			inputs=_inputs,
			global_inputs={'dt': self._dt},
			outputs=_outputs,
			domain=_domain,
			mode=self._backend,
		)

	def _stage_stencil_allocate_inputs(self, tendencies):
		# shortcuts
		nx, ny, nz = self._grid.nx, self._grid.ny, self._grid.nz
		dtype = self._dtype

		# call parent method
		super()._stage_stencil_allocate_inputs(tendencies)

		# allocate the Numpy arrays which will store the intermediate values
		# for the prognostic variables
		self._in_s_int	= np.zeros((nx, ny, nz), dtype=dtype)
		self._in_su_int = np.zeros((nx, ny, nz), dtype=dtype)
		self._in_sv_int = np.zeros((nx, ny, nz), dtype=dtype)
		if self._moist:
			self._in_sqv_int = np.zeros((nx, ny, nz), dtype=dtype)
			self._in_sqc_int = np.zeros((nx, ny, nz), dtype=dtype)
			self._in_sqr_int = np.zeros((nx, ny, nz), dtype=dtype)

	def _stage_stencil_set_inputs(self, stage, timestep, state, tendencies):
		# shortcuts
		if tendencies is not None:
			s_tnd_on  = tendencies.get('air_isentropic_density', None) is not None
			qv_tnd_on = tendencies.get(mfwv, None) is not None
			qc_tnd_on = tendencies.get(mfcw, None) is not None
			qr_tnd_on = tendencies.get(mfpw, None) is not None
			su_tnd_on = tendencies.get('x_momentum_isentropic', None) is not None
			sv_tnd_on = tendencies.get('y_momentum_isentropic', None) is not None
		else:
			s_tnd_on = su_tnd_on = sv_tnd_on = qv_tnd_on = qc_tnd_on = qr_tnd_on = False

		# update the local time step
		self._dt.value = (1./2. + 1./2.*(stage > 0)) * timestep.total_seconds()

		if stage == 0:
			# update the Numpy arrays which serve as inputs to the GT4Py stencils
			self._in_s[...]  = state['air_isentropic_density'][...]
			self._in_su[...] = state['x_momentum_isentropic'][...]
			self._in_sv[...] = state['y_momentum_isentropic'][...]
			if self._moist:
				self._in_sqv[...] = state['s_' + mfwv]
				self._in_sqc[...] = state['s_' + mfcw]
				self._in_sqr[...] = state['s_' + mfpw]

		# update the Numpy arrays which serve as inputs to the GT4Py stencils
		self._in_s_int[...]  = state['air_isentropic_density'][...]
		self._in_u[...]      = state['x_velocity_at_u_locations'][...]
		self._in_v[...]      = state['y_velocity_at_v_locations'][...]
		self._in_su_int[...] = state['x_momentum_isentropic'][...]
		self._in_sv_int[...] = state['y_momentum_isentropic'][...]
		if self._moist:
			self._in_sqv_int[...] = state['s_' + mfwv]
			self._in_sqc_int[...] = state['s_' + mfcw]
			self._in_sqr_int[...] = state['s_' + mfpw]

		# extract the Numpy arrays representing the provided tendencies,
		# and update the Numpy arrays which serve as inputs to the GT4Py stencils
		if s_tnd_on:
			self._in_s_tnd[...]  = tendencies['air_isentropic_density'][...]
		if su_tnd_on:
			self._in_su_tnd[...] = tendencies['x_momentum_isentropic'][...]
		if sv_tnd_on:
			self._in_sv_tnd[...] = tendencies['y_momentum_isentropic'][...]
		if qv_tnd_on:
			self._in_qv_tnd[...] = tendencies[mfwv][...]
		if qc_tnd_on:
			self._in_qc_tnd[...] = tendencies[mfcw][...]
		if qr_tnd_on:
			self._in_qr_tnd[...] = tendencies[mfpw][...]

	def _stage_stencil_defs(
		self, dt, in_s, in_s_int, in_u_int, in_v_int,
		in_su, in_su_int, in_sv, in_sv_int,
		in_sqv=None, in_sqv_int=None,
		in_sqc=None, in_sqc_int=None,
		in_sqr=None, in_sqr_int=None,
		in_s_tnd=None, in_su_tnd=None, in_sv_tnd=None,
		in_qv_tnd=None, in_qc_tnd=None, in_qr_tnd=None
	):
		# shortcuts
		dx = self._grid.dx.to_units('m').values.item()
		dy = self._grid.dy.to_units('m').values.item()
		md = self._mode

		# declare indices
		i = gt.Index(axis=0)
		j = gt.Index(axis=1)

		# instantiate output fields
		out_s = gt.Equation()
		out_su = gt.Equation()
		out_sv = gt.Equation()
		if self._moist:
			out_sqv = gt.Equation()
			out_sqc = gt.Equation()
			out_sqr = gt.Equation()

		# calculate the fluxes
		if not self._moist:
			flux_s_x, flux_s_y, flux_su_x, flux_su_y, flux_sv_x, flux_sv_y = \
				self._hflux(
					i, j, dt, in_s_int, in_u_int, in_v_int, in_su_int, in_sv_int,
					s_tnd=in_s_tnd, su_tnd=in_su_tnd, sv_tnd=in_sv_tnd
				)
		else:
			flux_s_x,  flux_s_y, flux_su_x,  flux_su_y, flux_sv_x,	flux_sv_y, \
				flux_sqv_x, flux_sqv_y, flux_sqc_x, flux_sqc_y, flux_sqr_x, flux_sqr_y = \
				self._hflux(
					i, j, dt, in_s_int, in_u_int, in_v_int,
					in_su_int, in_sv_int, in_sqv_int, in_sqc_int, in_sqr_int,
					in_s_tnd, in_su_tnd, in_sv_tnd, in_qv_tnd, in_qc_tnd, in_qr_tnd
				)

		# advance the isentropic density
		if in_s_tnd is None:
			out_s[i, j] = in_s[i, j] - dt * (
				((flux_s_x[i, j] - flux_s_x[i-1, j]) / dx if md != 'y' else 0) +
				((flux_s_y[i, j] - flux_s_y[i, j-1]) / dy if md != 'x' else 0)
			)
		else:
			out_s[i, j] = in_s[i, j] - dt * (
				((flux_s_x[i, j] - flux_s_x[i-1, j]) / dx if md != 'y' else 0) +
				((flux_s_y[i, j] - flux_s_y[i, j-1]) / dy if md != 'x' else 0) -
				in_s_tnd[i, j]
			)

		# advance the x-momentum
		if in_su_tnd is None:
			out_su[i, j] = in_su[i, j] - dt * (
				((flux_su_x[i, j] - flux_su_x[i-1, j]) / dx if md != 'y' else 0) +
				((flux_su_y[i, j] - flux_su_y[i, j-1]) / dy if md != 'x' else 0)
			)
		else:
			out_su[i, j] = in_su[i, j] - dt * (
				((flux_su_x[i, j] - flux_su_x[i-1, j]) / dx if md != 'y' else 0) +
				((flux_su_y[i, j] - flux_su_y[i, j-1]) / dy if md != 'x' else 0) -
				in_su_tnd[i, j]
			)

		# advance the y-momentum
		if in_sv_tnd is None:
			out_sv[i, j] = in_sv[i, j] - dt * (
				((flux_sv_x[i, j] - flux_sv_x[i-1, j]) / dx if md != 'y' else 0) +
				((flux_sv_y[i, j] - flux_sv_y[i, j-1]) / dy if md != 'x' else 0)
			)
		else:
			out_sv[i, j] = in_sv[i, j] - dt * (
				((flux_sv_x[i, j] - flux_sv_x[i-1, j]) / dx if md != 'y' else 0) +
				((flux_sv_y[i, j] - flux_sv_y[i, j-1]) / dy if md != 'x' else 0) -
				in_sv_tnd[i, j]
			)

		if self._moist:
			# advance the isentropic density of water vapor
			if in_qv_tnd is None:
				out_sqv[i, j] = in_sqv[i, j] - dt * (
					((flux_sqv_x[i, j] - flux_sqv_x[i-1, j]) / dx if md != 'y' else 0) +
					((flux_sqv_y[i, j] - flux_sqv_y[i, j-1]) / dy if md != 'x' else 0)
				)
			else:
				out_sqv[i, j] = in_sqv[i, j] - dt * (
					((flux_sqv_x[i, j] - flux_sqv_x[i-1, j]) / dx if md != 'y' else 0) +
					((flux_sqv_y[i, j] - flux_sqv_y[i, j-1]) / dy if md != 'x' else 0) -
					in_s_int[i, j] * in_qv_tnd[i, j]
				)

			# advance the isentropic density of cloud liquid water
			if in_qc_tnd is None:
				out_sqc[i, j] = in_sqc[i, j] - dt * (
					((flux_sqc_x[i, j] - flux_sqc_x[i-1, j]) / dx if md != 'y' else 0) +
					((flux_sqc_y[i, j] - flux_sqc_y[i, j-1]) / dy if md != 'x' else 0)
				)
			else:
				out_sqc[i, j] = in_sqc[i, j] - dt * (
					((flux_sqc_x[i, j] - flux_sqc_x[i-1, j]) / dx if md != 'y' else 0) +
					((flux_sqc_y[i, j] - flux_sqc_y[i, j-1]) / dy if md != 'x' else 0) -
					in_s_int[i, j] * in_qc_tnd[i, j]
				)

			# advance the isentropic density of precipitation water
			if in_qr_tnd is None:
				out_sqr[i, j] = in_sqr[i, j] - dt * (
					((flux_sqr_x[i, j] - flux_sqr_x[i-1, j]) / dx if md != 'y' else 0) +
					((flux_sqr_y[i, j] - flux_sqr_y[i, j-1]) / dy if md != 'x' else 0)
				)
			else:
				out_sqr[i, j] = in_sqr[i, j] - dt * (
					((flux_sqr_x[i, j] - flux_sqr_x[i-1, j]) / dx if md != 'y' else 0) +
					((flux_sqr_y[i, j] - flux_sqr_y[i, j-1]) / dy if md != 'x' else 0) -
					in_s_int[i, j] * in_qr_tnd[i, j]
				)

		if not self._moist:
			return out_s, out_su, out_sv
		else:
			return out_s, out_su, out_sv, out_sqv, out_sqc, out_sqr
=======
    """
    Implementation of a centered time-integration scheme which
    takes over the prognostic part of the three-dimensional, moist,
    *minimal*, isentropic dynamical core.
    """

    def __init__(
        self,
        horizontal_flux_scheme,
        mode,
        grid,
        hb,
        moist,
        substeps,
        backend,
        dtype=datatype,
    ):
        super().__init__(
            horizontal_flux_scheme, mode, grid, hb, moist, substeps, backend, dtype
        )

        # initialize the pointer to the underlying GT4Py stencil in charge
        # of carrying out the stages
        self._stage_stencil = None

        # boolean flag to quickly assess whether we are within the first time step
        self._is_first_timestep = True

    @property
    def stages(self):
        return 1

    @property
    def substep_fractions(self):
        return 1.0

    def stage_call(self, stage, timestep, state, tendencies=None):
        # the first time this method is invoked, initialize the GT4Py stencil
        if self._stage_stencil is None:
            self._stage_stencil_initialize(tendencies)

        # update the attributes which serve as inputs to the GT4Py stencil
        self._stage_stencil_set_inputs(stage, timestep, state, tendencies)

        # step the prognostic variables
        self._stage_stencil.compute()

        # instantiate the output state
        state_new = {
            "time": state["time"] + timestep,
            "air_isentropic_density": self._out_s,
            "x_momentum_isentropic": self._out_su,
            "y_momentum_isentropic": self._out_sv,
        }
        if self._moist:
            state_new.update(
                {
                    "isentropic_density_of_water_vapor": self._out_sqv,
                    "isentropic_density_of_cloud_liquid_water": self._out_sqc,
                    "isentropic_density_of_precipitation_water": self._out_sqr,
                }
            )

        # keep track of the current state for the next time step
        self._in_s_old[...] = self._in_s[...]
        self._in_su_old[...] = self._in_su[...]
        self._in_sv_old[...] = self._in_sv[...]
        if self._moist:
            self._in_sqv_old[...] = self._in_sqv[...]
            self._in_sqc_old[...] = self._in_sqc[...]
            self._in_sqr_old[...] = self._in_sqr[...]

        # at this point, the first time step is surely over...
        self._is_first_timestep = False

        return state_new

    def _stage_stencil_initialize(self, tendencies):
        # allocate the attributes which will serve as inputs to the stencil
        self._stage_stencil_allocate_inputs(tendencies)

        # allocate the Numpy arrays which will store the output fields
        self._stage_stencil_allocate_outputs()

        # set the stencil's inputs and outputs
        _inputs = {
            "in_s": self._in_s,
            "in_u": self._in_u,
            "in_v": self._in_v,
            "in_su": self._in_su,
            "in_sv": self._in_sv,
            "in_s_old": self._in_s_old,
            "in_su_old": self._in_su_old,
            "in_sv_old": self._in_sv_old,
        }
        _outputs = {"out_s": self._out_s, "out_su": self._out_su, "out_sv": self._out_sv}
        if self._moist:
            _inputs.update(
                {
                    "in_sqv": self._in_sqv,
                    "in_sqv_old": self._in_sqv_old,
                    "in_sqc": self._in_sqc,
                    "in_sqc_old": self._in_sqc_old,
                    "in_sqr": self._in_sqr,
                    "in_sqr_old": self._in_sqr_old,
                }
            )
            _outputs.update(
                {
                    "out_sqv": self._out_sqv,
                    "out_sqc": self._out_sqc,
                    "out_sqr": self._out_sqr,
                }
            )
        if tendencies is not None:
            if tendencies.get("air_isentropic_density", None) is not None:
                _inputs["in_s_tnd"] = self._in_s_tnd
            if tendencies.get("x_momentum_isentropic", None) is not None:
                _inputs["in_su_tnd"] = self._in_su_tnd
            if tendencies.get("y_momentum_isentropic", None) is not None:
                _inputs["in_sv_tnd"] = self._in_sv_tnd
            if tendencies.get(mfwv, None) is not None:
                _inputs["in_qv_tnd"] = self._in_qv_tnd
            if tendencies.get(mfcw, None) is not None:
                _inputs["in_qc_tnd"] = self._in_qc_tnd
            if tendencies.get(mfpw, None) is not None:
                _inputs["in_qr_tnd"] = self._in_qr_tnd

        # set the stencil's computational domain
        # note: here, _mode attribute is ineffective
        nx, ny, nz = self._grid.nx, self._grid.ny, self._grid.nz
        nb = self._hb.nb
        _domain = gt.domain.Rectangle((nb, nb, 0), (nx - nb - 1, ny - nb - 1, nz - 1))

        # instantiate the stencil
        self._stage_stencil = gt.NGStencil(
            definitions_func=self._stage_stencil_defs,
            inputs=_inputs,
            global_inputs={"dt": self._dt},
            outputs=_outputs,
            domain=_domain,
            mode=self._backend,
        )

    def _stage_stencil_allocate_inputs(self, tendencies):
        # shortcuts
        nx, ny, nz = self._grid.nx, self._grid.ny, self._grid.nz
        dtype = self._dtype

        # instantiate a GT4Py Global representing the time step,
        # and the Numpy arrays which represent the solution and
        # the tendencies at the current time level
        super()._stage_stencil_allocate_inputs(tendencies)

        # allocate the Numpy arrays which represent the solution
        # at the previous time level
        self._in_s_old = np.zeros((nx, ny, nz), dtype=dtype)
        self._in_su_old = np.zeros((nx, ny, nz), dtype=dtype)
        self._in_sv_old = np.zeros((nx, ny, nz), dtype=dtype)
        if self._moist:
            self._in_sqv_old = np.zeros((nx, ny, nz), dtype=dtype)
            self._in_sqc_old = np.zeros((nx, ny, nz), dtype=dtype)
            self._in_sqr_old = np.zeros((nx, ny, nz), dtype=dtype)

    def _stage_stencil_set_inputs(self, stage, timestep, state, tendencies):
        # update the time step, and the Numpy arrays representing
        # the solution and the tendencies at the current time level
        super()._stage_stencil_set_inputs(stage, timestep, state, tendencies)

        # at the first iteration, update the Numpy arrays representing
        # the solution at the previous time step
        if self._is_first_timestep:
            self._in_s_old[...] = state["air_isentropic_density"]
            self._in_su_old[...] = state["x_momentum_isentropic"]
            self._in_sv_old[...] = state["y_momentum_isentropic"]
            if self._moist:
                self._in_sqv_old[...] = state["isentropic_density_of_water_vapor"]
                self._in_sqc_old[...] = state["isentropic_density_of_cloud_liquid_water"]
                self._in_sqr_old[...] = state["isentropic_density_of_precipitation_water"]

    def _stage_stencil_defs(
        self,
        dt,
        in_s,
        in_u,
        in_v,
        in_su,
        in_sv,
        in_s_old,
        in_su_old,
        in_sv_old,
        in_sqv=None,
        in_sqc=None,
        in_sqr=None,
        in_sqv_old=None,
        in_sqc_old=None,
        in_sqr_old=None,
        in_s_tnd=None,
        in_su_tnd=None,
        in_sv_tnd=None,
        in_qv_tnd=None,
        in_qc_tnd=None,
        in_qr_tnd=None,
    ):
        # shortcuts
        dx = self._grid.dx.to_units("m").values.item()
        dy = self._grid.dy.to_units("m").values.item()

        # declare the indices
        i = gt.Index(axis=0)
        j = gt.Index(axis=1)

        # instantiate the output fields
        out_s = gt.Equation()
        out_su = gt.Equation()
        out_sv = gt.Equation()
        if self._moist:
            out_sqv = gt.Equation()
            out_sqc = gt.Equation()
            out_sqr = gt.Equation()

        # calculate the horizontal fluxes
        if not self._moist:
            flux_s_x, flux_s_y, flux_su_x, flux_su_y, flux_sv_x, flux_sv_y = self._hflux(
                i,
                j,
                dt,
                in_s,
                in_u,
                in_v,
                in_su,
                in_sv,
                s_tnd=in_s_tnd,
                su_tnd=in_su_tnd,
                sv_tnd=in_sv_tnd,
            )
        else:
            flux_s_x, flux_s_y, flux_su_x, flux_su_y, flux_sv_x, flux_sv_y, flux_sqv_x, flux_sqv_y, flux_sqc_x, flux_sqc_y, flux_sqr_x, flux_sqr_y = self._hflux(
                i,
                j,
                dt,
                in_s,
                in_u,
                in_v,
                in_su,
                in_sv,
                in_sqv,
                in_sqc,
                in_sqr,
                in_s_tnd,
                in_su_tnd,
                in_sv_tnd,
                in_qv_tnd,
                in_qc_tnd,
                in_qr_tnd,
            )

        # advance the isentropic density
        if in_s_tnd is None:
            out_s[i, j] = in_s_old[i, j] - 2.0 * dt * (
                (flux_s_x[i, j] - flux_s_x[i - 1, j]) / dx
                + (flux_s_y[i, j] - flux_s_y[i, j - 1]) / dy
            )
        else:
            out_s[i, j] = in_s_old[i, j] - 2.0 * dt * (
                (flux_s_x[i, j] - flux_s_x[i - 1, j]) / dx
                + (flux_s_y[i, j] - flux_s_y[i, j - 1]) / dy
                - in_s_tnd[i, j]
            )

        # advance the x-momentum
        if in_su_tnd is None:
            out_su[i, j] = in_su_old[i, j] - 2.0 * dt * (
                (flux_su_x[i, j] - flux_su_x[i - 1, j]) / dx
                + (flux_su_y[i, j] - flux_su_y[i, j - 1]) / dy
            )
        else:
            out_su[i, j] = in_su_old[i, j] - 2.0 * dt * (
                (flux_su_x[i, j] - flux_su_x[i - 1, j]) / dx
                + (flux_su_y[i, j] - flux_su_y[i, j - 1]) / dy
                - in_su_tnd[i, j]
            )

        # advance the y-momentum
        if in_sv_tnd is None:
            out_sv[i, j] = in_sv_old[i, j] - 2.0 * dt * (
                (flux_sv_x[i, j] - flux_sv_x[i - 1, j]) / dx
                + (flux_sv_y[i, j] - flux_sv_y[i, j - 1]) / dy
            )
        else:
            out_sv[i, j] = in_sv_old[i, j] - 2.0 * dt * (
                (flux_sv_x[i, j] - flux_sv_x[i - 1, j]) / dx
                + (flux_sv_y[i, j] - flux_sv_y[i, j - 1]) / dy
                - in_sv_tnd[i, j]
            )

        if self._moist:
            # advance the isentropic density of water vapor
            if in_qv_tnd is None:
                out_sqv[i, j] = in_sqv_old[i, j] - 2.0 * dt * (
                    (flux_sqv_x[i, j] - flux_sqv_x[i - 1, j]) / dx
                    + (flux_sqv_y[i, j] - flux_sqv_y[i, j - 1]) / dy
                )
            else:
                out_sqv[i, j] = in_sqv_old[i, j] - 2.0 * dt * (
                    (flux_sqv_x[i, j] - flux_sqv_x[i - 1, j]) / dx
                    + (flux_sqv_y[i, j] - flux_sqv_y[i, j - 1]) / dy
                    - in_s[i, j] * in_qv_tnd[i, j]
                )

            # advance the isentropic density of cloud liquid water
            if in_qc_tnd is None:
                out_sqc[i, j] = in_sqc_old[i, j] - 2.0 * dt * (
                    (flux_sqc_x[i, j] - flux_sqc_x[i - 1, j]) / dx
                    + (flux_sqc_y[i, j] - flux_sqc_y[i, j - 1]) / dy
                )
            else:
                out_sqc[i, j] = in_sqc_old[i, j] - 2.0 * dt * (
                    (flux_sqc_x[i, j] - flux_sqc_x[i - 1, j]) / dx
                    + (flux_sqc_y[i, j] - flux_sqc_y[i, j - 1]) / dy
                    - in_s[i, j] * in_qc_tnd[i, j]
                )

            # advance the isentropic density of precipitation water
            if in_qr_tnd is None:
                out_sqr[i, j] = in_sqr_old[i, j] - 2.0 * dt * (
                    (flux_sqr_x[i, j] - flux_sqr_x[i - 1, j]) / dx
                    + (flux_sqr_y[i, j] - flux_sqr_y[i, j - 1]) / dy
                )
            else:
                out_sqr[i, j] = in_sqr_old[i, j] - 2.0 * dt * (
                    (flux_sqr_x[i, j] - flux_sqr_x[i - 1, j]) / dx
                    + (flux_sqr_y[i, j] - flux_sqr_y[i, j - 1]) / dy
                    - in_s[i, j] * in_qr_tnd[i, j]
                )

        if not self._moist:
            return out_s, out_su, out_sv
        else:
            return out_s, out_su, out_sv, out_sqv, out_sqc, out_sqr

    def substep_call(
        self, stage, substep, dt, state, stage_state, tmp_state, tendencies=None
    ):
        raise NotImplementedError()


class ForwardEuler(IsentropicMinimalPrognostic):
    """
    Implementation of the forward Euler time-integration scheme which
    takes over the prognostic part of the three-dimensional, moist,
    *minimal*, isentropic dynamical core.
    """

    def __init__(
        self,
        horizontal_flux_scheme,
        mode,
        grid,
        hb,
        moist,
        substeps,
        backend,
        dtype=datatype,
    ):
        super().__init__(
            horizontal_flux_scheme, mode, grid, hb, moist, substeps, backend, dtype
        )

        # initialize the pointer to the underlying GT4Py stencil in charge
        # of carrying out the stages
        self._stage_stencil = None

    @property
    def stages(self):
        return 1

    @property
    def substep_fractions(self):
        return 1.0

    def stage_call(self, stage, timestep, state, tendencies=None):
        # the first time this method is invoked, initialize the GT4Py stencil
        if self._stage_stencil is None:
            self._stage_stencil_initialize(tendencies)

        # update the attributes which serve as inputs to the GT4Py stencil
        self._stage_stencil_set_inputs(stage, timestep, state, tendencies)

        # step the prognostic variables
        self._stage_stencil.compute()

        # instantiate the output state
        state_new = {
            "time": state["time"] + timestep,
            "air_isentropic_density": self._out_s,
            "x_momentum_isentropic": self._out_su,
            "y_momentum_isentropic": self._out_sv,
        }
        if self._moist:
            state_new.update(
                {
                    "isentropic_density_of_water_vapor": self._out_sqv,
                    "isentropic_density_of_cloud_liquid_water": self._out_sqc,
                    "isentropic_density_of_precipitation_water": self._out_sqr,
                }
            )

        return state_new

    def _stage_stencil_initialize(self, tendencies):
        # allocate the attributes which will serve as inputs to the stencil
        self._stage_stencil_allocate_inputs(tendencies)

        # allocate the Numpy arrays which will store the output fields
        self._stage_stencil_allocate_outputs()

        # set the stencil's computational domain
        nx, ny, nz = self._grid.nx, self._grid.ny, self._grid.nz
        nb = self._hb.nb
        if self._mode == "x":
            _domain = gt.domain.Rectangle((nb, 0, 0), (nx - nb - 1, ny - 1, nz - 1))
        elif self._mode == "y":
            _domain = gt.domain.Rectangle((0, nb, 0), (nx - 1, ny - nb - 1, nz - 1))
        else:
            _domain = gt.domain.Rectangle((nb, nb, 0), (nx - nb - 1, ny - nb - 1, nz - 1))

        # set the stencil's inputs and outputs
        _inputs = {
            "in_s": self._in_s,
            "in_u": self._in_u,
            "in_v": self._in_v,
            "in_su": self._in_su,
            "in_sv": self._in_sv,
        }
        _outputs = {"out_s": self._out_s, "out_su": self._out_su, "out_sv": self._out_sv}
        if self._moist:
            _inputs.update(
                {"in_sqv": self._in_sqv, "in_sqc": self._in_sqc, "in_sqr": self._in_sqr}
            )
            _outputs.update(
                {
                    "out_sqv": self._out_sqv,
                    "out_sqc": self._out_sqc,
                    "out_sqr": self._out_sqr,
                }
            )
        if tendencies is not None:
            if tendencies.get("air_isentropic_density", None) is not None:
                _inputs["in_s_tnd"] = self._in_s_tnd
            if tendencies.get("x_momentum_isentropic", None) is not None:
                _inputs["in_su_tnd"] = self._in_su_tnd
            if tendencies.get("y_momentum_isentropic", None) is not None:
                _inputs["in_sv_tnd"] = self._in_sv_tnd
            if tendencies.get(mfwv, None) is not None:
                _inputs["in_qv_tnd"] = self._in_qv_tnd
            if tendencies.get(mfcw, None) is not None:
                _inputs["in_qc_tnd"] = self._in_qc_tnd
            if tendencies.get(mfpw, None) is not None:
                _inputs["in_qr_tnd"] = self._in_qr_tnd

        # instantiate the stencil
        self._stage_stencil = gt.NGStencil(
            definitions_func=self._stage_stencil_defs,
            inputs=_inputs,
            global_inputs={"dt": self._dt},
            outputs=_outputs,
            domain=_domain,
            mode=self._backend,
        )

    def _stage_stencil_defs(
        self,
        dt,
        in_s,
        in_u,
        in_v,
        in_su,
        in_sv,
        in_sqv=None,
        in_sqc=None,
        in_sqr=None,
        in_s_tnd=None,
        in_su_tnd=None,
        in_sv_tnd=None,
        in_qv_tnd=None,
        in_qc_tnd=None,
        in_qr_tnd=None,
    ):
        # shortcuts
        dx = self._grid.dx.to_units("m").values.item()
        dy = self._grid.dy.to_units("m").values.item()
        md = self._mode

        # declare indices
        i = gt.Index(axis=0)
        j = gt.Index(axis=1)

        # instantiate output fields
        out_s = gt.Equation()
        out_su = gt.Equation()
        out_sv = gt.Equation()
        if self._moist:
            out_sqv = gt.Equation()
            out_sqc = gt.Equation()
            out_sqr = gt.Equation()

        # calculate the fluxes
        if not self._moist:
            flux_s_x, flux_s_y, flux_su_x, flux_su_y, flux_sv_x, flux_sv_y = self._hflux(
                i,
                j,
                dt,
                in_s,
                in_u,
                in_v,
                in_su,
                in_sv,
                s_tnd=in_s_tnd,
                su_tnd=in_su_tnd,
                sv_tnd=in_sv_tnd,
            )
        else:
            flux_s_x, flux_s_y, flux_su_x, flux_su_y, flux_sv_x, flux_sv_y, flux_sqv_x, flux_sqv_y, flux_sqc_x, flux_sqc_y, flux_sqr_x, flux_sqr_y = self._hflux(
                i,
                j,
                dt,
                in_s,
                in_u,
                in_v,
                in_su,
                in_sv,
                in_sqv,
                in_sqc,
                in_sqr,
                in_s_tnd,
                in_su_tnd,
                in_sv_tnd,
                in_qv_tnd,
                in_qc_tnd,
                in_qr_tnd,
            )

        # advance the isentropic density
        if in_s_tnd is None:
            out_s[i, j] = in_s[i, j] - dt * (
                ((flux_s_x[i, j] - flux_s_x[i - 1, j]) / dx if md != "y" else 0)
                + ((flux_s_y[i, j] - flux_s_y[i, j - 1]) / dy if md != "x" else 0)
            )
        else:
            out_s[i, j] = in_s[i, j] - dt * (
                ((flux_s_x[i, j] - flux_s_x[i - 1, j]) / dx if md != "y" else 0)
                + ((flux_s_y[i, j] - flux_s_y[i, j - 1]) / dy if md != "x" else 0)
                - in_s_tnd[i, j]
            )

        # advance the x-momentum
        if in_su_tnd is None:
            out_su[i, j] = in_su[i, j] - dt * (
                ((flux_su_x[i, j] - flux_su_x[i - 1, j]) / dx if md != "y" else 0)
                + ((flux_su_y[i, j] - flux_su_y[i, j - 1]) / dy if md != "x" else 0)
            )
        else:
            out_su[i, j] = in_su[i, j] - dt * (
                ((flux_su_x[i, j] - flux_su_x[i - 1, j]) / dx if md != "y" else 0)
                + ((flux_su_y[i, j] - flux_su_y[i, j - 1]) / dy if md != "x" else 0)
                - in_su_tnd[i, j]
            )

        # advance the y-momentum
        if in_sv_tnd is None:
            out_sv[i, j] = in_sv[i, j] - dt * (
                ((flux_sv_x[i, j] - flux_sv_x[i - 1, j]) / dx if md != "y" else 0)
                + ((flux_sv_y[i, j] - flux_sv_y[i, j - 1]) / dy if md != "x" else 0)
            )
        else:
            out_sv[i, j] = in_sv[i, j] - dt * (
                ((flux_sv_x[i, j] - flux_sv_x[i - 1, j]) / dx if md != "y" else 0)
                + ((flux_sv_y[i, j] - flux_sv_y[i, j - 1]) / dy if md != "x" else 0)
                - in_sv_tnd[i, j]
            )

        if self._moist:
            # advance the isentropic density of water vapor
            if in_qv_tnd is None:
                out_sqv[i, j] = in_sqv[i, j] - dt * (
                    ((flux_sqv_x[i, j] - flux_sqv_x[i - 1, j]) / dx if md != "y" else 0)
                    + ((flux_sqv_y[i, j] - flux_sqv_y[i, j - 1]) / dy if md != "x" else 0)
                )
            else:
                out_sqv[i, j] = in_sqv[i, j] - dt * (
                    ((flux_sqv_x[i, j] - flux_sqv_x[i - 1, j]) / dx if md != "y" else 0)
                    + ((flux_sqv_y[i, j] - flux_sqv_y[i, j - 1]) / dy if md != "x" else 0)
                    - in_s[i, j] * in_qv_tnd[i, j]
                )

            # advance the isentropic density of cloud liquid water
            if in_qc_tnd is None:
                out_sqc[i, j] = in_sqc[i, j] - dt * (
                    ((flux_sqc_x[i, j] - flux_sqc_x[i - 1, j]) / dx if md != "y" else 0)
                    + ((flux_sqc_y[i, j] - flux_sqc_y[i, j - 1]) / dy if md != "x" else 0)
                )
            else:
                out_sqc[i, j] = in_sqc[i, j] - dt * (
                    ((flux_sqc_x[i, j] - flux_sqc_x[i - 1, j]) / dx if md != "y" else 0)
                    + ((flux_sqc_y[i, j] - flux_sqc_y[i, j - 1]) / dy if md != "x" else 0)
                    - in_s[i, j] * in_qc_tnd[i, j]
                )

            # advance the isentropic density of precipitation water
            if in_qr_tnd is None:
                out_sqr[i, j] = in_sqr[i, j] - dt * (
                    ((flux_sqr_x[i, j] - flux_sqr_x[i - 1, j]) / dx if md != "y" else 0)
                    + ((flux_sqr_y[i, j] - flux_sqr_y[i, j - 1]) / dy if md != "x" else 0)
                )
            else:
                out_sqr[i, j] = in_sqr[i, j] - dt * (
                    ((flux_sqr_x[i, j] - flux_sqr_x[i - 1, j]) / dx if md != "y" else 0)
                    + ((flux_sqr_y[i, j] - flux_sqr_y[i, j - 1]) / dy if md != "x" else 0)
                    - in_s[i, j] * in_qr_tnd[i, j]
                )

        if not self._moist:
            return out_s, out_su, out_sv
        else:
            return out_s, out_su, out_sv, out_sqv, out_sqc, out_sqr


class RK2(IsentropicMinimalPrognostic):
    """
    Implementation of the two-stages, second-order Runge-Kutta scheme
    which takes over the prognostic part of the three-dimensional, moist,
    *minimal*, isentropic dynamical core.
    """

    def __init__(
        self,
        horizontal_flux_scheme,
        mode,
        grid,
        hb,
        moist,
        substeps,
        backend,
        dtype=datatype,
    ):
        substeps_ = substeps if substeps % 2 == 0 else substeps + 1
        if substeps_ != substeps:
            warnings.warn(
                "Number of substeps increased from {} to {}.".format(substeps, substeps_)
            )

        super().__init__(
            horizontal_flux_scheme, mode, grid, hb, moist, substeps, backend, dtype
        )

        # initialize the pointer to the underlying GT4Py stencil in charge
        # of carrying out the stages
        self._stage_stencil = None

    @property
    def stages(self):
        return 2

    @property
    def substep_fractions(self):
        return 0.5, 1.0

    def stage_call(self, stage, timestep, state, tendencies=None):
        # the first time this method is invoked, initialize the GT4Py stencil
        if self._stage_stencil is None:
            self._stage_stencil_initialize(tendencies)

        # update the attributes which serve as inputs to the GT4Py stencil
        self._stage_stencil_set_inputs(stage, timestep, state, tendencies)

        # step the prognostic variables
        self._stage_stencil.compute()

        # instantiate the output state
        state_new = {
            "time": state["time"] + 0.5 * timestep,
            "air_isentropic_density": self._out_s,
            "x_momentum_isentropic": self._out_su,
            "y_momentum_isentropic": self._out_sv,
        }
        if self._moist:
            state_new.update(
                {
                    "isentropic_density_of_water_vapor": self._out_sqv,
                    "isentropic_density_of_cloud_liquid_water": self._out_sqc,
                    "isentropic_density_of_precipitation_water": self._out_sqr,
                }
            )

        return state_new

    def _stage_stencil_initialize(self, tendencies):
        # allocate the attributes which will serve as inputs to the stencil
        self._stage_stencil_allocate_inputs(tendencies)

        # allocate the Numpy arrays which will store the output fields
        self._stage_stencil_allocate_outputs()

        # set the stencil's computational domain
        nx, ny, nz = self._grid.nx, self._grid.ny, self._grid.nz
        nb = self._hb.nb
        if self._mode == "x":
            _domain = gt.domain.Rectangle((nb, 0, 0), (nx - nb - 1, ny - 1, nz - 1))
        elif self._mode == "y":
            _domain = gt.domain.Rectangle((0, nb, 0), (nx - 1, ny - nb - 1, nz - 1))
        else:
            _domain = gt.domain.Rectangle((nb, nb, 0), (nx - nb - 1, ny - nb - 1, nz - 1))

        # set the stencil's inputs and outputs
        _inputs = {
            "in_s": self._in_s,
            "in_s_int": self._in_s_int,
            "in_u_int": self._in_u,
            "in_v_int": self._in_v,
            "in_su": self._in_su,
            "in_su_int": self._in_su_int,
            "in_sv": self._in_sv,
            "in_sv_int": self._in_sv_int,
        }
        _outputs = {"out_s": self._out_s, "out_su": self._out_su, "out_sv": self._out_sv}
        if self._moist:
            _inputs.update(
                {
                    "in_sqv": self._in_sqv,
                    "in_sqv_int": self._in_sqv_int,
                    "in_sqc": self._in_sqc,
                    "in_sqc_int": self._in_sqc_int,
                    "in_sqr": self._in_sqr,
                    "in_sqr_int": self._in_sqr_int,
                }
            )
            _outputs.update(
                {
                    "out_sqv": self._out_sqv,
                    "out_sqc": self._out_sqc,
                    "out_sqr": self._out_sqr,
                }
            )
        if tendencies is not None:
            if tendencies.get("air_isentropic_density", None) is not None:
                _inputs["in_s_tnd"] = self._in_s_tnd
            if tendencies.get("x_momentum_isentropic", None) is not None:
                _inputs["in_su_tnd"] = self._in_su_tnd
            if tendencies.get("y_momentum_isentropic", None) is not None:
                _inputs["in_sv_tnd"] = self._in_sv_tnd
            if tendencies.get(mfwv, None) is not None:
                _inputs["in_qv_tnd"] = self._in_qv_tnd
            if tendencies.get(mfcw, None) is not None:
                _inputs["in_qc_tnd"] = self._in_qc_tnd
            if tendencies.get(mfpw, None) is not None:
                _inputs["in_qr_tnd"] = self._in_qr_tnd

        # instantiate the stencil
        self._stage_stencil = gt.NGStencil(
            definitions_func=self._stage_stencil_defs,
            inputs=_inputs,
            global_inputs={"dt": self._dt},
            outputs=_outputs,
            domain=_domain,
            mode=self._backend,
        )

    def _stage_stencil_allocate_inputs(self, tendencies):
        # shortcuts
        nx, ny, nz = self._grid.nx, self._grid.ny, self._grid.nz
        dtype = self._dtype

        # call parent method
        super()._stage_stencil_allocate_inputs(tendencies)

        # allocate the Numpy arrays which will store the intermediate values
        # for the prognostic variables
        self._in_s_int = np.zeros((nx, ny, nz), dtype=dtype)
        self._in_su_int = np.zeros((nx, ny, nz), dtype=dtype)
        self._in_sv_int = np.zeros((nx, ny, nz), dtype=dtype)
        if self._moist:
            self._in_sqv_int = np.zeros((nx, ny, nz), dtype=dtype)
            self._in_sqc_int = np.zeros((nx, ny, nz), dtype=dtype)
            self._in_sqr_int = np.zeros((nx, ny, nz), dtype=dtype)

    def _stage_stencil_set_inputs(self, stage, timestep, state, tendencies):
        # shortcuts
        if tendencies is not None:
            s_tnd_on = tendencies.get("air_isentropic_density", None) is not None
            qv_tnd_on = tendencies.get(mfwv, None) is not None
            qc_tnd_on = tendencies.get(mfcw, None) is not None
            qr_tnd_on = tendencies.get(mfpw, None) is not None
            su_tnd_on = tendencies.get("x_momentum_isentropic", None) is not None
            sv_tnd_on = tendencies.get("y_momentum_isentropic", None) is not None
        else:
            s_tnd_on = su_tnd_on = sv_tnd_on = qv_tnd_on = qc_tnd_on = qr_tnd_on = False

        # update the local time step
        self._dt.value = (1.0 / 2.0 + 1.0 / 2.0 * (stage > 0)) * timestep.total_seconds()

        if stage == 0:
            # update the Numpy arrays which serve as inputs to the GT4Py stencils
            self._in_s[...] = state["air_isentropic_density"][...]
            self._in_su[...] = state["x_momentum_isentropic"][...]
            self._in_sv[...] = state["y_momentum_isentropic"][...]
            if self._moist:
                self._in_sqv[...] = state["isentropic_density_of_water_vapor"]
                self._in_sqc[...] = state["isentropic_density_of_cloud_liquid_water"]
                self._in_sqr[...] = state["isentropic_density_of_precipitation_water"]

        # update the Numpy arrays which serve as inputs to the GT4Py stencils
        self._in_s_int[...] = state["air_isentropic_density"][...]
        self._in_u[...] = state["x_velocity_at_u_locations"][...]
        self._in_v[...] = state["y_velocity_at_v_locations"][...]
        self._in_su_int[...] = state["x_momentum_isentropic"][...]
        self._in_sv_int[...] = state["y_momentum_isentropic"][...]
        if self._moist:
            self._in_sqv_int[...] = state["isentropic_density_of_water_vapor"]
            self._in_sqc_int[...] = state["isentropic_density_of_cloud_liquid_water"]
            self._in_sqr_int[...] = state["isentropic_density_of_precipitation_water"]

        # extract the Numpy arrays representing the provided tendencies,
        # and update the Numpy arrays which serve as inputs to the GT4Py stencils
        if s_tnd_on:
            self._in_s_tnd[...] = tendencies["air_isentropic_density"][...]
        if su_tnd_on:
            self._in_su_tnd[...] = tendencies["x_momentum_isentropic"][...]
        if sv_tnd_on:
            self._in_sv_tnd[...] = tendencies["y_momentum_isentropic"][...]
        if qv_tnd_on:
            self._in_qv_tnd[...] = tendencies[mfwv][...]
        if qc_tnd_on:
            self._in_qc_tnd[...] = tendencies[mfcw][...]
        if qr_tnd_on:
            self._in_qr_tnd[...] = tendencies[mfpw][...]

    def _stage_stencil_defs(
        self,
        dt,
        in_s,
        in_s_int,
        in_u_int,
        in_v_int,
        in_su,
        in_su_int,
        in_sv,
        in_sv_int,
        in_sqv=None,
        in_sqv_int=None,
        in_sqc=None,
        in_sqc_int=None,
        in_sqr=None,
        in_sqr_int=None,
        in_s_tnd=None,
        in_su_tnd=None,
        in_sv_tnd=None,
        in_qv_tnd=None,
        in_qc_tnd=None,
        in_qr_tnd=None,
    ):
        # shortcuts
        dx = self._grid.dx.to_units("m").values.item()
        dy = self._grid.dy.to_units("m").values.item()
        md = self._mode

        # declare indices
        i = gt.Index(axis=0)
        j = gt.Index(axis=1)

        # instantiate output fields
        out_s = gt.Equation()
        out_su = gt.Equation()
        out_sv = gt.Equation()
        if self._moist:
            out_sqv = gt.Equation()
            out_sqc = gt.Equation()
            out_sqr = gt.Equation()

        # calculate the fluxes
        if not self._moist:
            flux_s_x, flux_s_y, flux_su_x, flux_su_y, flux_sv_x, flux_sv_y = self._hflux(
                i,
                j,
                dt,
                in_s_int,
                in_u_int,
                in_v_int,
                in_su_int,
                in_sv_int,
                s_tnd=in_s_tnd,
                su_tnd=in_su_tnd,
                sv_tnd=in_sv_tnd,
            )
        else:
            flux_s_x, flux_s_y, flux_su_x, flux_su_y, flux_sv_x, flux_sv_y, flux_sqv_x, flux_sqv_y, flux_sqc_x, flux_sqc_y, flux_sqr_x, flux_sqr_y = self._hflux(
                i,
                j,
                dt,
                in_s_int,
                in_u_int,
                in_v_int,
                in_su_int,
                in_sv_int,
                in_sqv_int,
                in_sqc_int,
                in_sqr_int,
                in_s_tnd,
                in_su_tnd,
                in_sv_tnd,
                in_qv_tnd,
                in_qc_tnd,
                in_qr_tnd,
            )

        # advance the isentropic density
        if in_s_tnd is None:
            out_s[i, j] = in_s[i, j] - dt * (
                ((flux_s_x[i, j] - flux_s_x[i - 1, j]) / dx if md != "y" else 0)
                + ((flux_s_y[i, j] - flux_s_y[i, j - 1]) / dy if md != "x" else 0)
            )
        else:
            out_s[i, j] = in_s[i, j] - dt * (
                ((flux_s_x[i, j] - flux_s_x[i - 1, j]) / dx if md != "y" else 0)
                + ((flux_s_y[i, j] - flux_s_y[i, j - 1]) / dy if md != "x" else 0)
                - in_s_tnd[i, j]
            )

        # advance the x-momentum
        if in_su_tnd is None:
            out_su[i, j] = in_su[i, j] - dt * (
                ((flux_su_x[i, j] - flux_su_x[i - 1, j]) / dx if md != "y" else 0)
                + ((flux_su_y[i, j] - flux_su_y[i, j - 1]) / dy if md != "x" else 0)
            )
        else:
            out_su[i, j] = in_su[i, j] - dt * (
                ((flux_su_x[i, j] - flux_su_x[i - 1, j]) / dx if md != "y" else 0)
                + ((flux_su_y[i, j] - flux_su_y[i, j - 1]) / dy if md != "x" else 0)
                - in_su_tnd[i, j]
            )

        # advance the y-momentum
        if in_sv_tnd is None:
            out_sv[i, j] = in_sv[i, j] - dt * (
                ((flux_sv_x[i, j] - flux_sv_x[i - 1, j]) / dx if md != "y" else 0)
                + ((flux_sv_y[i, j] - flux_sv_y[i, j - 1]) / dy if md != "x" else 0)
            )
        else:
            out_sv[i, j] = in_sv[i, j] - dt * (
                ((flux_sv_x[i, j] - flux_sv_x[i - 1, j]) / dx if md != "y" else 0)
                + ((flux_sv_y[i, j] - flux_sv_y[i, j - 1]) / dy if md != "x" else 0)
                - in_sv_tnd[i, j]
            )

        if self._moist:
            # advance the isentropic density of water vapor
            if in_qv_tnd is None:
                out_sqv[i, j] = in_sqv[i, j] - dt * (
                    ((flux_sqv_x[i, j] - flux_sqv_x[i - 1, j]) / dx if md != "y" else 0)
                    + ((flux_sqv_y[i, j] - flux_sqv_y[i, j - 1]) / dy if md != "x" else 0)
                )
            else:
                out_sqv[i, j] = in_sqv[i, j] - dt * (
                    ((flux_sqv_x[i, j] - flux_sqv_x[i - 1, j]) / dx if md != "y" else 0)
                    + ((flux_sqv_y[i, j] - flux_sqv_y[i, j - 1]) / dy if md != "x" else 0)
                    - in_s_int[i, j] * in_qv_tnd[i, j]
                )

            # advance the isentropic density of cloud liquid water
            if in_qc_tnd is None:
                out_sqc[i, j] = in_sqc[i, j] - dt * (
                    ((flux_sqc_x[i, j] - flux_sqc_x[i - 1, j]) / dx if md != "y" else 0)
                    + ((flux_sqc_y[i, j] - flux_sqc_y[i, j - 1]) / dy if md != "x" else 0)
                )
            else:
                out_sqc[i, j] = in_sqc[i, j] - dt * (
                    ((flux_sqc_x[i, j] - flux_sqc_x[i - 1, j]) / dx if md != "y" else 0)
                    + ((flux_sqc_y[i, j] - flux_sqc_y[i, j - 1]) / dy if md != "x" else 0)
                    - in_s_int[i, j] * in_qc_tnd[i, j]
                )

            # advance the isentropic density of precipitation water
            if in_qr_tnd is None:
                out_sqr[i, j] = in_sqr[i, j] - dt * (
                    ((flux_sqr_x[i, j] - flux_sqr_x[i - 1, j]) / dx if md != "y" else 0)
                    + ((flux_sqr_y[i, j] - flux_sqr_y[i, j - 1]) / dy if md != "x" else 0)
                )
            else:
                out_sqr[i, j] = in_sqr[i, j] - dt * (
                    ((flux_sqr_x[i, j] - flux_sqr_x[i - 1, j]) / dx if md != "y" else 0)
                    + ((flux_sqr_y[i, j] - flux_sqr_y[i, j - 1]) / dy if md != "x" else 0)
                    - in_s_int[i, j] * in_qr_tnd[i, j]
                )

        if not self._moist:
            return out_s, out_su, out_sv
        else:
            return out_s, out_su, out_sv, out_sqv, out_sqc, out_sqr
>>>>>>> a2b21f12


class RK3WS(RK2):
    """
    Implementation of the three-stages, second-order Runge-Kutta scheme
    which takes over the prognostic part of the three-dimensional, moist,
    *minimal*, isentropic dynamical core.
    """

    def __init__(
        self,
        horizontal_flux_scheme,
        mode,
        grid,
        hb,
        moist,
        substeps,
        backend,
        dtype=datatype,
    ):
        substeps_ = substeps if substeps % 6 == 0 else substeps + (6 - substeps % 6)
        if substeps_ != substeps:
            warnings.warn(
                "Number of substeps increased from {} to {}.".format(substeps, substeps_)
            )

        super().__init__(
            horizontal_flux_scheme, mode, grid, hb, moist, substeps, backend, dtype
        )

    @property
    def stages(self):
        return 3

    @property
    def substep_fractions(self):
        return 1.0 / 3.0, 0.5, 1.0

    def stage_call(self, stage, timestep, state, tendencies=None):
        state_new = super().stage_call(stage, timestep, state, tendencies)

        if stage == 0:
            state_new["time"] = state["time"] + 1.0 / 3.0 * timestep
        elif stage == 1:
            state_new["time"] = state["time"] + 1.0 / 6.0 * timestep
        else:
            state_new["time"] = state["time"] + 1.0 / 2.0 * timestep

        return state_new

    def _stage_stencil_set_inputs(self, stage, timestep, state, tendencies):
        # call parent's method
        super()._stage_stencil_set_inputs(stage, timestep, state, tendencies)

        # update the local time step
        self._dt.value = (
            1.0 / 3.0 + 1.0 / 6.0 * (stage > 0) + 1.0 / 2.0 * (stage > 1)
        ) * timestep.total_seconds()


class RK3(IsentropicMinimalPrognostic):
<<<<<<< HEAD
	"""
	Implementation of the three-stages, third-order Runge-Kutta scheme
	which takes over the prognostic part of the three-dimensional, moist,
	*minimal*, isentropic dynamical core.
	"""
	def __init__(
		self, horizontal_flux_scheme, mode, grid, hb, moist,
		substeps, backend, dtype=datatype
	):
		super().__init__(
			horizontal_flux_scheme, mode, grid, hb, moist,
			substeps, backend, dtype
		)

		# initialize the pointers to the underlying GT4Py stencils
		# in charge of carrying out the stages
		self._stage_stencil_first  = None
		self._stage_stencil_second = None
		self._stage_stencil_third  = None

		# free parameters for RK3
		self._alpha1 = 1./2.
		self._alpha2 = 3./4.

		# set the other parameters so to yield a third-order method
		self._gamma1 = (3.*self._alpha2 - 2.) / \
			(6. * self._alpha1 * (self._alpha2 - self._alpha1))
		self._gamma2 = (3.*self._alpha1 - 2.) / \
			(6. * self._alpha2 * (self._alpha1 - self._alpha2))
		self._gamma0 = 1. - self._gamma1 - self._gamma2
		self._beta21 = self._alpha2 - 1. / (6. * self._alpha1 * self._gamma2)

	@property
	def stages(self):
		return 3

	@property
	def substep_fractions(self):
		return self._alpha1, self._alpha2, 1.0

	def stage_call(self, stage, timestep, state, tendencies=None):
		# the first time this method is invoked, initialize the GT4Py stencil
		if self._stage_stencil_first is None:
			self._stage_stencils_initialize(tendencies)

		# update the attributes which serve as inputs to the GT4Py stencil
		self._stage_stencil_set_inputs(stage, timestep, state, tendencies)

		# run the compute function of the stencil stepping the solution
		self._stage_stencil_compute(stage)

		# instantiate the output state
		state_new = {
			'air_isentropic_density': self._out_s,
			'x_momentum_isentropic': self._out_su,
			'y_momentum_isentropic': self._out_sv,
		}
		if self._moist:
			state_new['s_' + mfwv] = self._out_sqv
			state_new['s_' + mfcw] = self._out_sqc
			state_new['s_' + mfpw] = self._out_sqr
		if stage == 0:
			state_new['time'] = state['time'] + self._alpha1*timestep
		elif stage == 1:
			state_new['time'] = state['time'] + (self._alpha2 - self._alpha1)*timestep
		else:
			state_new['time'] = state['time'] + (1 - self._alpha2 - self._alpha1)*timestep

		return state_new

	def _stage_stencils_initialize(self, tendencies):
		# allocate the attributes which will serve as inputs to the stencil
		self._stage_stencils_allocate_inputs(tendencies)

		# allocate the Numpy arrays which will store temporary fields to be
		# shared across the different stencils which step the solution
		# disregarding any vertical motion
		self._stage_stencils_allocate_temporaries()

		# allocate the Numpy arrays which will store the output fields
		self._stage_stencil_allocate_outputs()

		# set the stencils' computational domain
		nx, ny, nz = self._grid.nx, self._grid.ny, self._grid.nz
		nb = self._hb.nb
		if self._mode == 'x':
			_domain = gt.domain.Rectangle(
				(nb, 0, 0), (nx-nb-1, ny-1, nz-1)
			)
		elif self._mode == 'y':
			_domain = gt.domain.Rectangle(
				(0, nb, 0), (nx-1, ny-nb-1, nz-1)
			)
		else:
			_domain = gt.domain.Rectangle(
				(nb, nb, 0), (nx-nb-1, ny-nb-1, nz-1)
			)

		# set the first stencil's inputs and outputs
		_inputs = {
			'in_s': self._in_s, 'in_u': self._in_u, 'in_v': self._in_v,
			'in_su': self._in_su, 'in_sv': self._in_sv,
		}
		_outputs = {
			'out_s0': self._s0, 'out_s': self._out_s,
			'out_su0': self._su0, 'out_su': self._out_su,
			'out_sv0': self._sv0, 'out_sv': self._out_sv,
		}
		if self._moist:
			_inputs.update({
				'in_sqv': self._in_sqv, 'in_sqv_int': self._in_sqv_int,
				'in_sqc': self._in_sqc, 'in_sqc_int': self._in_sqc_int,
				'in_sqr': self._in_sqr, 'in_sqr_int': self._in_sqr_int,
			})
			_outputs.update({
				'out_sqv0': self._sqv0, 'out_sqv': self._out_sqv,
				'out_sqc0': self._sqc0, 'out_sqc': self._out_sqc,
				'out_sqr0': self._sqr0, 'out_sqr': self._out_sqr,
			})
		if tendencies is not None:
			if tendencies.get('air_isentropic_density', None) is not None:
				_inputs['in_s_tnd'] = self._in_s_tnd
			if tendencies.get('x_momentum_isentropic', None) is not None:
				_inputs['in_su_tnd'] = self._in_su_tnd
			if tendencies.get('y_momentum_isentropic', None) is not None:
				_inputs['in_sv_tnd'] = self._in_sv_tnd
			if tendencies.get(mfwv, None) is not None:
				_inputs['in_qv_tnd'] = self._in_qv_tnd
			if tendencies.get(mfcw, None) is not None:
				_inputs['in_qc_tnd'] = self._in_qc_tnd
			if tendencies.get(mfpw, None) is not None:
				_inputs['in_qr_tnd'] = self._in_qr_tnd

		# instantiate the first stencil
		self._stage_stencil_first = gt.NGStencil(
			definitions_func=self._stage_stencil_first_defs,
			inputs=_inputs,
			global_inputs={'dt': self._dt},
			outputs=_outputs,
			domain=_domain,
			mode=self._backend,
		)

		# set the second stencil's inputs and outputs
		_inputs = {
			'in_s': self._in_s, 'in_s_int': self._in_s_int,
			'in_u_int': self._in_u, 'in_v_int': self._in_v,
			'in_su': self._in_su, 'in_su_int': self._in_su_int,
			'in_sv': self._in_sv, 'in_sv_int': self._in_sv_int,
			'in_s0': self._s0, 'in_su0': self._su0, 'in_sv0': self._sv0,
		}
		_outputs = {
			'out_s1': self._s1, 'out_s': self._out_s,
			'out_su1': self._su1, 'out_su': self._out_su,
			'out_sv1': self._sv1, 'out_sv': self._out_sv,
		}
		if self._moist:
			_inputs.update({
				'in_sqv': self._in_sqv, 'in_sqv_int': self._in_sqv_int,
				'in_sqc': self._in_sqc, 'in_sqc_int': self._in_sqc_int,
				'in_sqr': self._in_sqr, 'in_sqr_int': self._in_sqr_int,
				'in_sqv0': self._sqv0, 'in_sqc0': self._sqc0,
				'in_sqr0': self._sqr0,
			})
			_outputs.update({
				'out_sqv1': self._sqv1, 'out_sqv': self._out_sqv,
				'out_sqc1': self._sqc1, 'out_sqc': self._out_sqc,
				'out_sqr1': self._sqr1, 'out_sqr': self._out_sqr,
			})
		if tendencies is not None:
			if tendencies.get('air_isentropic_density', None) is not None:
				_inputs['in_s_tnd'] = self._in_s_tnd
			if tendencies.get('x_momentum_isentropic', None) is not None:
				_inputs['in_su_tnd'] = self._in_su_tnd
			if tendencies.get('y_momentum_isentropic', None) is not None:
				_inputs['in_sv_tnd'] = self._in_sv_tnd
			if tendencies.get(mfwv, None) is not None:
				_inputs['in_qv_tnd'] = self._in_qv_tnd
			if tendencies.get(mfcw, None) is not None:
				_inputs['in_qc_tnd'] = self._in_qc_tnd
			if tendencies.get(mfpw, None) is not None:
				_inputs['in_qr_tnd'] = self._in_qr_tnd

		# instantiate the second stencil
		self._stage_stencil_second = gt.NGStencil(
			definitions_func=self._stage_stencil_second_defs,
			inputs=_inputs,
			global_inputs={'dt': self._dt},
			outputs=_outputs,
			domain=_domain,
			mode=self._backend,
		)

		# set the third stencil's inputs and outputs
		_inputs = {
			'in_s': self._in_s, 'in_s_int': self._in_s_int,
			'in_u_int': self._in_u, 'in_v_int': self._in_v,
			'in_su': self._in_su, 'in_su_int': self._in_su_int,
			'in_sv': self._in_sv, 'in_sv_int': self._in_sv_int,
			'in_s0': self._s0, 'in_su0': self._su0, 'in_sv0': self._sv0,
			'in_s1': self._s1, 'in_su1': self._su1, 'in_sv1': self._sv1,
		}
		_outputs = {
			'out_s': self._out_s, 'out_su': self._out_su, 'out_sv': self._out_sv,
		}
		if self._moist:
			_inputs.update({
				'in_sqv': self._in_sqv, 'in_sqv_int': self._in_sqv_int,
				'in_sqc': self._in_sqc, 'in_sqc_int': self._in_sqc_int,
				'in_sqr': self._in_sqr, 'in_sqr_int': self._in_sqr_int,
				'in_sqv0': self._sqv0, 'in_sqc0': self._sqc0,
				'in_sqr0': self._sqr0, 'in_sqv1': self._sqv1,
				'in_sqc1': self._sqc1, 'in_sqr1': self._sqr1,
			})
			_outputs.update({
				'out_sqv': self._out_sqv, 'out_sqc': self._out_sqc,
				'out_sqr': self._out_sqr,
			})
		if tendencies is not None:
			if tendencies.get('air_isentropic_density', None) is not None:
				_inputs['in_s_tnd'] = self._in_s_tnd
			if tendencies.get('x_momentum_isentropic', None) is not None:
				_inputs['in_su_tnd'] = self._in_su_tnd
			if tendencies.get('y_momentum_isentropic', None) is not None:
				_inputs['in_sv_tnd'] = self._in_sv_tnd
			if tendencies.get(mfwv, None) is not None:
				_inputs['in_qv_tnd'] = self._in_qv_tnd
			if tendencies.get(mfcw, None) is not None:
				_inputs['in_qc_tnd'] = self._in_qc_tnd
			if tendencies.get(mfpw, None) is not None:
				_inputs['in_qr_tnd'] = self._in_qr_tnd

		# instantiate the third stencil
		self._stage_stencil_third = gt.NGStencil(
			definitions_func=self._stage_stencil_third_defs,
			inputs=_inputs,
			global_inputs={'dt': self._dt},
			outputs=_outputs,
			domain=_domain,
			mode=self._backend,
		)

	def _stage_stencils_allocate_inputs(self, tendencies):
		# shortcuts
		nx, ny, nz = self._grid.nx, self._grid.ny, self._grid.nz
		dtype = self._dtype

		# call parent's method
		super()._stage_stencil_allocate_inputs(tendencies)

		# allocate the Numpy arrays which will store the intermediate values
		# for the prognostic variables
		self._in_s_int	= np.zeros((nx, ny, nz), dtype=dtype)
		self._in_su_int = np.zeros((nx, ny, nz), dtype=dtype)
		self._in_sv_int = np.zeros((nx, ny, nz), dtype=dtype)
		if self._moist:
			self._in_sqv_int = np.zeros((nx, ny, nz), dtype=dtype)
			self._in_sqc_int = np.zeros((nx, ny, nz), dtype=dtype)
			self._in_sqr_int = np.zeros((nx, ny, nz), dtype=dtype)

	def _stage_stencils_allocate_temporaries(self):
		"""
		Allocate the Numpy arrays which store temporary fields to be shared
		among the different GT4Py stencils.
		"""
		# shortcuts
		nx, ny, nz = self._grid.nx, self._grid.ny, self._grid.nz
		dtype = self._dtype

		# allocate the Numpy arrays which will store the first increment
		# for all prognostic variables
		self._s0  = np.zeros((nx, ny, nz), dtype=dtype)
		self._su0 = np.zeros((nx, ny, nz), dtype=dtype)
		self._sv0 = np.zeros((nx, ny, nz), dtype=dtype)
		if self._moist:
			self._sqv0 = np.zeros((nx, ny, nz), dtype=dtype)
			self._sqc0 = np.zeros((nx, ny, nz), dtype=dtype)
			self._sqr0 = np.zeros((nx, ny, nz), dtype=dtype)

		# allocate the Numpy arrays which will store the second increment
		# for all prognostic variables
		self._s1  = np.zeros((nx, ny, nz), dtype=dtype)
		self._su1 = np.zeros((nx, ny, nz), dtype=dtype)
		self._sv1 = np.zeros((nx, ny, nz), dtype=dtype)
		if self._moist:
			self._sqv1 = np.zeros((nx, ny, nz), dtype=dtype)
			self._sqc1 = np.zeros((nx, ny, nz), dtype=dtype)
			self._sqr1 = np.zeros((nx, ny, nz), dtype=dtype)

	def _stage_stencil_set_inputs(self, stage, dt, state, tendencies):
		# shortcuts
		if tendencies is not None:
			s_tnd_on  = tendencies.get('air_isentropic_density', None) is not None
			qv_tnd_on = tendencies.get(mfwv, None) is not None
			qc_tnd_on = tendencies.get(mfcw, None) is not None
			qr_tnd_on = tendencies.get(mfpw, None) is not None
			su_tnd_on = tendencies.get('x_momentum_isentropic', None) is not None
			sv_tnd_on = tendencies.get('y_momentum_isentropic', None) is not None
		else:
			s_tnd_on = su_tnd_on = sv_tnd_on = qv_tnd_on = qc_tnd_on = qr_tnd_on = False

		# update the local time step
		self._dt.value = dt.total_seconds()

		if stage == 0:
			# update the Numpy arrays which serve as inputs to the GT4Py stencils
			self._in_s[...]  = state['air_isentropic_density'][...]
			self._in_u[...]  = state['x_velocity_at_u_locations'][...]
			self._in_v[...]  = state['y_velocity_at_v_locations'][...]
			self._in_su[...] = state['x_momentum_isentropic'][...]
			self._in_sv[...] = state['y_momentum_isentropic'][...]
			if self._moist:
				self._in_sqv[...] = state['s_' + mfwv][...]
				self._in_sqc[...] = state['s_' + mfcw][...]
				self._in_sqr[...] = state['s_' + mfpw][...]
		else:
			# update the Numpy arrays which serve as inputs to the GT4Py stencils
			self._in_s_int[...]  = state['air_isentropic_density'][...]
			self._in_u[...]      = state['x_velocity_at_u_locations'][...]
			self._in_v[...]      = state['y_velocity_at_v_locations'][...]
			self._in_su_int[...] = state['x_momentum_isentropic'][...]
			self._in_sv_int[...] = state['y_momentum_isentropic'][...]
			if self._moist:
				self._in_sqv_int[...] = state['s_' + mfwv][...]
				self._in_sqc_int[...] = state['s_' + mfcw][...]
				self._in_sqr_int[...] = state['s_' + mfpw][...]

		# extract the Numpy arrays representing the provided tendencies,
		# and update the Numpy arrays which serve as inputs to the GT4Py stencils
		if s_tnd_on:
			self._in_s_tnd[...]  = tendencies['air_isentropic_density'][...]
		if su_tnd_on:
			self._in_su_tnd[...] = tendencies['x_momentum_isentropic'][...]
		if sv_tnd_on:
			self._in_sv_tnd[...] = tendencies['y_momentum_isentropic'][...]
		if qv_tnd_on:
			self._in_qv_tnd[...] = tendencies[mfwv][...]
		if qc_tnd_on:
			self._in_qc_tnd[...] = tendencies[mfcw][...]
		if qr_tnd_on:
			self._in_qr_tnd[...] = tendencies[mfpw][...]

	def _stage_stencil_compute(self, stage):
		if stage == 0:
			self._stage_stencil_first.compute()
		elif stage == 1:
			self._stage_stencil_second.compute()
		else:
			self._stage_stencil_third.compute()

	def _stage_stencil_first_defs(
		self, dt, in_s, in_u, in_v, in_su, in_sv,
		in_sqv=None, in_sqc=None, in_sqr=None,
		in_s_tnd=None, in_su_tnd=None, in_sv_tnd=None,
		in_qv_tnd=None, in_qc_tnd=None, in_qr_tnd=None
	):
		# shortcuts
		dx = self._grid.dx.to_units('m').values.item()
		dy = self._grid.dy.to_units('m').values.item()
		md = self._mode
		a1 = self._alpha1

		# declare indices
		i = gt.Index(axis=0)
		j = gt.Index(axis=1)

		# instantiate fields representing the first increments
		out_s0	= gt.Equation()
		out_su0 = gt.Equation()
		out_sv0 = gt.Equation()
		if self._moist:
			out_sqv0 = gt.Equation()
			out_sqc0 = gt.Equation()
			out_sqr0 = gt.Equation()

		# instantiate fields representing the output state
		out_s  = gt.Equation()
		out_su = gt.Equation()
		out_sv = gt.Equation()
		if self._moist:
			out_sqv = gt.Equation()
			out_sqc = gt.Equation()
			out_sqr = gt.Equation()

		# calculate the fluxes
		if not self._moist:
			flux_s_x, flux_s_y, flux_su_x, flux_su_y, flux_sv_x, flux_sv_y = \
				self._hflux(
					i, j, dt, in_s, in_u, in_v, in_su, in_sv,
					s_tnd=in_s_tnd, su_tnd=in_su_tnd, sv_tnd=in_sv_tnd
				)
		else:
			flux_s_x,  flux_s_y, flux_su_x,  flux_su_y, flux_sv_x,	flux_sv_y, \
				flux_sqv_x, flux_sqv_y, flux_sqc_x, flux_sqc_y, flux_sqr_x, flux_sqr_y = \
				self._hflux(
					i, j, dt, in_s, in_u, in_v, in_su, in_sv,
					in_sqv, in_sqc, in_sqr, in_s_tnd, in_su_tnd, in_sv_tnd,
					in_qv_tnd, in_qc_tnd, in_qr_tnd
				)

		# advance the isentropic density
		if in_s_tnd is None:
			out_s0[i, j] = - dt * (
				((flux_s_x[i, j] - flux_s_x[i-1, j]) / dx if md != 'y' else 0) +
				((flux_s_y[i, j] - flux_s_y[i, j-1]) / dy if md != 'x' else 0)
			)
		else:
			out_s0[i, j] = - dt * (
				((flux_s_x[i, j] - flux_s_x[i-1, j]) / dx if md != 'y' else 0) +
				((flux_s_y[i, j] - flux_s_y[i, j-1]) / dy if md != 'x' else 0) -
				in_s_tnd[i, j]
			)
		out_s[i, j] = in_s[i, j] + a1 * out_s0[i, j]

		# advance the x-momentum
		if in_su_tnd is None:
			out_su0[i, j] = - dt * (
				((flux_su_x[i, j] - flux_su_x[i-1, j]) / dx if md != 'y' else 0) +
				((flux_su_y[i, j] - flux_su_y[i, j-1]) / dy if md != 'x' else 0)
			)
		else:
			out_su0[i, j] = - dt * (
				((flux_su_x[i, j] - flux_su_x[i-1, j]) / dx if md != 'y' else 0) +
				((flux_su_y[i, j] - flux_su_y[i, j-1]) / dy if md != 'x' else 0) -
				in_su_tnd[i, j]
			)
		out_su[i, j] = in_su[i, j] + a1 * out_su0[i, j]

		# advance the y-momentum
		if in_sv_tnd is None:
			out_sv0[i, j] = - dt * (
				((flux_sv_x[i, j] - flux_sv_x[i-1, j]) / dx if md != 'y' else 0) +
				((flux_sv_y[i, j] - flux_sv_y[i, j-1]) / dy if md != 'x' else 0)
			)
		else:
			out_sv0[i, j] = - dt * (
				((flux_sv_x[i, j] - flux_sv_x[i-1, j]) / dx if md != 'y' else 0) +
				((flux_sv_y[i, j] - flux_sv_y[i, j-1]) / dy if md != 'x' else 0) -
				in_sv_tnd[i, j]
			)
		out_sv[i, j] = in_sv[i, j] + a1 * out_sv0[i, j]

		if self._moist:
			# advance the isentropic density of water vapor
			if in_qv_tnd is None:
				out_sqv0[i, j] = - dt * (
					((flux_sqv_x[i, j] - flux_sqv_x[i-1, j]) / dx if md != 'y' else 0) +
					((flux_sqv_y[i, j] - flux_sqv_y[i, j-1]) / dy if md != 'x' else 0)
				)
			else:
				out_sqv0[i, j] = - dt * (
					((flux_sqv_x[i, j] - flux_sqv_x[i-1, j]) / dx if md != 'y' else 0) +
					((flux_sqv_y[i, j] - flux_sqv_y[i, j-1]) / dy if md != 'x' else 0) -
					in_s[i, j] * in_qv_tnd[i, j]
				)
			out_sqv[i, j] = in_sqv[i, j] + a1 * out_sqv0[i, j]

			# advance the isentropic density of cloud liquid water
			if in_qc_tnd is None:
				out_sqc0[i, j] = - dt * (
					((flux_sqc_x[i, j] - flux_sqc_x[i-1, j]) / dx if md != 'y' else 0) +
					((flux_sqc_y[i, j] - flux_sqc_y[i, j-1]) / dy if md != 'x' else 0)
				)
			else:
				out_sqc0[i, j] = - dt * (
					((flux_sqc_x[i, j] - flux_sqc_x[i-1, j]) / dx if md != 'y' else 0) +
					((flux_sqc_y[i, j] - flux_sqc_y[i, j-1]) / dy if md != 'x' else 0) -
					in_s[i, j] * in_qc_tnd[i, j]
				)
			out_sqc[i, j] = in_sqc[i, j] + a1 * out_sqc0[i, j]

			# advance the isentropic density of precipitation water
			if in_qr_tnd is None:
				out_sqr0[i, j] = - dt * (
					((flux_sqr_x[i, j] - flux_sqr_x[i-1, j]) / dx if md != 'y' else 0) +
					((flux_sqr_y[i, j] - flux_sqr_y[i, j-1]) / dy if md != 'x' else 0)
				)
			else:
				out_sqr0[i, j] = - dt * (
					((flux_sqr_x[i, j] - flux_sqr_x[i-1, j]) / dx if md != 'y' else 0) +
					((flux_sqr_y[i, j] - flux_sqr_y[i, j-1]) / dy if md != 'x' else 0) -
					in_s[i, j] * in_qr_tnd[i, j]
				)
			out_sqr[i, j] = in_sqr[i, j] + a1 * out_sqr0[i, j]

		if not self._moist:
			return out_s0, out_s, out_su0, out_su, out_sv0, out_sv
		else:
			return out_s0, out_s, out_su0, out_su, out_sv0, out_sv, \
				out_sqv0, out_sqv, out_sqc0, out_sqc, out_sqr0, out_sqr

	def _stage_stencil_second_defs(
		self, dt, in_s, in_s_int, in_s0, in_u_int, in_v_int,
		in_su, in_su_int, in_su0, in_sv, in_sv_int, in_sv0,
		in_sqv=None, in_sqv_int=None, in_sqv0=None,
		in_sqc=None, in_sqc_int=None, in_sqc0=None,
		in_sqr=None, in_sqr_int=None, in_sqr0=None,
		in_s_tnd=None, in_su_tnd=None, in_sv_tnd=None,
		in_qv_tnd=None, in_qc_tnd=None, in_qr_tnd=None
	):
		# shortcuts
		dx = self._grid.dx.to_units('m').values.item()
		dy = self._grid.dy.to_units('m').values.item()
		md = self._mode
		a2, b21 = self._alpha2, self._beta21

		# declare indices
		i = gt.Index(axis=0)
		j = gt.Index(axis=1)

		# instantiate fields representing the first increments
		out_s1	= gt.Equation()
		out_su1 = gt.Equation()
		out_sv1 = gt.Equation()
		if self._moist:
			out_sqv1 = gt.Equation()
			out_sqc1 = gt.Equation()
			out_sqr1 = gt.Equation()

		# instantiate output fields
		out_s = gt.Equation()
		out_su = gt.Equation()
		out_sv = gt.Equation()
		if self._moist:
			out_sqv = gt.Equation()
			out_sqc = gt.Equation()
			out_sqr = gt.Equation()

		# calculate the fluxes
		if not self._moist:
			flux_s_x, flux_s_y, flux_su_x, flux_su_y, flux_sv_x, flux_sv_y = \
				self._hflux(
					i, j, dt, in_s_int, in_u_int, in_v_int, in_su_int, in_sv_int,
					s_tnd=in_s_tnd, su_tnd=in_su_tnd, sv_tnd=in_sv_tnd
				)
		else:
			flux_s_x,  flux_s_y, flux_su_x,  flux_su_y, flux_sv_x,	flux_sv_y, \
				flux_sqv_x, flux_sqv_y, flux_sqc_x, flux_sqc_y, flux_sqr_x, flux_sqr_y = \
				self._hflux(
					i, j, dt, in_s_int, in_u_int, in_v_int,
					in_su_int, in_sv_int, in_sqv_int, in_sqc_int, in_sqr_int,
					in_s_tnd, in_su_tnd, in_sv_tnd, in_qv_tnd, in_qc_tnd, in_qr_tnd
				)

		# advance the isentropic density
		if in_s_tnd is None:
			out_s1[i, j] = - dt * (
				((flux_s_x[i, j] - flux_s_x[i-1, j]) / dx if md != 'y' else 0) +
				((flux_s_y[i, j] - flux_s_y[i, j-1]) / dy if md != 'x' else 0)
			)
		else:
			out_s1[i, j] = - dt * (
				((flux_s_x[i, j] - flux_s_x[i-1, j]) / dx if md != 'y' else 0) +
				((flux_s_y[i, j] - flux_s_y[i, j-1]) / dy if md != 'x' else 0) -
				in_s_tnd[i, j]
			)
		out_s[i, j] = in_s[i, j] + b21 * in_s0[i, j] + (a2 - b21) * out_s1[i, j]

		# advance the x-momentum
		if in_su_tnd is None:
			out_su1[i, j] = - dt * (
				((flux_su_x[i, j] - flux_su_x[i-1, j]) / dx if md != 'y' else 0) +
				((flux_su_y[i, j] - flux_su_y[i, j-1]) / dy if md != 'x' else 0)
			)
		else:
			out_su1[i, j] = - dt * (
				((flux_su_x[i, j] - flux_su_x[i-1, j]) / dx if md != 'y' else 0) +
				((flux_su_y[i, j] - flux_su_y[i, j-1]) / dy if md != 'x' else 0) -
				in_su_tnd[i, j]
			)
		out_su[i, j] = in_su[i, j] + b21 * in_su0[i, j] + (a2 - b21) * out_su1[i, j]

		# advance the y-momentum
		if in_sv_tnd is None:
			out_sv1[i, j] = - dt * (
				((flux_sv_x[i, j] - flux_sv_x[i-1, j]) / dx if md != 'y' else 0) +
				((flux_sv_y[i, j] - flux_sv_y[i, j-1]) / dy if md != 'x' else 0)
			)
		else:
			out_sv1[i, j] = - dt * (
				((flux_sv_x[i, j] - flux_sv_x[i-1, j]) / dx if md != 'y' else 0) +
				((flux_sv_y[i, j] - flux_sv_y[i, j-1]) / dy if md != 'x' else 0) -
				in_sv_tnd[i, j]
			)
		out_sv[i, j] = in_sv[i, j] + b21 * in_sv0[i, j] + (a2 - b21) * out_sv1[i, j]

		if self._moist:
			# advance the isentropic density of water vapor
			if in_qv_tnd is None:
				out_sqv1[i, j] = - dt * (
					((flux_sqv_x[i, j] - flux_sqv_x[i-1, j]) / dx if md != 'y' else 0) +
					((flux_sqv_y[i, j] - flux_sqv_y[i, j-1]) / dy if md != 'x' else 0)
				)
			else:
				out_sqv1[i, j] = - dt * (
					((flux_sqv_x[i, j] - flux_sqv_x[i-1, j]) / dx if md != 'y' else 0) +
					((flux_sqv_y[i, j] - flux_sqv_y[i, j-1]) / dy if md != 'x' else 0) -
					in_s_int[i, j] * in_qv_tnd[i, j]
				)
			out_sqv[i, j] = in_sqv[i, j] + b21 * in_sqv0[i, j] + (a2 - b21) * out_sqv1[i, j]

			# advance the isentropic density of cloud liquid water
			if in_qc_tnd is None:
				out_sqc1[i, j] = - dt * (
					((flux_sqc_x[i, j] - flux_sqc_x[i-1, j]) / dx if md != 'y' else 0) +
					((flux_sqc_y[i, j] - flux_sqc_y[i, j-1]) / dy if md != 'x' else 0)
				)
			else:
				out_sqc1[i, j] = - dt * (
					((flux_sqc_x[i, j] - flux_sqc_x[i-1, j]) / dx if md != 'y' else 0) +
					((flux_sqc_y[i, j] - flux_sqc_y[i, j-1]) / dy if md != 'x' else 0) -
					in_s_int[i, j] * in_qc_tnd[i, j]
				)
			out_sqc[i, j] = in_sqc[i, j] + b21 * in_sqc0[i, j] + (a2 - b21) * out_sqc1[i, j]

			# advance the isentropic density of precipitation water
			if in_qr_tnd is None:
				out_sqr1[i, j] = - dt * (
					((flux_sqr_x[i, j] - flux_sqr_x[i-1, j]) / dx if md != 'y' else 0) +
					((flux_sqr_y[i, j] - flux_sqr_y[i, j-1]) / dy if md != 'x' else 0)
				)
			else:
				out_sqr1[i, j] = - dt * (
					((flux_sqr_x[i, j] - flux_sqr_x[i-1, j]) / dx if md != 'y' else 0) +
					((flux_sqr_y[i, j] - flux_sqr_y[i, j-1]) / dy if md != 'x' else 0) -
					in_s_int[i, j] * in_qr_tnd[i, j]
				)
			out_sqr[i, j] = in_sqr[i, j] + b21 * in_sqr0[i, j] + (a2 - b21) * out_sqr1[i, j]

		if not self._moist:
			return out_s1, out_s, out_su1, out_su, out_sv1, out_sv
		else:
			return out_s1, out_s, out_su1, out_su, out_sv1, out_sv, \
				out_sqv1, out_sqv, out_sqc1, out_sqc, out_sqr1, out_sqr

	def _stage_stencil_third_defs(
		self, dt, in_s, in_s_int, in_s0, in_s1, in_u_int, in_v_int,
		in_su, in_su_int, in_su0, in_su1, in_sv, in_sv_int, in_sv0, in_sv1,
		in_sqv=None, in_sqv_int=None, in_sqv0=None, in_sqv1=None,
		in_sqc=None, in_sqc_int=None, in_sqc0=None, in_sqc1=None,
		in_sqr=None, in_sqr_int=None, in_sqr0=None, in_sqr1=None,
		in_s_tnd=None, in_su_tnd=None, in_sv_tnd=None,
		in_qv_tnd=None, in_qc_tnd=None, in_qr_tnd=None
	):
		# shortcuts
		dx = self._grid.dx.to_units('m').values.item()
		dy = self._grid.dy.to_units('m').values.item()
		md = self._mode
		g0, g1, g2 = self._gamma0, self._gamma1, self._gamma2

		# declare indices
		i = gt.Index(axis=0)
		j = gt.Index(axis=1)

		# instantiate fields representing the first increments
		tmp_s2 = gt.Equation()
		tmp_su2 = gt.Equation()
		tmp_sv2 = gt.Equation()
		if self._moist:
			tmp_sqv2 = gt.Equation()
			tmp_sqc2 = gt.Equation()
			tmp_sqr2 = gt.Equation()

		# instantiate output fields
		out_s = gt.Equation()
		out_su = gt.Equation()
		out_sv = gt.Equation()
		if self._moist:
			out_sqv = gt.Equation()
			out_sqc = gt.Equation()
			out_sqr = gt.Equation()

		# calculate the fluxes
		if not self._moist:
			flux_s_x, flux_s_y, flux_su_x, flux_su_y, flux_sv_x, flux_sv_y = \
				self._hflux(
					i, j, dt, in_s_int, in_u_int, in_v_int, in_su_int, in_sv_int,
					s_tnd=in_s_tnd, su_tnd=in_su_tnd, sv_tnd=in_sv_tnd
				)
		else:
			flux_s_x,  flux_s_y, flux_su_x,  flux_su_y, flux_sv_x,	flux_sv_y, \
				flux_sqv_x, flux_sqv_y, flux_sqc_x, flux_sqc_y, flux_sqr_x, flux_sqr_y = \
				self._hflux(
					i, j, dt, in_s_int, in_u_int, in_v_int,
					in_su_int, in_sv_int, in_sqv_int, in_sqc_int, in_sqr_int,
					in_s_tnd, in_su_tnd, in_sv_tnd, in_qv_tnd, in_qc_tnd, in_qr_tnd
				)

		# advance the isentropic density
		if in_s_tnd is None:
			tmp_s2[i, j] = - dt * (
				((flux_s_x[i, j] - flux_s_x[i-1, j]) / dx if md != 'y' else 0) +
				((flux_s_y[i, j] - flux_s_y[i, j-1]) / dy if md != 'x' else 0)
			)
		else:
			tmp_s2[i, j] = - dt * (
				((flux_s_x[i, j] - flux_s_x[i-1, j]) / dx if md != 'y' else 0) +
				((flux_s_y[i, j] - flux_s_y[i, j-1]) / dy if md != 'x' else 0) -
				in_s_tnd[i, j]
			)
		out_s[i, j] = in_s[i, j] + \
			g0 * in_s0[i, j] + g1 * in_s1[i, j] + g2 * tmp_s2[i, j]

		# advance the x-momentum
		if in_su_tnd is None:
			tmp_su2[i, j] = - dt * (
				((flux_su_x[i, j] - flux_su_x[i-1, j]) / dx if md != 'y' else 0) +
				((flux_su_y[i, j] - flux_su_y[i, j-1]) / dy if md != 'x' else 0)
			)
		else:
			tmp_su2[i, j] = - dt * (
				((flux_su_x[i, j] - flux_su_x[i-1, j]) / dx if md != 'y' else 0) +
				((flux_su_y[i, j] - flux_su_y[i, j-1]) / dy if md != 'x' else 0) -
				in_su_tnd[i, j]
			)
		out_su[i, j] = in_su[i, j] + \
			g0 * in_su0[i, j] + g1 * in_su1[i, j] + g2 * tmp_su2[i, j]

		# advance the y-momentum
		if in_sv_tnd is None:
			tmp_sv2[i, j] = - dt * (
				((flux_sv_x[i, j] - flux_sv_x[i-1, j]) / dx if md != 'y' else 0) +
				((flux_sv_y[i, j] - flux_sv_y[i, j-1]) / dy if md != 'x' else 0)
			)
		else:
			tmp_sv2[i, j] = - dt * (
				((flux_sv_x[i, j] - flux_sv_x[i-1, j]) / dx if md != 'y' else 0) +
				((flux_sv_y[i, j] - flux_sv_y[i, j-1]) / dy if md != 'x' else 0) -
				in_sv_tnd[i, j]
			)
		out_sv[i, j] = in_sv[i, j] + \
			g0 * in_sv0[i, j] + g1 * in_sv1[i, j] + g2 * tmp_sv2[i, j]

		if self._moist:
			# advance the isentropic density of water vapor
			if in_qv_tnd is None:
				tmp_sqv2[i, j] = - dt * (
					((flux_sqv_x[i, j] - flux_sqv_x[i-1, j]) / dx if md != 'y' else 0) +
					((flux_sqv_y[i, j] - flux_sqv_y[i, j-1]) / dy if md != 'x' else 0)
				)
			else:
				tmp_sqv2[i, j] = - dt * (
					((flux_sqv_x[i, j] - flux_sqv_x[i-1, j]) / dx if md != 'y' else 0) +
					((flux_sqv_y[i, j] - flux_sqv_y[i, j-1]) / dy if md != 'x' else 0) -
					in_s_int[i, j] * in_qv_tnd[i, j]
				)
			out_sqv[i, j] = in_sqv[i, j] + \
				g0 * in_sqv0[i, j] + g1 * in_sqv1[i, j] + g2 * tmp_sqv2[i, j]

			# advance the isentropic density of cloud liquid water
			if in_qc_tnd is None:
				tmp_sqc2[i, j] = - dt * (
					((flux_sqc_x[i, j] - flux_sqc_x[i-1, j]) / dx if md != 'y' else 0) +
					((flux_sqc_y[i, j] - flux_sqc_y[i, j-1]) / dy if md != 'x' else 0)
				)
			else:
				tmp_sqc2[i, j] = - dt * (
					((flux_sqc_x[i, j] - flux_sqc_x[i-1, j]) / dx if md != 'y' else 0) +
					((flux_sqc_y[i, j] - flux_sqc_y[i, j-1]) / dy if md != 'x' else 0) -
					in_s_int[i, j] * in_qc_tnd[i, j]
				)
			out_sqc[i, j] = in_sqc[i, j] + \
				g0 * in_sqc0[i, j] + g1 * in_sqc1[i, j] + g2 * tmp_sqc2[i, j]

			# advance the isentropic density of precipitation water
			if in_qr_tnd is None:
				tmp_sqr2[i, j] = - dt * (
					((flux_sqr_x[i, j] - flux_sqr_x[i-1, j]) / dx if md != 'y' else 0) +
					((flux_sqr_y[i, j] - flux_sqr_y[i, j-1]) / dy if md != 'x' else 0)
				)
			else:
				tmp_sqr2[i, j] = - dt * (
					((flux_sqr_x[i, j] - flux_sqr_x[i-1, j]) / dx if md != 'y' else 0) +
					((flux_sqr_y[i, j] - flux_sqr_y[i, j-1]) / dy if md != 'x' else 0) -
					in_s_int[i, j] * in_qr_tnd[i, j]
				)
			out_sqr[i, j] = in_sqr[i, j] + \
				g0 * in_sqr0[i, j] + g1 * in_sqr1[i, j] + g2 * tmp_sqr2[i, j]

		if not self._moist:
			return out_s, out_su, out_sv
		else:
			return out_s, out_su, out_sv, out_sqv, out_sqc, out_sqr
=======
    """
    Implementation of the three-stages, third-order Runge-Kutta scheme
    which takes over the prognostic part of the three-dimensional, moist,
    *minimal*, isentropic dynamical core.
    """

    def __init__(
        self,
        horizontal_flux_scheme,
        mode,
        grid,
        hb,
        moist,
        substeps,
        backend,
        dtype=datatype,
    ):
        super().__init__(
            horizontal_flux_scheme, mode, grid, hb, moist, substeps, backend, dtype
        )

        # initialize the pointers to the underlying GT4Py stencils
        # in charge of carrying out the stages
        self._stage_stencil_first = None
        self._stage_stencil_second = None
        self._stage_stencil_third = None

        # free parameters for RK3
        self._alpha1 = 1.0 / 2.0
        self._alpha2 = 3.0 / 4.0

        # set the other parameters so to yield a third-order method
        self._gamma1 = (3.0 * self._alpha2 - 2.0) / (
            6.0 * self._alpha1 * (self._alpha2 - self._alpha1)
        )
        self._gamma2 = (3.0 * self._alpha1 - 2.0) / (
            6.0 * self._alpha2 * (self._alpha1 - self._alpha2)
        )
        self._gamma0 = 1.0 - self._gamma1 - self._gamma2
        self._beta21 = self._alpha2 - 1.0 / (6.0 * self._alpha1 * self._gamma2)

    @property
    def stages(self):
        return 3

    @property
    def substep_fractions(self):
        return self._alpha1, self._alpha2, 1.0

    def stage_call(self, stage, timestep, state, tendencies=None):
        # the first time this method is invoked, initialize the GT4Py stencil
        if self._stage_stencil_first is None:
            self._stage_stencils_initialize(tendencies)

        # update the attributes which serve as inputs to the GT4Py stencil
        self._stage_stencil_set_inputs(stage, timestep, state, tendencies)

        # run the compute function of the stencil stepping the solution
        self._stage_stencil_compute(stage)

        # instantiate the output state
        state_new = {
            "air_isentropic_density": self._out_s,
            "x_momentum_isentropic": self._out_su,
            "y_momentum_isentropic": self._out_sv,
        }
        if self._moist:
            state_new["isentropic_density_of_water_vapor"] = self._out_sqv
            state_new["isentropic_density_of_cloud_liquid_water"] = self._out_sqc
            state_new["isentropic_density_of_precipitation_water"] = self._out_sqr
        if stage == 0:
            state_new["time"] = state["time"] + self._alpha1 * timestep
        elif stage == 1:
            state_new["time"] = state["time"] + (self._alpha2 - self._alpha1) * timestep
        else:
            state_new["time"] = (
                state["time"] + (1 - self._alpha2 - self._alpha1) * timestep
            )

        return state_new

    def _stage_stencils_initialize(self, tendencies):
        # allocate the attributes which will serve as inputs to the stencil
        self._stage_stencils_allocate_inputs(tendencies)

        # allocate the Numpy arrays which will store temporary fields to be
        # shared across the different stencils which step the solution
        # disregarding any vertical motion
        self._stage_stencils_allocate_temporaries()

        # allocate the Numpy arrays which will store the output fields
        self._stage_stencil_allocate_outputs()

        # set the stencils' computational domain
        nx, ny, nz = self._grid.nx, self._grid.ny, self._grid.nz
        nb = self._hb.nb
        if self._mode == "x":
            _domain = gt.domain.Rectangle((nb, 0, 0), (nx - nb - 1, ny - 1, nz - 1))
        elif self._mode == "y":
            _domain = gt.domain.Rectangle((0, nb, 0), (nx - 1, ny - nb - 1, nz - 1))
        else:
            _domain = gt.domain.Rectangle((nb, nb, 0), (nx - nb - 1, ny - nb - 1, nz - 1))

        # set the first stencil's inputs and outputs
        _inputs = {
            "in_s": self._in_s,
            "in_u": self._in_u,
            "in_v": self._in_v,
            "in_su": self._in_su,
            "in_sv": self._in_sv,
        }
        _outputs = {
            "out_s0": self._s0,
            "out_s": self._out_s,
            "out_su0": self._su0,
            "out_su": self._out_su,
            "out_sv0": self._sv0,
            "out_sv": self._out_sv,
        }
        if self._moist:
            _inputs.update(
                {
                    "in_sqv": self._in_sqv,
                    "in_sqv_int": self._in_sqv_int,
                    "in_sqc": self._in_sqc,
                    "in_sqc_int": self._in_sqc_int,
                    "in_sqr": self._in_sqr,
                    "in_sqr_int": self._in_sqr_int,
                }
            )
            _outputs.update(
                {
                    "out_sqv0": self._sqv0,
                    "out_sqv": self._out_sqv,
                    "out_sqc0": self._sqc0,
                    "out_sqc": self._out_sqc,
                    "out_sqr0": self._sqr0,
                    "out_sqr": self._out_sqr,
                }
            )
        if tendencies is not None:
            if tendencies.get("air_isentropic_density", None) is not None:
                _inputs["in_s_tnd"] = self._in_s_tnd
            if tendencies.get("x_momentum_isentropic", None) is not None:
                _inputs["in_su_tnd"] = self._in_su_tnd
            if tendencies.get("y_momentum_isentropic", None) is not None:
                _inputs["in_sv_tnd"] = self._in_sv_tnd
            if tendencies.get(mfwv, None) is not None:
                _inputs["in_qv_tnd"] = self._in_qv_tnd
            if tendencies.get(mfcw, None) is not None:
                _inputs["in_qc_tnd"] = self._in_qc_tnd
            if tendencies.get(mfpw, None) is not None:
                _inputs["in_qr_tnd"] = self._in_qr_tnd

        # instantiate the first stencil
        self._stage_stencil_first = gt.NGStencil(
            definitions_func=self._stage_stencil_first_defs,
            inputs=_inputs,
            global_inputs={"dt": self._dt},
            outputs=_outputs,
            domain=_domain,
            mode=self._backend,
        )

        # set the second stencil's inputs and outputs
        _inputs = {
            "in_s": self._in_s,
            "in_s_int": self._in_s_int,
            "in_u_int": self._in_u,
            "in_v_int": self._in_v,
            "in_su": self._in_su,
            "in_su_int": self._in_su_int,
            "in_sv": self._in_sv,
            "in_sv_int": self._in_sv_int,
            "in_s0": self._s0,
            "in_su0": self._su0,
            "in_sv0": self._sv0,
        }
        _outputs = {
            "out_s1": self._s1,
            "out_s": self._out_s,
            "out_su1": self._su1,
            "out_su": self._out_su,
            "out_sv1": self._sv1,
            "out_sv": self._out_sv,
        }
        if self._moist:
            _inputs.update(
                {
                    "in_sqv": self._in_sqv,
                    "in_sqv_int": self._in_sqv_int,
                    "in_sqc": self._in_sqc,
                    "in_sqc_int": self._in_sqc_int,
                    "in_sqr": self._in_sqr,
                    "in_sqr_int": self._in_sqr_int,
                    "in_sqv0": self._sqv0,
                    "in_sqc0": self._sqc0,
                    "in_sqr0": self._sqr0,
                }
            )
            _outputs.update(
                {
                    "out_sqv1": self._sqv1,
                    "out_sqv": self._out_sqv,
                    "out_sqc1": self._sqc1,
                    "out_sqc": self._out_sqc,
                    "out_sqr1": self._sqr1,
                    "out_sqr": self._out_sqr,
                }
            )
        if tendencies is not None:
            if tendencies.get("air_isentropic_density", None) is not None:
                _inputs["in_s_tnd"] = self._in_s_tnd
            if tendencies.get("x_momentum_isentropic", None) is not None:
                _inputs["in_su_tnd"] = self._in_su_tnd
            if tendencies.get("y_momentum_isentropic", None) is not None:
                _inputs["in_sv_tnd"] = self._in_sv_tnd
            if tendencies.get(mfwv, None) is not None:
                _inputs["in_qv_tnd"] = self._in_qv_tnd
            if tendencies.get(mfcw, None) is not None:
                _inputs["in_qc_tnd"] = self._in_qc_tnd
            if tendencies.get(mfpw, None) is not None:
                _inputs["in_qr_tnd"] = self._in_qr_tnd

        # instantiate the second stencil
        self._stage_stencil_second = gt.NGStencil(
            definitions_func=self._stage_stencil_second_defs,
            inputs=_inputs,
            global_inputs={"dt": self._dt},
            outputs=_outputs,
            domain=_domain,
            mode=self._backend,
        )

        # set the third stencil's inputs and outputs
        _inputs = {
            "in_s": self._in_s,
            "in_s_int": self._in_s_int,
            "in_u_int": self._in_u,
            "in_v_int": self._in_v,
            "in_su": self._in_su,
            "in_su_int": self._in_su_int,
            "in_sv": self._in_sv,
            "in_sv_int": self._in_sv_int,
            "in_s0": self._s0,
            "in_su0": self._su0,
            "in_sv0": self._sv0,
            "in_s1": self._s1,
            "in_su1": self._su1,
            "in_sv1": self._sv1,
        }
        _outputs = {"out_s": self._out_s, "out_su": self._out_su, "out_sv": self._out_sv}
        if self._moist:
            _inputs.update(
                {
                    "in_sqv": self._in_sqv,
                    "in_sqv_int": self._in_sqv_int,
                    "in_sqc": self._in_sqc,
                    "in_sqc_int": self._in_sqc_int,
                    "in_sqr": self._in_sqr,
                    "in_sqr_int": self._in_sqr_int,
                    "in_sqv0": self._sqv0,
                    "in_sqc0": self._sqc0,
                    "in_sqr0": self._sqr0,
                    "in_sqv1": self._sqv1,
                    "in_sqc1": self._sqc1,
                    "in_sqr1": self._sqr1,
                }
            )
            _outputs.update(
                {
                    "out_sqv": self._out_sqv,
                    "out_sqc": self._out_sqc,
                    "out_sqr": self._out_sqr,
                }
            )
        if tendencies is not None:
            if tendencies.get("air_isentropic_density", None) is not None:
                _inputs["in_s_tnd"] = self._in_s_tnd
            if tendencies.get("x_momentum_isentropic", None) is not None:
                _inputs["in_su_tnd"] = self._in_su_tnd
            if tendencies.get("y_momentum_isentropic", None) is not None:
                _inputs["in_sv_tnd"] = self._in_sv_tnd
            if tendencies.get(mfwv, None) is not None:
                _inputs["in_qv_tnd"] = self._in_qv_tnd
            if tendencies.get(mfcw, None) is not None:
                _inputs["in_qc_tnd"] = self._in_qc_tnd
            if tendencies.get(mfpw, None) is not None:
                _inputs["in_qr_tnd"] = self._in_qr_tnd

        # instantiate the third stencil
        self._stage_stencil_third = gt.NGStencil(
            definitions_func=self._stage_stencil_third_defs,
            inputs=_inputs,
            global_inputs={"dt": self._dt},
            outputs=_outputs,
            domain=_domain,
            mode=self._backend,
        )

    def _stage_stencils_allocate_inputs(self, tendencies):
        # shortcuts
        nx, ny, nz = self._grid.nx, self._grid.ny, self._grid.nz
        dtype = self._dtype

        # call parent's method
        super()._stage_stencil_allocate_inputs(tendencies)

        # allocate the Numpy arrays which will store the intermediate values
        # for the prognostic variables
        self._in_s_int = np.zeros((nx, ny, nz), dtype=dtype)
        self._in_su_int = np.zeros((nx, ny, nz), dtype=dtype)
        self._in_sv_int = np.zeros((nx, ny, nz), dtype=dtype)
        if self._moist:
            self._in_sqv_int = np.zeros((nx, ny, nz), dtype=dtype)
            self._in_sqc_int = np.zeros((nx, ny, nz), dtype=dtype)
            self._in_sqr_int = np.zeros((nx, ny, nz), dtype=dtype)

    def _stage_stencils_allocate_temporaries(self):
        """
        Allocate the Numpy arrays which store temporary fields to be shared
        among the different GT4Py stencils.
        """
        # shortcuts
        nx, ny, nz = self._grid.nx, self._grid.ny, self._grid.nz
        dtype = self._dtype

        # allocate the Numpy arrays which will store the first increment
        # for all prognostic variables
        self._s0 = np.zeros((nx, ny, nz), dtype=dtype)
        self._su0 = np.zeros((nx, ny, nz), dtype=dtype)
        self._sv0 = np.zeros((nx, ny, nz), dtype=dtype)
        if self._moist:
            self._sqv0 = np.zeros((nx, ny, nz), dtype=dtype)
            self._sqc0 = np.zeros((nx, ny, nz), dtype=dtype)
            self._sqr0 = np.zeros((nx, ny, nz), dtype=dtype)

        # allocate the Numpy arrays which will store the second increment
        # for all prognostic variables
        self._s1 = np.zeros((nx, ny, nz), dtype=dtype)
        self._su1 = np.zeros((nx, ny, nz), dtype=dtype)
        self._sv1 = np.zeros((nx, ny, nz), dtype=dtype)
        if self._moist:
            self._sqv1 = np.zeros((nx, ny, nz), dtype=dtype)
            self._sqc1 = np.zeros((nx, ny, nz), dtype=dtype)
            self._sqr1 = np.zeros((nx, ny, nz), dtype=dtype)

    def _stage_stencil_set_inputs(self, stage, dt, state, tendencies):
        # shortcuts
        if tendencies is not None:
            s_tnd_on = tendencies.get("air_isentropic_density", None) is not None
            qv_tnd_on = tendencies.get(mfwv, None) is not None
            qc_tnd_on = tendencies.get(mfcw, None) is not None
            qr_tnd_on = tendencies.get(mfpw, None) is not None
            su_tnd_on = tendencies.get("x_momentum_isentropic", None) is not None
            sv_tnd_on = tendencies.get("y_momentum_isentropic", None) is not None
        else:
            s_tnd_on = su_tnd_on = sv_tnd_on = qv_tnd_on = qc_tnd_on = qr_tnd_on = False

        # update the local time step
        self._dt.value = dt.total_seconds()

        if stage == 0:
            # update the Numpy arrays which serve as inputs to the GT4Py stencils
            self._in_s[...] = state["air_isentropic_density"][...]
            self._in_u[...] = state["x_velocity_at_u_locations"][...]
            self._in_v[...] = state["y_velocity_at_v_locations"][...]
            self._in_su[...] = state["x_momentum_isentropic"][...]
            self._in_sv[...] = state["y_momentum_isentropic"][...]
            if self._moist:
                self._in_sqv[...] = state["isentropic_density_of_water_vapor"][...]
                self._in_sqc[...] = state["isentropic_density_of_cloud_liquid_water"][...]
                self._in_sqr[...] = state["isentropic_density_of_precipitation_water"][
                    ...
                ]
        else:
            # update the Numpy arrays which serve as inputs to the GT4Py stencils
            self._in_s_int[...] = state["air_isentropic_density"][...]
            self._in_u[...] = state["x_velocity_at_u_locations"][...]
            self._in_v[...] = state["y_velocity_at_v_locations"][...]
            self._in_su_int[...] = state["x_momentum_isentropic"][...]
            self._in_sv_int[...] = state["y_momentum_isentropic"][...]
            if self._moist:
                self._in_sqv_int[...] = state["isentropic_density_of_water_vapor"][...]
                self._in_sqc_int[...] = state["isentropic_density_of_cloud_liquid_water"][
                    ...
                ]
                self._in_sqr_int[...] = state[
                    "isentropic_density_of_precipitation_water"
                ][...]

        # extract the Numpy arrays representing the provided tendencies,
        # and update the Numpy arrays which serve as inputs to the GT4Py stencils
        if s_tnd_on:
            self._in_s_tnd[...] = tendencies["air_isentropic_density"][...]
        if su_tnd_on:
            self._in_su_tnd[...] = tendencies["x_momentum_isentropic"][...]
        if sv_tnd_on:
            self._in_sv_tnd[...] = tendencies["y_momentum_isentropic"][...]
        if qv_tnd_on:
            self._in_qv_tnd[...] = tendencies[mfwv][...]
        if qc_tnd_on:
            self._in_qc_tnd[...] = tendencies[mfcw][...]
        if qr_tnd_on:
            self._in_qr_tnd[...] = tendencies[mfpw][...]

    def _stage_stencil_compute(self, stage):
        if stage == 0:
            self._stage_stencil_first.compute()
        elif stage == 1:
            self._stage_stencil_second.compute()
        else:
            self._stage_stencil_third.compute()

    def _stage_stencil_first_defs(
        self,
        dt,
        in_s,
        in_u,
        in_v,
        in_su,
        in_sv,
        in_sqv=None,
        in_sqc=None,
        in_sqr=None,
        in_s_tnd=None,
        in_su_tnd=None,
        in_sv_tnd=None,
        in_qv_tnd=None,
        in_qc_tnd=None,
        in_qr_tnd=None,
    ):
        # shortcuts
        dx = self._grid.dx.to_units("m").values.item()
        dy = self._grid.dy.to_units("m").values.item()
        md = self._mode
        a1 = self._alpha1

        # declare indices
        i = gt.Index(axis=0)
        j = gt.Index(axis=1)

        # instantiate fields representing the first increments
        out_s0 = gt.Equation()
        out_su0 = gt.Equation()
        out_sv0 = gt.Equation()
        if self._moist:
            out_sqv0 = gt.Equation()
            out_sqc0 = gt.Equation()
            out_sqr0 = gt.Equation()

        # instantiate fields representing the output state
        out_s = gt.Equation()
        out_su = gt.Equation()
        out_sv = gt.Equation()
        if self._moist:
            out_sqv = gt.Equation()
            out_sqc = gt.Equation()
            out_sqr = gt.Equation()

        # calculate the fluxes
        if not self._moist:
            flux_s_x, flux_s_y, flux_su_x, flux_su_y, flux_sv_x, flux_sv_y = self._hflux(
                i,
                j,
                dt,
                in_s,
                in_u,
                in_v,
                in_su,
                in_sv,
                s_tnd=in_s_tnd,
                su_tnd=in_su_tnd,
                sv_tnd=in_sv_tnd,
            )
        else:
            flux_s_x, flux_s_y, flux_su_x, flux_su_y, flux_sv_x, flux_sv_y, flux_sqv_x, flux_sqv_y, flux_sqc_x, flux_sqc_y, flux_sqr_x, flux_sqr_y = self._hflux(
                i,
                j,
                dt,
                in_s,
                in_u,
                in_v,
                in_su,
                in_sv,
                in_sqv,
                in_sqc,
                in_sqr,
                in_s_tnd,
                in_su_tnd,
                in_sv_tnd,
                in_qv_tnd,
                in_qc_tnd,
                in_qr_tnd,
            )

        # advance the isentropic density
        if in_s_tnd is None:
            out_s0[i, j] = -dt * (
                ((flux_s_x[i, j] - flux_s_x[i - 1, j]) / dx if md != "y" else 0)
                + ((flux_s_y[i, j] - flux_s_y[i, j - 1]) / dy if md != "x" else 0)
            )
        else:
            out_s0[i, j] = -dt * (
                ((flux_s_x[i, j] - flux_s_x[i - 1, j]) / dx if md != "y" else 0)
                + ((flux_s_y[i, j] - flux_s_y[i, j - 1]) / dy if md != "x" else 0)
                - in_s_tnd[i, j]
            )
        out_s[i, j] = in_s[i, j] + a1 * out_s0[i, j]

        # advance the x-momentum
        if in_su_tnd is None:
            out_su0[i, j] = -dt * (
                ((flux_su_x[i, j] - flux_su_x[i - 1, j]) / dx if md != "y" else 0)
                + ((flux_su_y[i, j] - flux_su_y[i, j - 1]) / dy if md != "x" else 0)
            )
        else:
            out_su0[i, j] = -dt * (
                ((flux_su_x[i, j] - flux_su_x[i - 1, j]) / dx if md != "y" else 0)
                + ((flux_su_y[i, j] - flux_su_y[i, j - 1]) / dy if md != "x" else 0)
                - in_su_tnd[i, j]
            )
        out_su[i, j] = in_su[i, j] + a1 * out_su0[i, j]

        # advance the y-momentum
        if in_sv_tnd is None:
            out_sv0[i, j] = -dt * (
                ((flux_sv_x[i, j] - flux_sv_x[i - 1, j]) / dx if md != "y" else 0)
                + ((flux_sv_y[i, j] - flux_sv_y[i, j - 1]) / dy if md != "x" else 0)
            )
        else:
            out_sv0[i, j] = -dt * (
                ((flux_sv_x[i, j] - flux_sv_x[i - 1, j]) / dx if md != "y" else 0)
                + ((flux_sv_y[i, j] - flux_sv_y[i, j - 1]) / dy if md != "x" else 0)
                - in_sv_tnd[i, j]
            )
        out_sv[i, j] = in_sv[i, j] + a1 * out_sv0[i, j]

        if self._moist:
            # advance the isentropic density of water vapor
            if in_qv_tnd is None:
                out_sqv0[i, j] = -dt * (
                    ((flux_sqv_x[i, j] - flux_sqv_x[i - 1, j]) / dx if md != "y" else 0)
                    + ((flux_sqv_y[i, j] - flux_sqv_y[i, j - 1]) / dy if md != "x" else 0)
                )
            else:
                out_sqv0[i, j] = -dt * (
                    ((flux_sqv_x[i, j] - flux_sqv_x[i - 1, j]) / dx if md != "y" else 0)
                    + ((flux_sqv_y[i, j] - flux_sqv_y[i, j - 1]) / dy if md != "x" else 0)
                    - in_s[i, j] * in_qv_tnd[i, j]
                )
            out_sqv[i, j] = in_sqv[i, j] + a1 * out_sqv0[i, j]

            # advance the isentropic density of cloud liquid water
            if in_qc_tnd is None:
                out_sqc0[i, j] = -dt * (
                    ((flux_sqc_x[i, j] - flux_sqc_x[i - 1, j]) / dx if md != "y" else 0)
                    + ((flux_sqc_y[i, j] - flux_sqc_y[i, j - 1]) / dy if md != "x" else 0)
                )
            else:
                out_sqc0[i, j] = -dt * (
                    ((flux_sqc_x[i, j] - flux_sqc_x[i - 1, j]) / dx if md != "y" else 0)
                    + ((flux_sqc_y[i, j] - flux_sqc_y[i, j - 1]) / dy if md != "x" else 0)
                    - in_s[i, j] * in_qc_tnd[i, j]
                )
            out_sqc[i, j] = in_sqc[i, j] + a1 * out_sqc0[i, j]

            # advance the isentropic density of precipitation water
            if in_qr_tnd is None:
                out_sqr0[i, j] = -dt * (
                    ((flux_sqr_x[i, j] - flux_sqr_x[i - 1, j]) / dx if md != "y" else 0)
                    + ((flux_sqr_y[i, j] - flux_sqr_y[i, j - 1]) / dy if md != "x" else 0)
                )
            else:
                out_sqr0[i, j] = -dt * (
                    ((flux_sqr_x[i, j] - flux_sqr_x[i - 1, j]) / dx if md != "y" else 0)
                    + ((flux_sqr_y[i, j] - flux_sqr_y[i, j - 1]) / dy if md != "x" else 0)
                    - in_s[i, j] * in_qr_tnd[i, j]
                )
            out_sqr[i, j] = in_sqr[i, j] + a1 * out_sqr0[i, j]

        if not self._moist:
            return out_s0, out_s, out_su0, out_su, out_sv0, out_sv
        else:
            return (
                out_s0,
                out_s,
                out_su0,
                out_su,
                out_sv0,
                out_sv,
                out_sqv0,
                out_sqv,
                out_sqc0,
                out_sqc,
                out_sqr0,
                out_sqr,
            )

    def _stage_stencil_second_defs(
        self,
        dt,
        in_s,
        in_s_int,
        in_s0,
        in_u_int,
        in_v_int,
        in_su,
        in_su_int,
        in_su0,
        in_sv,
        in_sv_int,
        in_sv0,
        in_sqv=None,
        in_sqv_int=None,
        in_sqv0=None,
        in_sqc=None,
        in_sqc_int=None,
        in_sqc0=None,
        in_sqr=None,
        in_sqr_int=None,
        in_sqr0=None,
        in_s_tnd=None,
        in_su_tnd=None,
        in_sv_tnd=None,
        in_qv_tnd=None,
        in_qc_tnd=None,
        in_qr_tnd=None,
    ):
        # shortcuts
        dx = self._grid.dx.to_units("m").values.item()
        dy = self._grid.dy.to_units("m").values.item()
        md = self._mode
        a2, b21 = self._alpha2, self._beta21

        # declare indices
        i = gt.Index(axis=0)
        j = gt.Index(axis=1)

        # instantiate fields representing the first increments
        out_s1 = gt.Equation()
        out_su1 = gt.Equation()
        out_sv1 = gt.Equation()
        if self._moist:
            out_sqv1 = gt.Equation()
            out_sqc1 = gt.Equation()
            out_sqr1 = gt.Equation()

        # instantiate output fields
        out_s = gt.Equation()
        out_su = gt.Equation()
        out_sv = gt.Equation()
        if self._moist:
            out_sqv = gt.Equation()
            out_sqc = gt.Equation()
            out_sqr = gt.Equation()

        # calculate the fluxes
        if not self._moist:
            flux_s_x, flux_s_y, flux_su_x, flux_su_y, flux_sv_x, flux_sv_y = self._hflux(
                i,
                j,
                dt,
                in_s_int,
                in_u_int,
                in_v_int,
                in_su_int,
                in_sv_int,
                s_tnd=in_s_tnd,
                su_tnd=in_su_tnd,
                sv_tnd=in_sv_tnd,
            )
        else:
            flux_s_x, flux_s_y, flux_su_x, flux_su_y, flux_sv_x, flux_sv_y, flux_sqv_x, flux_sqv_y, flux_sqc_x, flux_sqc_y, flux_sqr_x, flux_sqr_y = self._hflux(
                i,
                j,
                dt,
                in_s_int,
                in_u_int,
                in_v_int,
                in_su_int,
                in_sv_int,
                in_sqv_int,
                in_sqc_int,
                in_sqr_int,
                in_s_tnd,
                in_su_tnd,
                in_sv_tnd,
                in_qv_tnd,
                in_qc_tnd,
                in_qr_tnd,
            )

        # advance the isentropic density
        if in_s_tnd is None:
            out_s1[i, j] = -dt * (
                ((flux_s_x[i, j] - flux_s_x[i - 1, j]) / dx if md != "y" else 0)
                + ((flux_s_y[i, j] - flux_s_y[i, j - 1]) / dy if md != "x" else 0)
            )
        else:
            out_s1[i, j] = -dt * (
                ((flux_s_x[i, j] - flux_s_x[i - 1, j]) / dx if md != "y" else 0)
                + ((flux_s_y[i, j] - flux_s_y[i, j - 1]) / dy if md != "x" else 0)
                - in_s_tnd[i, j]
            )
        out_s[i, j] = in_s[i, j] + b21 * in_s0[i, j] + (a2 - b21) * out_s1[i, j]

        # advance the x-momentum
        if in_su_tnd is None:
            out_su1[i, j] = -dt * (
                ((flux_su_x[i, j] - flux_su_x[i - 1, j]) / dx if md != "y" else 0)
                + ((flux_su_y[i, j] - flux_su_y[i, j - 1]) / dy if md != "x" else 0)
            )
        else:
            out_su1[i, j] = -dt * (
                ((flux_su_x[i, j] - flux_su_x[i - 1, j]) / dx if md != "y" else 0)
                + ((flux_su_y[i, j] - flux_su_y[i, j - 1]) / dy if md != "x" else 0)
                - in_su_tnd[i, j]
            )
        out_su[i, j] = in_su[i, j] + b21 * in_su0[i, j] + (a2 - b21) * out_su1[i, j]

        # advance the y-momentum
        if in_sv_tnd is None:
            out_sv1[i, j] = -dt * (
                ((flux_sv_x[i, j] - flux_sv_x[i - 1, j]) / dx if md != "y" else 0)
                + ((flux_sv_y[i, j] - flux_sv_y[i, j - 1]) / dy if md != "x" else 0)
            )
        else:
            out_sv1[i, j] = -dt * (
                ((flux_sv_x[i, j] - flux_sv_x[i - 1, j]) / dx if md != "y" else 0)
                + ((flux_sv_y[i, j] - flux_sv_y[i, j - 1]) / dy if md != "x" else 0)
                - in_sv_tnd[i, j]
            )
        out_sv[i, j] = in_sv[i, j] + b21 * in_sv0[i, j] + (a2 - b21) * out_sv1[i, j]

        if self._moist:
            # advance the isentropic density of water vapor
            if in_qv_tnd is None:
                out_sqv1[i, j] = -dt * (
                    ((flux_sqv_x[i, j] - flux_sqv_x[i - 1, j]) / dx if md != "y" else 0)
                    + ((flux_sqv_y[i, j] - flux_sqv_y[i, j - 1]) / dy if md != "x" else 0)
                )
            else:
                out_sqv1[i, j] = -dt * (
                    ((flux_sqv_x[i, j] - flux_sqv_x[i - 1, j]) / dx if md != "y" else 0)
                    + ((flux_sqv_y[i, j] - flux_sqv_y[i, j - 1]) / dy if md != "x" else 0)
                    - in_s_int[i, j] * in_qv_tnd[i, j]
                )
            out_sqv[i, j] = (
                in_sqv[i, j] + b21 * in_sqv0[i, j] + (a2 - b21) * out_sqv1[i, j]
            )

            # advance the isentropic density of cloud liquid water
            if in_qc_tnd is None:
                out_sqc1[i, j] = -dt * (
                    ((flux_sqc_x[i, j] - flux_sqc_x[i - 1, j]) / dx if md != "y" else 0)
                    + ((flux_sqc_y[i, j] - flux_sqc_y[i, j - 1]) / dy if md != "x" else 0)
                )
            else:
                out_sqc1[i, j] = -dt * (
                    ((flux_sqc_x[i, j] - flux_sqc_x[i - 1, j]) / dx if md != "y" else 0)
                    + ((flux_sqc_y[i, j] - flux_sqc_y[i, j - 1]) / dy if md != "x" else 0)
                    - in_s_int[i, j] * in_qc_tnd[i, j]
                )
            out_sqc[i, j] = (
                in_sqc[i, j] + b21 * in_sqc0[i, j] + (a2 - b21) * out_sqc1[i, j]
            )

            # advance the isentropic density of precipitation water
            if in_qr_tnd is None:
                out_sqr1[i, j] = -dt * (
                    ((flux_sqr_x[i, j] - flux_sqr_x[i - 1, j]) / dx if md != "y" else 0)
                    + ((flux_sqr_y[i, j] - flux_sqr_y[i, j - 1]) / dy if md != "x" else 0)
                )
            else:
                out_sqr1[i, j] = -dt * (
                    ((flux_sqr_x[i, j] - flux_sqr_x[i - 1, j]) / dx if md != "y" else 0)
                    + ((flux_sqr_y[i, j] - flux_sqr_y[i, j - 1]) / dy if md != "x" else 0)
                    - in_s_int[i, j] * in_qr_tnd[i, j]
                )
            out_sqr[i, j] = (
                in_sqr[i, j] + b21 * in_sqr0[i, j] + (a2 - b21) * out_sqr1[i, j]
            )

        if not self._moist:
            return out_s1, out_s, out_su1, out_su, out_sv1, out_sv
        else:
            return (
                out_s1,
                out_s,
                out_su1,
                out_su,
                out_sv1,
                out_sv,
                out_sqv1,
                out_sqv,
                out_sqc1,
                out_sqc,
                out_sqr1,
                out_sqr,
            )

    def _stage_stencil_third_defs(
        self,
        dt,
        in_s,
        in_s_int,
        in_s0,
        in_s1,
        in_u_int,
        in_v_int,
        in_su,
        in_su_int,
        in_su0,
        in_su1,
        in_sv,
        in_sv_int,
        in_sv0,
        in_sv1,
        in_sqv=None,
        in_sqv_int=None,
        in_sqv0=None,
        in_sqv1=None,
        in_sqc=None,
        in_sqc_int=None,
        in_sqc0=None,
        in_sqc1=None,
        in_sqr=None,
        in_sqr_int=None,
        in_sqr0=None,
        in_sqr1=None,
        in_s_tnd=None,
        in_su_tnd=None,
        in_sv_tnd=None,
        in_qv_tnd=None,
        in_qc_tnd=None,
        in_qr_tnd=None,
    ):
        # shortcuts
        dx = self._grid.dx.to_units("m").values.item()
        dy = self._grid.dy.to_units("m").values.item()
        md = self._mode
        g0, g1, g2 = self._gamma0, self._gamma1, self._gamma2

        # declare indices
        i = gt.Index(axis=0)
        j = gt.Index(axis=1)

        # instantiate fields representing the first increments
        tmp_s2 = gt.Equation()
        tmp_su2 = gt.Equation()
        tmp_sv2 = gt.Equation()
        if self._moist:
            tmp_sqv2 = gt.Equation()
            tmp_sqc2 = gt.Equation()
            tmp_sqr2 = gt.Equation()

        # instantiate output fields
        out_s = gt.Equation()
        out_su = gt.Equation()
        out_sv = gt.Equation()
        if self._moist:
            out_sqv = gt.Equation()
            out_sqc = gt.Equation()
            out_sqr = gt.Equation()

        # calculate the fluxes
        if not self._moist:
            flux_s_x, flux_s_y, flux_su_x, flux_su_y, flux_sv_x, flux_sv_y = self._hflux(
                i,
                j,
                dt,
                in_s_int,
                in_u_int,
                in_v_int,
                in_su_int,
                in_sv_int,
                s_tnd=in_s_tnd,
                su_tnd=in_su_tnd,
                sv_tnd=in_sv_tnd,
            )
        else:
            flux_s_x, flux_s_y, flux_su_x, flux_su_y, flux_sv_x, flux_sv_y, flux_sqv_x, flux_sqv_y, flux_sqc_x, flux_sqc_y, flux_sqr_x, flux_sqr_y = self._hflux(
                i,
                j,
                dt,
                in_s_int,
                in_u_int,
                in_v_int,
                in_su_int,
                in_sv_int,
                in_sqv_int,
                in_sqc_int,
                in_sqr_int,
                in_s_tnd,
                in_su_tnd,
                in_sv_tnd,
                in_qv_tnd,
                in_qc_tnd,
                in_qr_tnd,
            )

        # advance the isentropic density
        if in_s_tnd is None:
            tmp_s2[i, j] = -dt * (
                ((flux_s_x[i, j] - flux_s_x[i - 1, j]) / dx if md != "y" else 0)
                + ((flux_s_y[i, j] - flux_s_y[i, j - 1]) / dy if md != "x" else 0)
            )
        else:
            tmp_s2[i, j] = -dt * (
                ((flux_s_x[i, j] - flux_s_x[i - 1, j]) / dx if md != "y" else 0)
                + ((flux_s_y[i, j] - flux_s_y[i, j - 1]) / dy if md != "x" else 0)
                - in_s_tnd[i, j]
            )
        out_s[i, j] = in_s[i, j] + g0 * in_s0[i, j] + g1 * in_s1[i, j] + g2 * tmp_s2[i, j]

        # advance the x-momentum
        if in_su_tnd is None:
            tmp_su2[i, j] = -dt * (
                ((flux_su_x[i, j] - flux_su_x[i - 1, j]) / dx if md != "y" else 0)
                + ((flux_su_y[i, j] - flux_su_y[i, j - 1]) / dy if md != "x" else 0)
            )
        else:
            tmp_su2[i, j] = -dt * (
                ((flux_su_x[i, j] - flux_su_x[i - 1, j]) / dx if md != "y" else 0)
                + ((flux_su_y[i, j] - flux_su_y[i, j - 1]) / dy if md != "x" else 0)
                - in_su_tnd[i, j]
            )
        out_su[i, j] = (
            in_su[i, j] + g0 * in_su0[i, j] + g1 * in_su1[i, j] + g2 * tmp_su2[i, j]
        )

        # advance the y-momentum
        if in_sv_tnd is None:
            tmp_sv2[i, j] = -dt * (
                ((flux_sv_x[i, j] - flux_sv_x[i - 1, j]) / dx if md != "y" else 0)
                + ((flux_sv_y[i, j] - flux_sv_y[i, j - 1]) / dy if md != "x" else 0)
            )
        else:
            tmp_sv2[i, j] = -dt * (
                ((flux_sv_x[i, j] - flux_sv_x[i - 1, j]) / dx if md != "y" else 0)
                + ((flux_sv_y[i, j] - flux_sv_y[i, j - 1]) / dy if md != "x" else 0)
                - in_sv_tnd[i, j]
            )
        out_sv[i, j] = (
            in_sv[i, j] + g0 * in_sv0[i, j] + g1 * in_sv1[i, j] + g2 * tmp_sv2[i, j]
        )

        if self._moist:
            # advance the isentropic density of water vapor
            if in_qv_tnd is None:
                tmp_sqv2[i, j] = -dt * (
                    ((flux_sqv_x[i, j] - flux_sqv_x[i - 1, j]) / dx if md != "y" else 0)
                    + ((flux_sqv_y[i, j] - flux_sqv_y[i, j - 1]) / dy if md != "x" else 0)
                )
            else:
                tmp_sqv2[i, j] = -dt * (
                    ((flux_sqv_x[i, j] - flux_sqv_x[i - 1, j]) / dx if md != "y" else 0)
                    + ((flux_sqv_y[i, j] - flux_sqv_y[i, j - 1]) / dy if md != "x" else 0)
                    - in_s_int[i, j] * in_qv_tnd[i, j]
                )
            out_sqv[i, j] = (
                in_sqv[i, j]
                + g0 * in_sqv0[i, j]
                + g1 * in_sqv1[i, j]
                + g2 * tmp_sqv2[i, j]
            )

            # advance the isentropic density of cloud liquid water
            if in_qc_tnd is None:
                tmp_sqc2[i, j] = -dt * (
                    ((flux_sqc_x[i, j] - flux_sqc_x[i - 1, j]) / dx if md != "y" else 0)
                    + ((flux_sqc_y[i, j] - flux_sqc_y[i, j - 1]) / dy if md != "x" else 0)
                )
            else:
                tmp_sqc2[i, j] = -dt * (
                    ((flux_sqc_x[i, j] - flux_sqc_x[i - 1, j]) / dx if md != "y" else 0)
                    + ((flux_sqc_y[i, j] - flux_sqc_y[i, j - 1]) / dy if md != "x" else 0)
                    - in_s_int[i, j] * in_qc_tnd[i, j]
                )
            out_sqc[i, j] = (
                in_sqc[i, j]
                + g0 * in_sqc0[i, j]
                + g1 * in_sqc1[i, j]
                + g2 * tmp_sqc2[i, j]
            )

            # advance the isentropic density of precipitation water
            if in_qr_tnd is None:
                tmp_sqr2[i, j] = -dt * (
                    ((flux_sqr_x[i, j] - flux_sqr_x[i - 1, j]) / dx if md != "y" else 0)
                    + ((flux_sqr_y[i, j] - flux_sqr_y[i, j - 1]) / dy if md != "x" else 0)
                )
            else:
                tmp_sqr2[i, j] = -dt * (
                    ((flux_sqr_x[i, j] - flux_sqr_x[i - 1, j]) / dx if md != "y" else 0)
                    + ((flux_sqr_y[i, j] - flux_sqr_y[i, j - 1]) / dy if md != "x" else 0)
                    - in_s_int[i, j] * in_qr_tnd[i, j]
                )
            out_sqr[i, j] = (
                in_sqr[i, j]
                + g0 * in_sqr0[i, j]
                + g1 * in_sqr1[i, j]
                + g2 * tmp_sqr2[i, j]
            )

        if not self._moist:
            return out_s, out_su, out_sv
        else:
            return out_s, out_su, out_sv, out_sqv, out_sqc, out_sqr
>>>>>>> a2b21f12
<|MERGE_RESOLUTION|>--- conflicted
+++ resolved
@@ -49,864 +49,6 @@
 
 
 class Centered(IsentropicMinimalPrognostic):
-<<<<<<< HEAD
-	"""
-	Implementation of a centered time-integration scheme which
-	takes over the prognostic part of the three-dimensional, moist,
-	*minimal*, isentropic dynamical core.
-	"""
-	def __init__(
-		self, horizontal_flux_scheme, mode, grid, hb, moist,
-		substeps, backend, dtype=datatype
-	):
-		super().__init__(
-			horizontal_flux_scheme, mode, grid, hb, moist,
-			substeps, backend, dtype
-		)
-
-		# initialize the pointer to the underlying GT4Py stencil in charge
-		# of carrying out the stages
-		self._stage_stencil = None
-
-		# boolean flag to quickly assess whether we are within the first time step
-		self._is_first_timestep = True
-
-	@property
-	def stages(self):
-		return 1
-
-	@property
-	def substep_fractions(self):
-		return 1.0
-
-	def stage_call(self, stage, timestep, state, tendencies=None):
-		# the first time this method is invoked, initialize the GT4Py stencil
-		if self._stage_stencil is None:
-			self._stage_stencil_initialize(tendencies)
-
-		# update the attributes which serve as inputs to the GT4Py stencil
-		self._stage_stencil_set_inputs(stage, timestep, state, tendencies)
-
-		# step the prognostic variables
-		self._stage_stencil.compute()
-
-		# instantiate the output state
-		state_new = {
-			'time': state['time'] + timestep,
-			'air_isentropic_density': self._out_s,
-			'x_momentum_isentropic': self._out_su,
-			'y_momentum_isentropic': self._out_sv,
-		}
-		if self._moist:
-			state_new.update({
-				's_' + mfwv: self._out_sqv,
-				's_' + mfcw: self._out_sqc,
-				's_' + mfpw: self._out_sqr,
-			})
-
-		# keep track of the current state for the next time step
-		self._in_s_old[...]  = self._in_s[...]
-		self._in_su_old[...] = self._in_su[...]
-		self._in_sv_old[...] = self._in_sv[...]
-		if self._moist:
-			self._in_sqv_old[...] = self._in_sqv[...]
-			self._in_sqc_old[...] = self._in_sqc[...]
-			self._in_sqr_old[...] = self._in_sqr[...]
-
-		# at this point, the first time step is surely over...
-		self._is_first_timestep = False
-
-		return state_new
-
-	def _stage_stencil_initialize(self, tendencies):
-		# allocate the attributes which will serve as inputs to the stencil
-		self._stage_stencil_allocate_inputs(tendencies)
-
-		# allocate the Numpy arrays which will store the output fields
-		self._stage_stencil_allocate_outputs()
-
-		# set the stencil's inputs and outputs
-		_inputs = {
-			'in_s': self._in_s, 'in_u': self._in_u, 'in_v': self._in_v,
-			'in_su': self._in_su, 'in_sv': self._in_sv,
-			'in_s_old': self._in_s_old, 'in_su_old': self._in_su_old,
-			'in_sv_old': self._in_sv_old
-		}
-		_outputs = {
-			'out_s': self._out_s, 'out_su': self._out_su, 'out_sv': self._out_sv
-		}
-		if self._moist:
-			_inputs.update({
-				'in_sqv': self._in_sqv, 'in_sqv_old': self._in_sqv_old,
-				'in_sqc': self._in_sqc, 'in_sqc_old': self._in_sqc_old,
-				'in_sqr': self._in_sqr, 'in_sqr_old': self._in_sqr_old,
-			})
-			_outputs.update({
-				'out_sqv': self._out_sqv, 'out_sqc': self._out_sqc,
-				'out_sqr': self._out_sqr,
-			})
-		if tendencies is not None:
-			if tendencies.get('air_isentropic_density', None) is not None:
-				_inputs['in_s_tnd'] = self._in_s_tnd
-			if tendencies.get('x_momentum_isentropic', None) is not None:
-				_inputs['in_su_tnd'] = self._in_su_tnd
-			if tendencies.get('y_momentum_isentropic', None) is not None:
-				_inputs['in_sv_tnd'] = self._in_sv_tnd
-			if tendencies.get(mfwv, None) is not None:
-				_inputs['in_qv_tnd'] = self._in_qv_tnd
-			if tendencies.get(mfcw, None) is not None:
-				_inputs['in_qc_tnd'] = self._in_qc_tnd
-			if tendencies.get(mfpw, None) is not None:
-				_inputs['in_qr_tnd'] = self._in_qr_tnd
-
-		# set the stencil's computational domain
-		# note: here, _mode attribute is ineffective
-		nx, ny, nz = self._grid.nx, self._grid.ny, self._grid.nz
-		nb = self._hb.nb
-		_domain = gt.domain.Rectangle((nb, nb, 0), (nx-nb-1, ny-nb-1, nz-1))
-
-		# instantiate the stencil
-		self._stage_stencil = gt.NGStencil(
-			definitions_func=self._stage_stencil_defs,
-			inputs=_inputs,
-			global_inputs={'dt': self._dt},
-			outputs=_outputs,
-			domain=_domain,
-			mode=self._backend,
-		)
-
-	def _stage_stencil_allocate_inputs(self, tendencies):
-		# shortcuts
-		nx, ny, nz = self._grid.nx, self._grid.ny, self._grid.nz
-		dtype = self._dtype
-
-		# instantiate a GT4Py Global representing the time step,
-		# and the Numpy arrays which represent the solution and
-		# the tendencies at the current time level
-		super()._stage_stencil_allocate_inputs(tendencies)
-
-		# allocate the Numpy arrays which represent the solution
-		# at the previous time level
-		self._in_s_old	= np.zeros((nx, ny, nz), dtype=dtype)
-		self._in_su_old = np.zeros((nx, ny, nz), dtype=dtype)
-		self._in_sv_old = np.zeros((nx, ny, nz), dtype=dtype)
-		if self._moist:
-			self._in_sqv_old = np.zeros((nx, ny, nz), dtype=dtype)
-			self._in_sqc_old = np.zeros((nx, ny, nz), dtype=dtype)
-			self._in_sqr_old = np.zeros((nx, ny, nz), dtype=dtype)
-
-	def _stage_stencil_set_inputs(self, stage, timestep, state, tendencies):
-		# update the time step, and the Numpy arrays representing
-		# the solution and the tendencies at the current time level
-		super()._stage_stencil_set_inputs(stage, timestep, state, tendencies)
-
-		# at the first iteration, update the Numpy arrays representing
-		# the solution at the previous time step
-		if self._is_first_timestep:
-			self._in_s_old[...]  = state['air_isentropic_density']
-			self._in_su_old[...] = state['x_momentum_isentropic']
-			self._in_sv_old[...] = state['y_momentum_isentropic']
-			if self._moist:
-				self._in_sqv_old[...] = state['s_' + mfwv]
-				self._in_sqc_old[...] =	state['s_' + mfcw]
-				self._in_sqr_old[...] = state['s_' + mfpw]
-
-	def _stage_stencil_defs(
-		self, dt, in_s, in_u, in_v, in_su, in_sv,
-		in_s_old, in_su_old, in_sv_old,
-		in_sqv=None, in_sqc=None, in_sqr=None,
-		in_sqv_old=None, in_sqc_old=None, in_sqr_old=None,
-		in_s_tnd=None, in_su_tnd=None, in_sv_tnd=None,
-		in_qv_tnd=None, in_qc_tnd=None, in_qr_tnd=None
-	):
-		# shortcuts
-		dx = self._grid.dx.to_units('m').values.item()
-		dy = self._grid.dy.to_units('m').values.item()
-
-		# declare the indices
-		i = gt.Index(axis=0)
-		j = gt.Index(axis=1)
-
-		# instantiate the output fields
-		out_s = gt.Equation()
-		out_su = gt.Equation()
-		out_sv = gt.Equation()
-		if self._moist:
-			out_sqv = gt.Equation()
-			out_sqc = gt.Equation()
-			out_sqr = gt.Equation()
-
-		# calculate the horizontal fluxes
-		if not self._moist:
-			flux_s_x, flux_s_y, flux_su_x, flux_su_y, flux_sv_x, flux_sv_y = \
-				self._hflux(
-					i, j, dt, in_s, in_u, in_v, in_su, in_sv,
-					s_tnd=in_s_tnd, su_tnd=in_su_tnd, sv_tnd=in_sv_tnd
-				)
-		else:
-			flux_s_x, flux_s_y, flux_su_x, flux_su_y, flux_sv_x, flux_sv_y, \
-				flux_sqv_x, flux_sqv_y, flux_sqc_x, flux_sqc_y, flux_sqr_x, flux_sqr_y = \
-				self._hflux(
-					i, j, dt, in_s, in_u, in_v, in_su, in_sv, in_sqv, in_sqc, in_sqr,
-					in_s_tnd, in_su_tnd, in_sv_tnd, in_qv_tnd, in_qc_tnd, in_qr_tnd
-				)
-
-		# advance the isentropic density
-		if in_s_tnd is None:
-			out_s[i, j] = in_s_old[i, j] - 2. * dt * (
-				(flux_s_x[i, j] - flux_s_x[i-1, j]) / dx +
-				(flux_s_y[i, j] - flux_s_y[i, j-1]) / dy
-			)
-		else:
-			out_s[i, j] = in_s_old[i, j] - 2. * dt * (
-				(flux_s_x[i, j] - flux_s_x[i-1, j]) / dx +
-				(flux_s_y[i, j] - flux_s_y[i, j-1]) / dy -
-				in_s_tnd[i, j]
-			)
-
-		# advance the x-momentum
-		if in_su_tnd is None:
-			out_su[i, j] = in_su_old[i, j] - 2. * dt * (
-				(flux_su_x[i, j] - flux_su_x[i-1, j]) / dx +
-				(flux_su_y[i, j] - flux_su_y[i, j-1]) / dy
-			)
-		else:
-			out_su[i, j] = in_su_old[i, j] - 2. * dt * (
-				(flux_su_x[i, j] - flux_su_x[i-1, j]) / dx +
-				(flux_su_y[i, j] - flux_su_y[i, j-1]) / dy -
-				in_su_tnd[i, j]
-			)
-
-		# advance the y-momentum
-		if in_sv_tnd is None:
-			out_sv[i, j] = in_sv_old[i, j] - 2. * dt * (
-				(flux_sv_x[i, j] - flux_sv_x[i-1, j]) / dx +
-				(flux_sv_y[i, j] - flux_sv_y[i, j-1]) / dy
-			)
-		else:
-			out_sv[i, j] = in_sv_old[i, j] - 2. * dt * (
-				(flux_sv_x[i, j] - flux_sv_x[i-1, j]) / dx +
-				(flux_sv_y[i, j] - flux_sv_y[i, j-1]) / dy -
-				in_sv_tnd[i, j]
-			)
-
-		if self._moist:
-			# advance the isentropic density of water vapor
-			if in_qv_tnd is None:
-				out_sqv[i, j] = in_sqv_old[i, j] - 2. * dt * (
-					(flux_sqv_x[i, j] - flux_sqv_x[i-1, j]) / dx +
-					(flux_sqv_y[i, j] - flux_sqv_y[i, j-1]) / dy
-				)
-			else:
-				out_sqv[i, j] = in_sqv_old[i, j] - 2. * dt * (
-					(flux_sqv_x[i, j] - flux_sqv_x[i-1, j]) / dx +
-					(flux_sqv_y[i, j] - flux_sqv_y[i, j-1]) / dy -
-					in_s[i, j] * in_qv_tnd[i, j]
-				)
-
-			# advance the isentropic density of cloud liquid water
-			if in_qc_tnd is None:
-				out_sqc[i, j] = in_sqc_old[i, j] - 2. * dt * (
-					(flux_sqc_x[i, j] - flux_sqc_x[i-1, j]) / dx +
-					(flux_sqc_y[i, j] - flux_sqc_y[i, j-1]) / dy
-				)
-			else:
-				out_sqc[i, j] = in_sqc_old[i, j] - 2. * dt * (
-					(flux_sqc_x[i, j] - flux_sqc_x[i-1, j]) / dx +
-					(flux_sqc_y[i, j] - flux_sqc_y[i, j-1]) / dy -
-					in_s[i, j] * in_qc_tnd[i, j]
-				)
-
-			# advance the isentropic density of precipitation water
-			if in_qr_tnd is None:
-				out_sqr[i, j] = in_sqr_old[i, j] - 2. * dt * (
-					(flux_sqr_x[i, j] - flux_sqr_x[i-1, j]) / dx +
-					(flux_sqr_y[i, j] - flux_sqr_y[i, j-1]) / dy
-				)
-			else:
-				out_sqr[i, j] = in_sqr_old[i, j] - 2. * dt * (
-					(flux_sqr_x[i, j] - flux_sqr_x[i-1, j]) / dx +
-					(flux_sqr_y[i, j] - flux_sqr_y[i, j-1]) / dy -
-					in_s[i, j] * in_qr_tnd[i, j]
-				)
-
-		if not self._moist:
-			return out_s, out_su, out_sv
-		else:
-			return out_s, out_su, out_sv, out_sqv, out_sqc, out_sqr
-
-	def substep_call(
-		self, stage, substep, dt, state, stage_state, tmp_state, tendencies=None
-	):
-		raise NotImplementedError()
-
-
-class ForwardEuler(IsentropicMinimalPrognostic):
-	"""
-	Implementation of the forward Euler time-integration scheme which
-	takes over the prognostic part of the three-dimensional, moist,
-	*minimal*, isentropic dynamical core.
-	"""
-	def __init__(
-		self, horizontal_flux_scheme, mode, grid, hb, moist,
-		substeps, backend, dtype=datatype
-	):
-		super().__init__(
-			horizontal_flux_scheme, mode, grid, hb, moist,
-			substeps, backend, dtype
-		)
-
-		# initialize the pointer to the underlying GT4Py stencil in charge
-		# of carrying out the stages
-		self._stage_stencil = None
-
-	@property
-	def stages(self):
-		return 1
-
-	@property
-	def substep_fractions(self):
-		return 1.0
-
-	def stage_call(self, stage, timestep, state, tendencies=None):
-		# the first time this method is invoked, initialize the GT4Py stencil
-		if self._stage_stencil is None:
-			self._stage_stencil_initialize(tendencies)
-
-		# update the attributes which serve as inputs to the GT4Py stencil
-		self._stage_stencil_set_inputs(stage, timestep, state, tendencies)
-
-		# step the prognostic variables
-		self._stage_stencil.compute()
-
-		# instantiate the output state
-		state_new = {
-			'time': state['time'] + timestep,
-			'air_isentropic_density': self._out_s,
-			'x_momentum_isentropic': self._out_su,
-			'y_momentum_isentropic': self._out_sv,
-		}
-		if self._moist:
-			state_new.update({
-				's_' + mfwv: self._out_sqv,
-				's_' + mfcw: self._out_sqc,
-				's_' + mfpw: self._out_sqr,
-			})
-
-		return state_new
-
-	def _stage_stencil_initialize(self, tendencies):
-		# allocate the attributes which will serve as inputs to the stencil
-		self._stage_stencil_allocate_inputs(tendencies)
-
-		# allocate the Numpy arrays which will store the output fields
-		self._stage_stencil_allocate_outputs()
-
-		# set the stencil's computational domain
-		nx, ny, nz = self._grid.nx, self._grid.ny, self._grid.nz
-		nb = self._hb.nb
-		if self._mode == 'x':
-			_domain = gt.domain.Rectangle(
-				(nb, 0, 0), (nx-nb-1, ny-1, nz-1)
-			)
-		elif self._mode == 'y':
-			_domain = gt.domain.Rectangle(
-				(0, nb, 0), (nx-1, ny-nb-1, nz-1)
-			)
-		else:
-			_domain = gt.domain.Rectangle(
-				(nb, nb, 0), (nx-nb-1, ny-nb-1, nz-1)
-			)
-
-		# set the stencil's inputs and outputs
-		_inputs = {
-			'in_s': self._in_s, 'in_u': self._in_u, 'in_v': self._in_v,
-			'in_su': self._in_su, 'in_sv': self._in_sv,
-		}
-		_outputs = {
-			'out_s': self._out_s, 'out_su': self._out_su, 'out_sv': self._out_sv
-		}
-		if self._moist:
-			_inputs.update({
-				'in_sqv': self._in_sqv, 'in_sqc': self._in_sqc, 'in_sqr': self._in_sqr,
-			})
-			_outputs.update({
-				'out_sqv': self._out_sqv, 'out_sqc': self._out_sqc,
-				'out_sqr': self._out_sqr,
-			})
-		if tendencies is not None:
-			if tendencies.get('air_isentropic_density', None) is not None:
-				_inputs['in_s_tnd'] = self._in_s_tnd
-			if tendencies.get('x_momentum_isentropic', None) is not None:
-				_inputs['in_su_tnd'] = self._in_su_tnd
-			if tendencies.get('y_momentum_isentropic', None) is not None:
-				_inputs['in_sv_tnd'] = self._in_sv_tnd
-			if tendencies.get(mfwv, None) is not None:
-				_inputs['in_qv_tnd'] = self._in_qv_tnd
-			if tendencies.get(mfcw, None) is not None:
-				_inputs['in_qc_tnd'] = self._in_qc_tnd
-			if tendencies.get(mfpw, None) is not None:
-				_inputs['in_qr_tnd'] = self._in_qr_tnd
-
-		# instantiate the stencil
-		self._stage_stencil = gt.NGStencil(
-			definitions_func=self._stage_stencil_defs,
-			inputs=_inputs,
-			global_inputs={'dt': self._dt},
-			outputs=_outputs,
-			domain=_domain,
-			mode=self._backend,
-		)
-
-	def _stage_stencil_defs(
-		self, dt, in_s, in_u, in_v, in_su, in_sv,
-		in_sqv=None, in_sqc=None, in_sqr=None,
-		in_s_tnd=None, in_su_tnd=None, in_sv_tnd=None,
-		in_qv_tnd=None, in_qc_tnd=None, in_qr_tnd=None
-	):
-		# shortcuts
-		dx = self._grid.dx.to_units('m').values.item()
-		dy = self._grid.dy.to_units('m').values.item()
-		md = self._mode
-
-		# declare indices
-		i = gt.Index(axis=0)
-		j = gt.Index(axis=1)
-
-		# instantiate output fields
-		out_s = gt.Equation()
-		out_su = gt.Equation()
-		out_sv = gt.Equation()
-		if self._moist:
-			out_sqv = gt.Equation()
-			out_sqc = gt.Equation()
-			out_sqr = gt.Equation()
-
-		# calculate the fluxes
-		if not self._moist:
-			flux_s_x, flux_s_y, flux_su_x, flux_su_y, flux_sv_x, flux_sv_y = \
-				self._hflux(
-					i, j, dt, in_s, in_u, in_v, in_su, in_sv,
-					s_tnd=in_s_tnd, su_tnd=in_su_tnd, sv_tnd=in_sv_tnd
-				)
-		else:
-			flux_s_x,  flux_s_y, flux_su_x,  flux_su_y, flux_sv_x,	flux_sv_y, \
-				flux_sqv_x, flux_sqv_y, flux_sqc_x, flux_sqc_y, flux_sqr_x, flux_sqr_y = \
-				self._hflux(
-					i, j, dt, in_s, in_u, in_v, in_su, in_sv, in_sqv, in_sqc, in_sqr,
-					in_s_tnd, in_su_tnd, in_sv_tnd, in_qv_tnd, in_qc_tnd, in_qr_tnd
-				)
-
-		# advance the isentropic density
-		if in_s_tnd is None:
-			out_s[i, j] = in_s[i, j] - dt * (
-				((flux_s_x[i, j] - flux_s_x[i-1, j]) / dx if md != 'y' else 0) +
-				((flux_s_y[i, j] - flux_s_y[i, j-1]) / dy if md != 'x' else 0)
-			)
-		else:
-			out_s[i, j] = in_s[i, j] - dt * (
-				((flux_s_x[i, j] - flux_s_x[i-1, j]) / dx if md != 'y' else 0) +
-				((flux_s_y[i, j] - flux_s_y[i, j-1]) / dy if md != 'x' else 0) -
-				in_s_tnd[i, j]
-			)
-
-		# advance the x-momentum
-		if in_su_tnd is None:
-			out_su[i, j] = in_su[i, j] - dt * (
-				((flux_su_x[i, j] - flux_su_x[i-1, j]) / dx if md != 'y' else 0) +
-				((flux_su_y[i, j] - flux_su_y[i, j-1]) / dy if md != 'x' else 0)
-			)
-		else:
-			out_su[i, j] = in_su[i, j] - dt * (
-				((flux_su_x[i, j] - flux_su_x[i-1, j]) / dx if md != 'y' else 0) +
-				((flux_su_y[i, j] - flux_su_y[i, j-1]) / dy if md != 'x' else 0) -
-				in_su_tnd[i, j]
-			)
-
-		# advance the y-momentum
-		if in_sv_tnd is None:
-			out_sv[i, j] = in_sv[i, j] - dt * (
-				((flux_sv_x[i, j] - flux_sv_x[i-1, j]) / dx if md != 'y' else 0) +
-				((flux_sv_y[i, j] - flux_sv_y[i, j-1]) / dy if md != 'x' else 0)
-			)
-		else:
-			out_sv[i, j] = in_sv[i, j] - dt * (
-				((flux_sv_x[i, j] - flux_sv_x[i-1, j]) / dx if md != 'y' else 0) +
-				((flux_sv_y[i, j] - flux_sv_y[i, j-1]) / dy if md != 'x' else 0) -
-				in_sv_tnd[i, j]
-			)
-
-		if self._moist:
-			# advance the isentropic density of water vapor
-			if in_qv_tnd is None:
-				out_sqv[i, j] = in_sqv[i, j] - dt * (
-					((flux_sqv_x[i, j] - flux_sqv_x[i-1, j]) / dx if md != 'y' else 0) +
-					((flux_sqv_y[i, j] - flux_sqv_y[i, j-1]) / dy if md != 'x' else 0)
-				)
-			else:
-				out_sqv[i, j] = in_sqv[i, j] - dt * (
-					((flux_sqv_x[i, j] - flux_sqv_x[i-1, j]) / dx if md != 'y' else 0) +
-					((flux_sqv_y[i, j] - flux_sqv_y[i, j-1]) / dy if md != 'x' else 0) -
-					in_s[i, j] * in_qv_tnd[i, j]
-				)
-
-			# advance the isentropic density of cloud liquid water
-			if in_qc_tnd is None:
-				out_sqc[i, j] = in_sqc[i, j] - dt * (
-					((flux_sqc_x[i, j] - flux_sqc_x[i-1, j]) / dx if md != 'y' else 0) +
-					((flux_sqc_y[i, j] - flux_sqc_y[i, j-1]) / dy if md != 'x' else 0)
-				)
-			else:
-				out_sqc[i, j] = in_sqc[i, j] - dt * (
-					((flux_sqc_x[i, j] - flux_sqc_x[i-1, j]) / dx if md != 'y' else 0) +
-					((flux_sqc_y[i, j] - flux_sqc_y[i, j-1]) / dy if md != 'x' else 0) -
-					in_s[i, j] * in_qc_tnd[i, j]
-				)
-
-			# advance the isentropic density of precipitation water
-			if in_qr_tnd is None:
-				out_sqr[i, j] = in_sqr[i, j] - dt * (
-					((flux_sqr_x[i, j] - flux_sqr_x[i-1, j]) / dx if md != 'y' else 0) +
-					((flux_sqr_y[i, j] - flux_sqr_y[i, j-1]) / dy if md != 'x' else 0)
-				)
-			else:
-				out_sqr[i, j] = in_sqr[i, j] - dt * (
-					((flux_sqr_x[i, j] - flux_sqr_x[i-1, j]) / dx if md != 'y' else 0) +
-					((flux_sqr_y[i, j] - flux_sqr_y[i, j-1]) / dy if md != 'x' else 0) -
-					in_s[i, j] * in_qr_tnd[i, j]
-				)
-
-		if not self._moist:
-			return out_s, out_su, out_sv
-		else:
-			return out_s, out_su, out_sv, out_sqv, out_sqc, out_sqr
-
-
-class RK2(IsentropicMinimalPrognostic):
-	"""
-	Implementation of the two-stages, second-order Runge-Kutta scheme
-	which takes over the prognostic part of the three-dimensional, moist,
-	*minimal*, isentropic dynamical core.
-	"""
-	def __init__(
-		self, horizontal_flux_scheme, mode, grid, hb, moist,
-		substeps, backend, dtype=datatype
-	):
-		substeps_ = substeps if substeps % 2 == 0 else substeps+1
-		if substeps_ != substeps:
-			warnings.warn(
-				'Number of substeps increased from {} to {}.'.format(
-					substeps, substeps_
-				)
-			)
-
-		super().__init__(
-			horizontal_flux_scheme, mode, grid, hb, moist,
-			substeps, backend, dtype
-		)
-
-		# initialize the pointer to the underlying GT4Py stencil in charge
-		# of carrying out the stages
-		self._stage_stencil = None
-
-	@property
-	def stages(self):
-		return 2
-
-	@property
-	def substep_fractions(self):
-		return 0.5, 1.0
-
-	def stage_call(self, stage, timestep, state, tendencies=None):
-		# the first time this method is invoked, initialize the GT4Py stencil
-		if self._stage_stencil is None:
-			self._stage_stencil_initialize(tendencies)
-
-		# update the attributes which serve as inputs to the GT4Py stencil
-		self._stage_stencil_set_inputs(stage, timestep, state, tendencies)
-
-		# step the prognostic variables
-		self._stage_stencil.compute()
-
-		# instantiate the output state
-		state_new = {
-			'time': state['time'] + 0.5*timestep,
-			'air_isentropic_density': self._out_s,
-			'x_momentum_isentropic': self._out_su,
-			'y_momentum_isentropic': self._out_sv,
-		}
-		if self._moist:
-			state_new.update({
-				's_' + mfwv: self._out_sqv,
-				's_' + mfcw: self._out_sqc,
-				's_' + mfpw: self._out_sqr,
-			})
-
-		return state_new
-
-	def _stage_stencil_initialize(self, tendencies):
-		# allocate the attributes which will serve as inputs to the stencil
-		self._stage_stencil_allocate_inputs(tendencies)
-
-		# allocate the Numpy arrays which will store the output fields
-		self._stage_stencil_allocate_outputs()
-
-		# set the stencil's computational domain
-		nx, ny, nz = self._grid.nx, self._grid.ny, self._grid.nz
-		nb = self._hb.nb
-		if self._mode == 'x':
-			_domain = gt.domain.Rectangle(
-				(nb, 0, 0), (nx-nb-1, ny-1, nz-1)
-			)
-		elif self._mode == 'y':
-			_domain = gt.domain.Rectangle(
-				(0, nb, 0), (nx-1, ny-nb-1, nz-1)
-			)
-		else:
-			_domain = gt.domain.Rectangle(
-				(nb, nb, 0), (nx-nb-1, ny-nb-1, nz-1)
-			)
-
-		# set the stencil's inputs and outputs
-		_inputs = {
-			'in_s': self._in_s, 'in_s_int': self._in_s_int,
-			'in_u_int': self._in_u, 'in_v_int': self._in_v,
-			'in_su': self._in_su, 'in_su_int': self._in_su_int,
-			'in_sv': self._in_sv, 'in_sv_int': self._in_sv_int,
-		}
-		_outputs = {
-			'out_s': self._out_s, 'out_su': self._out_su, 'out_sv': self._out_sv
-		}
-		if self._moist:
-			_inputs.update({
-				'in_sqv': self._in_sqv, 'in_sqv_int': self._in_sqv_int,
-				'in_sqc': self._in_sqc, 'in_sqc_int': self._in_sqc_int,
-				'in_sqr': self._in_sqr, 'in_sqr_int': self._in_sqr_int,
-			})
-			_outputs.update({
-				'out_sqv': self._out_sqv, 'out_sqc': self._out_sqc,
-				'out_sqr': self._out_sqr,
-			})
-		if tendencies is not None:
-			if tendencies.get('air_isentropic_density', None) is not None:
-				_inputs['in_s_tnd'] = self._in_s_tnd
-			if tendencies.get('x_momentum_isentropic', None) is not None:
-				_inputs['in_su_tnd'] = self._in_su_tnd
-			if tendencies.get('y_momentum_isentropic', None) is not None:
-				_inputs['in_sv_tnd'] = self._in_sv_tnd
-			if tendencies.get(mfwv, None) is not None:
-				_inputs['in_qv_tnd'] = self._in_qv_tnd
-			if tendencies.get(mfcw, None) is not None:
-				_inputs['in_qc_tnd'] = self._in_qc_tnd
-			if tendencies.get(mfpw, None) is not None:
-				_inputs['in_qr_tnd'] = self._in_qr_tnd
-
-		# instantiate the stencil
-		self._stage_stencil = gt.NGStencil(
-			definitions_func=self._stage_stencil_defs,
-			inputs=_inputs,
-			global_inputs={'dt': self._dt},
-			outputs=_outputs,
-			domain=_domain,
-			mode=self._backend,
-		)
-
-	def _stage_stencil_allocate_inputs(self, tendencies):
-		# shortcuts
-		nx, ny, nz = self._grid.nx, self._grid.ny, self._grid.nz
-		dtype = self._dtype
-
-		# call parent method
-		super()._stage_stencil_allocate_inputs(tendencies)
-
-		# allocate the Numpy arrays which will store the intermediate values
-		# for the prognostic variables
-		self._in_s_int	= np.zeros((nx, ny, nz), dtype=dtype)
-		self._in_su_int = np.zeros((nx, ny, nz), dtype=dtype)
-		self._in_sv_int = np.zeros((nx, ny, nz), dtype=dtype)
-		if self._moist:
-			self._in_sqv_int = np.zeros((nx, ny, nz), dtype=dtype)
-			self._in_sqc_int = np.zeros((nx, ny, nz), dtype=dtype)
-			self._in_sqr_int = np.zeros((nx, ny, nz), dtype=dtype)
-
-	def _stage_stencil_set_inputs(self, stage, timestep, state, tendencies):
-		# shortcuts
-		if tendencies is not None:
-			s_tnd_on  = tendencies.get('air_isentropic_density', None) is not None
-			qv_tnd_on = tendencies.get(mfwv, None) is not None
-			qc_tnd_on = tendencies.get(mfcw, None) is not None
-			qr_tnd_on = tendencies.get(mfpw, None) is not None
-			su_tnd_on = tendencies.get('x_momentum_isentropic', None) is not None
-			sv_tnd_on = tendencies.get('y_momentum_isentropic', None) is not None
-		else:
-			s_tnd_on = su_tnd_on = sv_tnd_on = qv_tnd_on = qc_tnd_on = qr_tnd_on = False
-
-		# update the local time step
-		self._dt.value = (1./2. + 1./2.*(stage > 0)) * timestep.total_seconds()
-
-		if stage == 0:
-			# update the Numpy arrays which serve as inputs to the GT4Py stencils
-			self._in_s[...]  = state['air_isentropic_density'][...]
-			self._in_su[...] = state['x_momentum_isentropic'][...]
-			self._in_sv[...] = state['y_momentum_isentropic'][...]
-			if self._moist:
-				self._in_sqv[...] = state['s_' + mfwv]
-				self._in_sqc[...] = state['s_' + mfcw]
-				self._in_sqr[...] = state['s_' + mfpw]
-
-		# update the Numpy arrays which serve as inputs to the GT4Py stencils
-		self._in_s_int[...]  = state['air_isentropic_density'][...]
-		self._in_u[...]      = state['x_velocity_at_u_locations'][...]
-		self._in_v[...]      = state['y_velocity_at_v_locations'][...]
-		self._in_su_int[...] = state['x_momentum_isentropic'][...]
-		self._in_sv_int[...] = state['y_momentum_isentropic'][...]
-		if self._moist:
-			self._in_sqv_int[...] = state['s_' + mfwv]
-			self._in_sqc_int[...] = state['s_' + mfcw]
-			self._in_sqr_int[...] = state['s_' + mfpw]
-
-		# extract the Numpy arrays representing the provided tendencies,
-		# and update the Numpy arrays which serve as inputs to the GT4Py stencils
-		if s_tnd_on:
-			self._in_s_tnd[...]  = tendencies['air_isentropic_density'][...]
-		if su_tnd_on:
-			self._in_su_tnd[...] = tendencies['x_momentum_isentropic'][...]
-		if sv_tnd_on:
-			self._in_sv_tnd[...] = tendencies['y_momentum_isentropic'][...]
-		if qv_tnd_on:
-			self._in_qv_tnd[...] = tendencies[mfwv][...]
-		if qc_tnd_on:
-			self._in_qc_tnd[...] = tendencies[mfcw][...]
-		if qr_tnd_on:
-			self._in_qr_tnd[...] = tendencies[mfpw][...]
-
-	def _stage_stencil_defs(
-		self, dt, in_s, in_s_int, in_u_int, in_v_int,
-		in_su, in_su_int, in_sv, in_sv_int,
-		in_sqv=None, in_sqv_int=None,
-		in_sqc=None, in_sqc_int=None,
-		in_sqr=None, in_sqr_int=None,
-		in_s_tnd=None, in_su_tnd=None, in_sv_tnd=None,
-		in_qv_tnd=None, in_qc_tnd=None, in_qr_tnd=None
-	):
-		# shortcuts
-		dx = self._grid.dx.to_units('m').values.item()
-		dy = self._grid.dy.to_units('m').values.item()
-		md = self._mode
-
-		# declare indices
-		i = gt.Index(axis=0)
-		j = gt.Index(axis=1)
-
-		# instantiate output fields
-		out_s = gt.Equation()
-		out_su = gt.Equation()
-		out_sv = gt.Equation()
-		if self._moist:
-			out_sqv = gt.Equation()
-			out_sqc = gt.Equation()
-			out_sqr = gt.Equation()
-
-		# calculate the fluxes
-		if not self._moist:
-			flux_s_x, flux_s_y, flux_su_x, flux_su_y, flux_sv_x, flux_sv_y = \
-				self._hflux(
-					i, j, dt, in_s_int, in_u_int, in_v_int, in_su_int, in_sv_int,
-					s_tnd=in_s_tnd, su_tnd=in_su_tnd, sv_tnd=in_sv_tnd
-				)
-		else:
-			flux_s_x,  flux_s_y, flux_su_x,  flux_su_y, flux_sv_x,	flux_sv_y, \
-				flux_sqv_x, flux_sqv_y, flux_sqc_x, flux_sqc_y, flux_sqr_x, flux_sqr_y = \
-				self._hflux(
-					i, j, dt, in_s_int, in_u_int, in_v_int,
-					in_su_int, in_sv_int, in_sqv_int, in_sqc_int, in_sqr_int,
-					in_s_tnd, in_su_tnd, in_sv_tnd, in_qv_tnd, in_qc_tnd, in_qr_tnd
-				)
-
-		# advance the isentropic density
-		if in_s_tnd is None:
-			out_s[i, j] = in_s[i, j] - dt * (
-				((flux_s_x[i, j] - flux_s_x[i-1, j]) / dx if md != 'y' else 0) +
-				((flux_s_y[i, j] - flux_s_y[i, j-1]) / dy if md != 'x' else 0)
-			)
-		else:
-			out_s[i, j] = in_s[i, j] - dt * (
-				((flux_s_x[i, j] - flux_s_x[i-1, j]) / dx if md != 'y' else 0) +
-				((flux_s_y[i, j] - flux_s_y[i, j-1]) / dy if md != 'x' else 0) -
-				in_s_tnd[i, j]
-			)
-
-		# advance the x-momentum
-		if in_su_tnd is None:
-			out_su[i, j] = in_su[i, j] - dt * (
-				((flux_su_x[i, j] - flux_su_x[i-1, j]) / dx if md != 'y' else 0) +
-				((flux_su_y[i, j] - flux_su_y[i, j-1]) / dy if md != 'x' else 0)
-			)
-		else:
-			out_su[i, j] = in_su[i, j] - dt * (
-				((flux_su_x[i, j] - flux_su_x[i-1, j]) / dx if md != 'y' else 0) +
-				((flux_su_y[i, j] - flux_su_y[i, j-1]) / dy if md != 'x' else 0) -
-				in_su_tnd[i, j]
-			)
-
-		# advance the y-momentum
-		if in_sv_tnd is None:
-			out_sv[i, j] = in_sv[i, j] - dt * (
-				((flux_sv_x[i, j] - flux_sv_x[i-1, j]) / dx if md != 'y' else 0) +
-				((flux_sv_y[i, j] - flux_sv_y[i, j-1]) / dy if md != 'x' else 0)
-			)
-		else:
-			out_sv[i, j] = in_sv[i, j] - dt * (
-				((flux_sv_x[i, j] - flux_sv_x[i-1, j]) / dx if md != 'y' else 0) +
-				((flux_sv_y[i, j] - flux_sv_y[i, j-1]) / dy if md != 'x' else 0) -
-				in_sv_tnd[i, j]
-			)
-
-		if self._moist:
-			# advance the isentropic density of water vapor
-			if in_qv_tnd is None:
-				out_sqv[i, j] = in_sqv[i, j] - dt * (
-					((flux_sqv_x[i, j] - flux_sqv_x[i-1, j]) / dx if md != 'y' else 0) +
-					((flux_sqv_y[i, j] - flux_sqv_y[i, j-1]) / dy if md != 'x' else 0)
-				)
-			else:
-				out_sqv[i, j] = in_sqv[i, j] - dt * (
-					((flux_sqv_x[i, j] - flux_sqv_x[i-1, j]) / dx if md != 'y' else 0) +
-					((flux_sqv_y[i, j] - flux_sqv_y[i, j-1]) / dy if md != 'x' else 0) -
-					in_s_int[i, j] * in_qv_tnd[i, j]
-				)
-
-			# advance the isentropic density of cloud liquid water
-			if in_qc_tnd is None:
-				out_sqc[i, j] = in_sqc[i, j] - dt * (
-					((flux_sqc_x[i, j] - flux_sqc_x[i-1, j]) / dx if md != 'y' else 0) +
-					((flux_sqc_y[i, j] - flux_sqc_y[i, j-1]) / dy if md != 'x' else 0)
-				)
-			else:
-				out_sqc[i, j] = in_sqc[i, j] - dt * (
-					((flux_sqc_x[i, j] - flux_sqc_x[i-1, j]) / dx if md != 'y' else 0) +
-					((flux_sqc_y[i, j] - flux_sqc_y[i, j-1]) / dy if md != 'x' else 0) -
-					in_s_int[i, j] * in_qc_tnd[i, j]
-				)
-
-			# advance the isentropic density of precipitation water
-			if in_qr_tnd is None:
-				out_sqr[i, j] = in_sqr[i, j] - dt * (
-					((flux_sqr_x[i, j] - flux_sqr_x[i-1, j]) / dx if md != 'y' else 0) +
-					((flux_sqr_y[i, j] - flux_sqr_y[i, j-1]) / dy if md != 'x' else 0)
-				)
-			else:
-				out_sqr[i, j] = in_sqr[i, j] - dt * (
-					((flux_sqr_x[i, j] - flux_sqr_x[i-1, j]) / dx if md != 'y' else 0) +
-					((flux_sqr_y[i, j] - flux_sqr_y[i, j-1]) / dy if md != 'x' else 0) -
-					in_s_int[i, j] * in_qr_tnd[i, j]
-				)
-
-		if not self._moist:
-			return out_s, out_su, out_sv
-		else:
-			return out_s, out_su, out_sv, out_sqv, out_sqc, out_sqr
-=======
     """
     Implementation of a centered time-integration scheme which
     takes over the prognostic part of the three-dimensional, moist,
@@ -1905,7 +1047,6 @@
             return out_s, out_su, out_sv
         else:
             return out_s, out_su, out_sv, out_sqv, out_sqc, out_sqr
->>>>>>> a2b21f12
 
 
 class RK3WS(RK2):
@@ -1967,791 +1108,6 @@
 
 
 class RK3(IsentropicMinimalPrognostic):
-<<<<<<< HEAD
-	"""
-	Implementation of the three-stages, third-order Runge-Kutta scheme
-	which takes over the prognostic part of the three-dimensional, moist,
-	*minimal*, isentropic dynamical core.
-	"""
-	def __init__(
-		self, horizontal_flux_scheme, mode, grid, hb, moist,
-		substeps, backend, dtype=datatype
-	):
-		super().__init__(
-			horizontal_flux_scheme, mode, grid, hb, moist,
-			substeps, backend, dtype
-		)
-
-		# initialize the pointers to the underlying GT4Py stencils
-		# in charge of carrying out the stages
-		self._stage_stencil_first  = None
-		self._stage_stencil_second = None
-		self._stage_stencil_third  = None
-
-		# free parameters for RK3
-		self._alpha1 = 1./2.
-		self._alpha2 = 3./4.
-
-		# set the other parameters so to yield a third-order method
-		self._gamma1 = (3.*self._alpha2 - 2.) / \
-			(6. * self._alpha1 * (self._alpha2 - self._alpha1))
-		self._gamma2 = (3.*self._alpha1 - 2.) / \
-			(6. * self._alpha2 * (self._alpha1 - self._alpha2))
-		self._gamma0 = 1. - self._gamma1 - self._gamma2
-		self._beta21 = self._alpha2 - 1. / (6. * self._alpha1 * self._gamma2)
-
-	@property
-	def stages(self):
-		return 3
-
-	@property
-	def substep_fractions(self):
-		return self._alpha1, self._alpha2, 1.0
-
-	def stage_call(self, stage, timestep, state, tendencies=None):
-		# the first time this method is invoked, initialize the GT4Py stencil
-		if self._stage_stencil_first is None:
-			self._stage_stencils_initialize(tendencies)
-
-		# update the attributes which serve as inputs to the GT4Py stencil
-		self._stage_stencil_set_inputs(stage, timestep, state, tendencies)
-
-		# run the compute function of the stencil stepping the solution
-		self._stage_stencil_compute(stage)
-
-		# instantiate the output state
-		state_new = {
-			'air_isentropic_density': self._out_s,
-			'x_momentum_isentropic': self._out_su,
-			'y_momentum_isentropic': self._out_sv,
-		}
-		if self._moist:
-			state_new['s_' + mfwv] = self._out_sqv
-			state_new['s_' + mfcw] = self._out_sqc
-			state_new['s_' + mfpw] = self._out_sqr
-		if stage == 0:
-			state_new['time'] = state['time'] + self._alpha1*timestep
-		elif stage == 1:
-			state_new['time'] = state['time'] + (self._alpha2 - self._alpha1)*timestep
-		else:
-			state_new['time'] = state['time'] + (1 - self._alpha2 - self._alpha1)*timestep
-
-		return state_new
-
-	def _stage_stencils_initialize(self, tendencies):
-		# allocate the attributes which will serve as inputs to the stencil
-		self._stage_stencils_allocate_inputs(tendencies)
-
-		# allocate the Numpy arrays which will store temporary fields to be
-		# shared across the different stencils which step the solution
-		# disregarding any vertical motion
-		self._stage_stencils_allocate_temporaries()
-
-		# allocate the Numpy arrays which will store the output fields
-		self._stage_stencil_allocate_outputs()
-
-		# set the stencils' computational domain
-		nx, ny, nz = self._grid.nx, self._grid.ny, self._grid.nz
-		nb = self._hb.nb
-		if self._mode == 'x':
-			_domain = gt.domain.Rectangle(
-				(nb, 0, 0), (nx-nb-1, ny-1, nz-1)
-			)
-		elif self._mode == 'y':
-			_domain = gt.domain.Rectangle(
-				(0, nb, 0), (nx-1, ny-nb-1, nz-1)
-			)
-		else:
-			_domain = gt.domain.Rectangle(
-				(nb, nb, 0), (nx-nb-1, ny-nb-1, nz-1)
-			)
-
-		# set the first stencil's inputs and outputs
-		_inputs = {
-			'in_s': self._in_s, 'in_u': self._in_u, 'in_v': self._in_v,
-			'in_su': self._in_su, 'in_sv': self._in_sv,
-		}
-		_outputs = {
-			'out_s0': self._s0, 'out_s': self._out_s,
-			'out_su0': self._su0, 'out_su': self._out_su,
-			'out_sv0': self._sv0, 'out_sv': self._out_sv,
-		}
-		if self._moist:
-			_inputs.update({
-				'in_sqv': self._in_sqv, 'in_sqv_int': self._in_sqv_int,
-				'in_sqc': self._in_sqc, 'in_sqc_int': self._in_sqc_int,
-				'in_sqr': self._in_sqr, 'in_sqr_int': self._in_sqr_int,
-			})
-			_outputs.update({
-				'out_sqv0': self._sqv0, 'out_sqv': self._out_sqv,
-				'out_sqc0': self._sqc0, 'out_sqc': self._out_sqc,
-				'out_sqr0': self._sqr0, 'out_sqr': self._out_sqr,
-			})
-		if tendencies is not None:
-			if tendencies.get('air_isentropic_density', None) is not None:
-				_inputs['in_s_tnd'] = self._in_s_tnd
-			if tendencies.get('x_momentum_isentropic', None) is not None:
-				_inputs['in_su_tnd'] = self._in_su_tnd
-			if tendencies.get('y_momentum_isentropic', None) is not None:
-				_inputs['in_sv_tnd'] = self._in_sv_tnd
-			if tendencies.get(mfwv, None) is not None:
-				_inputs['in_qv_tnd'] = self._in_qv_tnd
-			if tendencies.get(mfcw, None) is not None:
-				_inputs['in_qc_tnd'] = self._in_qc_tnd
-			if tendencies.get(mfpw, None) is not None:
-				_inputs['in_qr_tnd'] = self._in_qr_tnd
-
-		# instantiate the first stencil
-		self._stage_stencil_first = gt.NGStencil(
-			definitions_func=self._stage_stencil_first_defs,
-			inputs=_inputs,
-			global_inputs={'dt': self._dt},
-			outputs=_outputs,
-			domain=_domain,
-			mode=self._backend,
-		)
-
-		# set the second stencil's inputs and outputs
-		_inputs = {
-			'in_s': self._in_s, 'in_s_int': self._in_s_int,
-			'in_u_int': self._in_u, 'in_v_int': self._in_v,
-			'in_su': self._in_su, 'in_su_int': self._in_su_int,
-			'in_sv': self._in_sv, 'in_sv_int': self._in_sv_int,
-			'in_s0': self._s0, 'in_su0': self._su0, 'in_sv0': self._sv0,
-		}
-		_outputs = {
-			'out_s1': self._s1, 'out_s': self._out_s,
-			'out_su1': self._su1, 'out_su': self._out_su,
-			'out_sv1': self._sv1, 'out_sv': self._out_sv,
-		}
-		if self._moist:
-			_inputs.update({
-				'in_sqv': self._in_sqv, 'in_sqv_int': self._in_sqv_int,
-				'in_sqc': self._in_sqc, 'in_sqc_int': self._in_sqc_int,
-				'in_sqr': self._in_sqr, 'in_sqr_int': self._in_sqr_int,
-				'in_sqv0': self._sqv0, 'in_sqc0': self._sqc0,
-				'in_sqr0': self._sqr0,
-			})
-			_outputs.update({
-				'out_sqv1': self._sqv1, 'out_sqv': self._out_sqv,
-				'out_sqc1': self._sqc1, 'out_sqc': self._out_sqc,
-				'out_sqr1': self._sqr1, 'out_sqr': self._out_sqr,
-			})
-		if tendencies is not None:
-			if tendencies.get('air_isentropic_density', None) is not None:
-				_inputs['in_s_tnd'] = self._in_s_tnd
-			if tendencies.get('x_momentum_isentropic', None) is not None:
-				_inputs['in_su_tnd'] = self._in_su_tnd
-			if tendencies.get('y_momentum_isentropic', None) is not None:
-				_inputs['in_sv_tnd'] = self._in_sv_tnd
-			if tendencies.get(mfwv, None) is not None:
-				_inputs['in_qv_tnd'] = self._in_qv_tnd
-			if tendencies.get(mfcw, None) is not None:
-				_inputs['in_qc_tnd'] = self._in_qc_tnd
-			if tendencies.get(mfpw, None) is not None:
-				_inputs['in_qr_tnd'] = self._in_qr_tnd
-
-		# instantiate the second stencil
-		self._stage_stencil_second = gt.NGStencil(
-			definitions_func=self._stage_stencil_second_defs,
-			inputs=_inputs,
-			global_inputs={'dt': self._dt},
-			outputs=_outputs,
-			domain=_domain,
-			mode=self._backend,
-		)
-
-		# set the third stencil's inputs and outputs
-		_inputs = {
-			'in_s': self._in_s, 'in_s_int': self._in_s_int,
-			'in_u_int': self._in_u, 'in_v_int': self._in_v,
-			'in_su': self._in_su, 'in_su_int': self._in_su_int,
-			'in_sv': self._in_sv, 'in_sv_int': self._in_sv_int,
-			'in_s0': self._s0, 'in_su0': self._su0, 'in_sv0': self._sv0,
-			'in_s1': self._s1, 'in_su1': self._su1, 'in_sv1': self._sv1,
-		}
-		_outputs = {
-			'out_s': self._out_s, 'out_su': self._out_su, 'out_sv': self._out_sv,
-		}
-		if self._moist:
-			_inputs.update({
-				'in_sqv': self._in_sqv, 'in_sqv_int': self._in_sqv_int,
-				'in_sqc': self._in_sqc, 'in_sqc_int': self._in_sqc_int,
-				'in_sqr': self._in_sqr, 'in_sqr_int': self._in_sqr_int,
-				'in_sqv0': self._sqv0, 'in_sqc0': self._sqc0,
-				'in_sqr0': self._sqr0, 'in_sqv1': self._sqv1,
-				'in_sqc1': self._sqc1, 'in_sqr1': self._sqr1,
-			})
-			_outputs.update({
-				'out_sqv': self._out_sqv, 'out_sqc': self._out_sqc,
-				'out_sqr': self._out_sqr,
-			})
-		if tendencies is not None:
-			if tendencies.get('air_isentropic_density', None) is not None:
-				_inputs['in_s_tnd'] = self._in_s_tnd
-			if tendencies.get('x_momentum_isentropic', None) is not None:
-				_inputs['in_su_tnd'] = self._in_su_tnd
-			if tendencies.get('y_momentum_isentropic', None) is not None:
-				_inputs['in_sv_tnd'] = self._in_sv_tnd
-			if tendencies.get(mfwv, None) is not None:
-				_inputs['in_qv_tnd'] = self._in_qv_tnd
-			if tendencies.get(mfcw, None) is not None:
-				_inputs['in_qc_tnd'] = self._in_qc_tnd
-			if tendencies.get(mfpw, None) is not None:
-				_inputs['in_qr_tnd'] = self._in_qr_tnd
-
-		# instantiate the third stencil
-		self._stage_stencil_third = gt.NGStencil(
-			definitions_func=self._stage_stencil_third_defs,
-			inputs=_inputs,
-			global_inputs={'dt': self._dt},
-			outputs=_outputs,
-			domain=_domain,
-			mode=self._backend,
-		)
-
-	def _stage_stencils_allocate_inputs(self, tendencies):
-		# shortcuts
-		nx, ny, nz = self._grid.nx, self._grid.ny, self._grid.nz
-		dtype = self._dtype
-
-		# call parent's method
-		super()._stage_stencil_allocate_inputs(tendencies)
-
-		# allocate the Numpy arrays which will store the intermediate values
-		# for the prognostic variables
-		self._in_s_int	= np.zeros((nx, ny, nz), dtype=dtype)
-		self._in_su_int = np.zeros((nx, ny, nz), dtype=dtype)
-		self._in_sv_int = np.zeros((nx, ny, nz), dtype=dtype)
-		if self._moist:
-			self._in_sqv_int = np.zeros((nx, ny, nz), dtype=dtype)
-			self._in_sqc_int = np.zeros((nx, ny, nz), dtype=dtype)
-			self._in_sqr_int = np.zeros((nx, ny, nz), dtype=dtype)
-
-	def _stage_stencils_allocate_temporaries(self):
-		"""
-		Allocate the Numpy arrays which store temporary fields to be shared
-		among the different GT4Py stencils.
-		"""
-		# shortcuts
-		nx, ny, nz = self._grid.nx, self._grid.ny, self._grid.nz
-		dtype = self._dtype
-
-		# allocate the Numpy arrays which will store the first increment
-		# for all prognostic variables
-		self._s0  = np.zeros((nx, ny, nz), dtype=dtype)
-		self._su0 = np.zeros((nx, ny, nz), dtype=dtype)
-		self._sv0 = np.zeros((nx, ny, nz), dtype=dtype)
-		if self._moist:
-			self._sqv0 = np.zeros((nx, ny, nz), dtype=dtype)
-			self._sqc0 = np.zeros((nx, ny, nz), dtype=dtype)
-			self._sqr0 = np.zeros((nx, ny, nz), dtype=dtype)
-
-		# allocate the Numpy arrays which will store the second increment
-		# for all prognostic variables
-		self._s1  = np.zeros((nx, ny, nz), dtype=dtype)
-		self._su1 = np.zeros((nx, ny, nz), dtype=dtype)
-		self._sv1 = np.zeros((nx, ny, nz), dtype=dtype)
-		if self._moist:
-			self._sqv1 = np.zeros((nx, ny, nz), dtype=dtype)
-			self._sqc1 = np.zeros((nx, ny, nz), dtype=dtype)
-			self._sqr1 = np.zeros((nx, ny, nz), dtype=dtype)
-
-	def _stage_stencil_set_inputs(self, stage, dt, state, tendencies):
-		# shortcuts
-		if tendencies is not None:
-			s_tnd_on  = tendencies.get('air_isentropic_density', None) is not None
-			qv_tnd_on = tendencies.get(mfwv, None) is not None
-			qc_tnd_on = tendencies.get(mfcw, None) is not None
-			qr_tnd_on = tendencies.get(mfpw, None) is not None
-			su_tnd_on = tendencies.get('x_momentum_isentropic', None) is not None
-			sv_tnd_on = tendencies.get('y_momentum_isentropic', None) is not None
-		else:
-			s_tnd_on = su_tnd_on = sv_tnd_on = qv_tnd_on = qc_tnd_on = qr_tnd_on = False
-
-		# update the local time step
-		self._dt.value = dt.total_seconds()
-
-		if stage == 0:
-			# update the Numpy arrays which serve as inputs to the GT4Py stencils
-			self._in_s[...]  = state['air_isentropic_density'][...]
-			self._in_u[...]  = state['x_velocity_at_u_locations'][...]
-			self._in_v[...]  = state['y_velocity_at_v_locations'][...]
-			self._in_su[...] = state['x_momentum_isentropic'][...]
-			self._in_sv[...] = state['y_momentum_isentropic'][...]
-			if self._moist:
-				self._in_sqv[...] = state['s_' + mfwv][...]
-				self._in_sqc[...] = state['s_' + mfcw][...]
-				self._in_sqr[...] = state['s_' + mfpw][...]
-		else:
-			# update the Numpy arrays which serve as inputs to the GT4Py stencils
-			self._in_s_int[...]  = state['air_isentropic_density'][...]
-			self._in_u[...]      = state['x_velocity_at_u_locations'][...]
-			self._in_v[...]      = state['y_velocity_at_v_locations'][...]
-			self._in_su_int[...] = state['x_momentum_isentropic'][...]
-			self._in_sv_int[...] = state['y_momentum_isentropic'][...]
-			if self._moist:
-				self._in_sqv_int[...] = state['s_' + mfwv][...]
-				self._in_sqc_int[...] = state['s_' + mfcw][...]
-				self._in_sqr_int[...] = state['s_' + mfpw][...]
-
-		# extract the Numpy arrays representing the provided tendencies,
-		# and update the Numpy arrays which serve as inputs to the GT4Py stencils
-		if s_tnd_on:
-			self._in_s_tnd[...]  = tendencies['air_isentropic_density'][...]
-		if su_tnd_on:
-			self._in_su_tnd[...] = tendencies['x_momentum_isentropic'][...]
-		if sv_tnd_on:
-			self._in_sv_tnd[...] = tendencies['y_momentum_isentropic'][...]
-		if qv_tnd_on:
-			self._in_qv_tnd[...] = tendencies[mfwv][...]
-		if qc_tnd_on:
-			self._in_qc_tnd[...] = tendencies[mfcw][...]
-		if qr_tnd_on:
-			self._in_qr_tnd[...] = tendencies[mfpw][...]
-
-	def _stage_stencil_compute(self, stage):
-		if stage == 0:
-			self._stage_stencil_first.compute()
-		elif stage == 1:
-			self._stage_stencil_second.compute()
-		else:
-			self._stage_stencil_third.compute()
-
-	def _stage_stencil_first_defs(
-		self, dt, in_s, in_u, in_v, in_su, in_sv,
-		in_sqv=None, in_sqc=None, in_sqr=None,
-		in_s_tnd=None, in_su_tnd=None, in_sv_tnd=None,
-		in_qv_tnd=None, in_qc_tnd=None, in_qr_tnd=None
-	):
-		# shortcuts
-		dx = self._grid.dx.to_units('m').values.item()
-		dy = self._grid.dy.to_units('m').values.item()
-		md = self._mode
-		a1 = self._alpha1
-
-		# declare indices
-		i = gt.Index(axis=0)
-		j = gt.Index(axis=1)
-
-		# instantiate fields representing the first increments
-		out_s0	= gt.Equation()
-		out_su0 = gt.Equation()
-		out_sv0 = gt.Equation()
-		if self._moist:
-			out_sqv0 = gt.Equation()
-			out_sqc0 = gt.Equation()
-			out_sqr0 = gt.Equation()
-
-		# instantiate fields representing the output state
-		out_s  = gt.Equation()
-		out_su = gt.Equation()
-		out_sv = gt.Equation()
-		if self._moist:
-			out_sqv = gt.Equation()
-			out_sqc = gt.Equation()
-			out_sqr = gt.Equation()
-
-		# calculate the fluxes
-		if not self._moist:
-			flux_s_x, flux_s_y, flux_su_x, flux_su_y, flux_sv_x, flux_sv_y = \
-				self._hflux(
-					i, j, dt, in_s, in_u, in_v, in_su, in_sv,
-					s_tnd=in_s_tnd, su_tnd=in_su_tnd, sv_tnd=in_sv_tnd
-				)
-		else:
-			flux_s_x,  flux_s_y, flux_su_x,  flux_su_y, flux_sv_x,	flux_sv_y, \
-				flux_sqv_x, flux_sqv_y, flux_sqc_x, flux_sqc_y, flux_sqr_x, flux_sqr_y = \
-				self._hflux(
-					i, j, dt, in_s, in_u, in_v, in_su, in_sv,
-					in_sqv, in_sqc, in_sqr, in_s_tnd, in_su_tnd, in_sv_tnd,
-					in_qv_tnd, in_qc_tnd, in_qr_tnd
-				)
-
-		# advance the isentropic density
-		if in_s_tnd is None:
-			out_s0[i, j] = - dt * (
-				((flux_s_x[i, j] - flux_s_x[i-1, j]) / dx if md != 'y' else 0) +
-				((flux_s_y[i, j] - flux_s_y[i, j-1]) / dy if md != 'x' else 0)
-			)
-		else:
-			out_s0[i, j] = - dt * (
-				((flux_s_x[i, j] - flux_s_x[i-1, j]) / dx if md != 'y' else 0) +
-				((flux_s_y[i, j] - flux_s_y[i, j-1]) / dy if md != 'x' else 0) -
-				in_s_tnd[i, j]
-			)
-		out_s[i, j] = in_s[i, j] + a1 * out_s0[i, j]
-
-		# advance the x-momentum
-		if in_su_tnd is None:
-			out_su0[i, j] = - dt * (
-				((flux_su_x[i, j] - flux_su_x[i-1, j]) / dx if md != 'y' else 0) +
-				((flux_su_y[i, j] - flux_su_y[i, j-1]) / dy if md != 'x' else 0)
-			)
-		else:
-			out_su0[i, j] = - dt * (
-				((flux_su_x[i, j] - flux_su_x[i-1, j]) / dx if md != 'y' else 0) +
-				((flux_su_y[i, j] - flux_su_y[i, j-1]) / dy if md != 'x' else 0) -
-				in_su_tnd[i, j]
-			)
-		out_su[i, j] = in_su[i, j] + a1 * out_su0[i, j]
-
-		# advance the y-momentum
-		if in_sv_tnd is None:
-			out_sv0[i, j] = - dt * (
-				((flux_sv_x[i, j] - flux_sv_x[i-1, j]) / dx if md != 'y' else 0) +
-				((flux_sv_y[i, j] - flux_sv_y[i, j-1]) / dy if md != 'x' else 0)
-			)
-		else:
-			out_sv0[i, j] = - dt * (
-				((flux_sv_x[i, j] - flux_sv_x[i-1, j]) / dx if md != 'y' else 0) +
-				((flux_sv_y[i, j] - flux_sv_y[i, j-1]) / dy if md != 'x' else 0) -
-				in_sv_tnd[i, j]
-			)
-		out_sv[i, j] = in_sv[i, j] + a1 * out_sv0[i, j]
-
-		if self._moist:
-			# advance the isentropic density of water vapor
-			if in_qv_tnd is None:
-				out_sqv0[i, j] = - dt * (
-					((flux_sqv_x[i, j] - flux_sqv_x[i-1, j]) / dx if md != 'y' else 0) +
-					((flux_sqv_y[i, j] - flux_sqv_y[i, j-1]) / dy if md != 'x' else 0)
-				)
-			else:
-				out_sqv0[i, j] = - dt * (
-					((flux_sqv_x[i, j] - flux_sqv_x[i-1, j]) / dx if md != 'y' else 0) +
-					((flux_sqv_y[i, j] - flux_sqv_y[i, j-1]) / dy if md != 'x' else 0) -
-					in_s[i, j] * in_qv_tnd[i, j]
-				)
-			out_sqv[i, j] = in_sqv[i, j] + a1 * out_sqv0[i, j]
-
-			# advance the isentropic density of cloud liquid water
-			if in_qc_tnd is None:
-				out_sqc0[i, j] = - dt * (
-					((flux_sqc_x[i, j] - flux_sqc_x[i-1, j]) / dx if md != 'y' else 0) +
-					((flux_sqc_y[i, j] - flux_sqc_y[i, j-1]) / dy if md != 'x' else 0)
-				)
-			else:
-				out_sqc0[i, j] = - dt * (
-					((flux_sqc_x[i, j] - flux_sqc_x[i-1, j]) / dx if md != 'y' else 0) +
-					((flux_sqc_y[i, j] - flux_sqc_y[i, j-1]) / dy if md != 'x' else 0) -
-					in_s[i, j] * in_qc_tnd[i, j]
-				)
-			out_sqc[i, j] = in_sqc[i, j] + a1 * out_sqc0[i, j]
-
-			# advance the isentropic density of precipitation water
-			if in_qr_tnd is None:
-				out_sqr0[i, j] = - dt * (
-					((flux_sqr_x[i, j] - flux_sqr_x[i-1, j]) / dx if md != 'y' else 0) +
-					((flux_sqr_y[i, j] - flux_sqr_y[i, j-1]) / dy if md != 'x' else 0)
-				)
-			else:
-				out_sqr0[i, j] = - dt * (
-					((flux_sqr_x[i, j] - flux_sqr_x[i-1, j]) / dx if md != 'y' else 0) +
-					((flux_sqr_y[i, j] - flux_sqr_y[i, j-1]) / dy if md != 'x' else 0) -
-					in_s[i, j] * in_qr_tnd[i, j]
-				)
-			out_sqr[i, j] = in_sqr[i, j] + a1 * out_sqr0[i, j]
-
-		if not self._moist:
-			return out_s0, out_s, out_su0, out_su, out_sv0, out_sv
-		else:
-			return out_s0, out_s, out_su0, out_su, out_sv0, out_sv, \
-				out_sqv0, out_sqv, out_sqc0, out_sqc, out_sqr0, out_sqr
-
-	def _stage_stencil_second_defs(
-		self, dt, in_s, in_s_int, in_s0, in_u_int, in_v_int,
-		in_su, in_su_int, in_su0, in_sv, in_sv_int, in_sv0,
-		in_sqv=None, in_sqv_int=None, in_sqv0=None,
-		in_sqc=None, in_sqc_int=None, in_sqc0=None,
-		in_sqr=None, in_sqr_int=None, in_sqr0=None,
-		in_s_tnd=None, in_su_tnd=None, in_sv_tnd=None,
-		in_qv_tnd=None, in_qc_tnd=None, in_qr_tnd=None
-	):
-		# shortcuts
-		dx = self._grid.dx.to_units('m').values.item()
-		dy = self._grid.dy.to_units('m').values.item()
-		md = self._mode
-		a2, b21 = self._alpha2, self._beta21
-
-		# declare indices
-		i = gt.Index(axis=0)
-		j = gt.Index(axis=1)
-
-		# instantiate fields representing the first increments
-		out_s1	= gt.Equation()
-		out_su1 = gt.Equation()
-		out_sv1 = gt.Equation()
-		if self._moist:
-			out_sqv1 = gt.Equation()
-			out_sqc1 = gt.Equation()
-			out_sqr1 = gt.Equation()
-
-		# instantiate output fields
-		out_s = gt.Equation()
-		out_su = gt.Equation()
-		out_sv = gt.Equation()
-		if self._moist:
-			out_sqv = gt.Equation()
-			out_sqc = gt.Equation()
-			out_sqr = gt.Equation()
-
-		# calculate the fluxes
-		if not self._moist:
-			flux_s_x, flux_s_y, flux_su_x, flux_su_y, flux_sv_x, flux_sv_y = \
-				self._hflux(
-					i, j, dt, in_s_int, in_u_int, in_v_int, in_su_int, in_sv_int,
-					s_tnd=in_s_tnd, su_tnd=in_su_tnd, sv_tnd=in_sv_tnd
-				)
-		else:
-			flux_s_x,  flux_s_y, flux_su_x,  flux_su_y, flux_sv_x,	flux_sv_y, \
-				flux_sqv_x, flux_sqv_y, flux_sqc_x, flux_sqc_y, flux_sqr_x, flux_sqr_y = \
-				self._hflux(
-					i, j, dt, in_s_int, in_u_int, in_v_int,
-					in_su_int, in_sv_int, in_sqv_int, in_sqc_int, in_sqr_int,
-					in_s_tnd, in_su_tnd, in_sv_tnd, in_qv_tnd, in_qc_tnd, in_qr_tnd
-				)
-
-		# advance the isentropic density
-		if in_s_tnd is None:
-			out_s1[i, j] = - dt * (
-				((flux_s_x[i, j] - flux_s_x[i-1, j]) / dx if md != 'y' else 0) +
-				((flux_s_y[i, j] - flux_s_y[i, j-1]) / dy if md != 'x' else 0)
-			)
-		else:
-			out_s1[i, j] = - dt * (
-				((flux_s_x[i, j] - flux_s_x[i-1, j]) / dx if md != 'y' else 0) +
-				((flux_s_y[i, j] - flux_s_y[i, j-1]) / dy if md != 'x' else 0) -
-				in_s_tnd[i, j]
-			)
-		out_s[i, j] = in_s[i, j] + b21 * in_s0[i, j] + (a2 - b21) * out_s1[i, j]
-
-		# advance the x-momentum
-		if in_su_tnd is None:
-			out_su1[i, j] = - dt * (
-				((flux_su_x[i, j] - flux_su_x[i-1, j]) / dx if md != 'y' else 0) +
-				((flux_su_y[i, j] - flux_su_y[i, j-1]) / dy if md != 'x' else 0)
-			)
-		else:
-			out_su1[i, j] = - dt * (
-				((flux_su_x[i, j] - flux_su_x[i-1, j]) / dx if md != 'y' else 0) +
-				((flux_su_y[i, j] - flux_su_y[i, j-1]) / dy if md != 'x' else 0) -
-				in_su_tnd[i, j]
-			)
-		out_su[i, j] = in_su[i, j] + b21 * in_su0[i, j] + (a2 - b21) * out_su1[i, j]
-
-		# advance the y-momentum
-		if in_sv_tnd is None:
-			out_sv1[i, j] = - dt * (
-				((flux_sv_x[i, j] - flux_sv_x[i-1, j]) / dx if md != 'y' else 0) +
-				((flux_sv_y[i, j] - flux_sv_y[i, j-1]) / dy if md != 'x' else 0)
-			)
-		else:
-			out_sv1[i, j] = - dt * (
-				((flux_sv_x[i, j] - flux_sv_x[i-1, j]) / dx if md != 'y' else 0) +
-				((flux_sv_y[i, j] - flux_sv_y[i, j-1]) / dy if md != 'x' else 0) -
-				in_sv_tnd[i, j]
-			)
-		out_sv[i, j] = in_sv[i, j] + b21 * in_sv0[i, j] + (a2 - b21) * out_sv1[i, j]
-
-		if self._moist:
-			# advance the isentropic density of water vapor
-			if in_qv_tnd is None:
-				out_sqv1[i, j] = - dt * (
-					((flux_sqv_x[i, j] - flux_sqv_x[i-1, j]) / dx if md != 'y' else 0) +
-					((flux_sqv_y[i, j] - flux_sqv_y[i, j-1]) / dy if md != 'x' else 0)
-				)
-			else:
-				out_sqv1[i, j] = - dt * (
-					((flux_sqv_x[i, j] - flux_sqv_x[i-1, j]) / dx if md != 'y' else 0) +
-					((flux_sqv_y[i, j] - flux_sqv_y[i, j-1]) / dy if md != 'x' else 0) -
-					in_s_int[i, j] * in_qv_tnd[i, j]
-				)
-			out_sqv[i, j] = in_sqv[i, j] + b21 * in_sqv0[i, j] + (a2 - b21) * out_sqv1[i, j]
-
-			# advance the isentropic density of cloud liquid water
-			if in_qc_tnd is None:
-				out_sqc1[i, j] = - dt * (
-					((flux_sqc_x[i, j] - flux_sqc_x[i-1, j]) / dx if md != 'y' else 0) +
-					((flux_sqc_y[i, j] - flux_sqc_y[i, j-1]) / dy if md != 'x' else 0)
-				)
-			else:
-				out_sqc1[i, j] = - dt * (
-					((flux_sqc_x[i, j] - flux_sqc_x[i-1, j]) / dx if md != 'y' else 0) +
-					((flux_sqc_y[i, j] - flux_sqc_y[i, j-1]) / dy if md != 'x' else 0) -
-					in_s_int[i, j] * in_qc_tnd[i, j]
-				)
-			out_sqc[i, j] = in_sqc[i, j] + b21 * in_sqc0[i, j] + (a2 - b21) * out_sqc1[i, j]
-
-			# advance the isentropic density of precipitation water
-			if in_qr_tnd is None:
-				out_sqr1[i, j] = - dt * (
-					((flux_sqr_x[i, j] - flux_sqr_x[i-1, j]) / dx if md != 'y' else 0) +
-					((flux_sqr_y[i, j] - flux_sqr_y[i, j-1]) / dy if md != 'x' else 0)
-				)
-			else:
-				out_sqr1[i, j] = - dt * (
-					((flux_sqr_x[i, j] - flux_sqr_x[i-1, j]) / dx if md != 'y' else 0) +
-					((flux_sqr_y[i, j] - flux_sqr_y[i, j-1]) / dy if md != 'x' else 0) -
-					in_s_int[i, j] * in_qr_tnd[i, j]
-				)
-			out_sqr[i, j] = in_sqr[i, j] + b21 * in_sqr0[i, j] + (a2 - b21) * out_sqr1[i, j]
-
-		if not self._moist:
-			return out_s1, out_s, out_su1, out_su, out_sv1, out_sv
-		else:
-			return out_s1, out_s, out_su1, out_su, out_sv1, out_sv, \
-				out_sqv1, out_sqv, out_sqc1, out_sqc, out_sqr1, out_sqr
-
-	def _stage_stencil_third_defs(
-		self, dt, in_s, in_s_int, in_s0, in_s1, in_u_int, in_v_int,
-		in_su, in_su_int, in_su0, in_su1, in_sv, in_sv_int, in_sv0, in_sv1,
-		in_sqv=None, in_sqv_int=None, in_sqv0=None, in_sqv1=None,
-		in_sqc=None, in_sqc_int=None, in_sqc0=None, in_sqc1=None,
-		in_sqr=None, in_sqr_int=None, in_sqr0=None, in_sqr1=None,
-		in_s_tnd=None, in_su_tnd=None, in_sv_tnd=None,
-		in_qv_tnd=None, in_qc_tnd=None, in_qr_tnd=None
-	):
-		# shortcuts
-		dx = self._grid.dx.to_units('m').values.item()
-		dy = self._grid.dy.to_units('m').values.item()
-		md = self._mode
-		g0, g1, g2 = self._gamma0, self._gamma1, self._gamma2
-
-		# declare indices
-		i = gt.Index(axis=0)
-		j = gt.Index(axis=1)
-
-		# instantiate fields representing the first increments
-		tmp_s2 = gt.Equation()
-		tmp_su2 = gt.Equation()
-		tmp_sv2 = gt.Equation()
-		if self._moist:
-			tmp_sqv2 = gt.Equation()
-			tmp_sqc2 = gt.Equation()
-			tmp_sqr2 = gt.Equation()
-
-		# instantiate output fields
-		out_s = gt.Equation()
-		out_su = gt.Equation()
-		out_sv = gt.Equation()
-		if self._moist:
-			out_sqv = gt.Equation()
-			out_sqc = gt.Equation()
-			out_sqr = gt.Equation()
-
-		# calculate the fluxes
-		if not self._moist:
-			flux_s_x, flux_s_y, flux_su_x, flux_su_y, flux_sv_x, flux_sv_y = \
-				self._hflux(
-					i, j, dt, in_s_int, in_u_int, in_v_int, in_su_int, in_sv_int,
-					s_tnd=in_s_tnd, su_tnd=in_su_tnd, sv_tnd=in_sv_tnd
-				)
-		else:
-			flux_s_x,  flux_s_y, flux_su_x,  flux_su_y, flux_sv_x,	flux_sv_y, \
-				flux_sqv_x, flux_sqv_y, flux_sqc_x, flux_sqc_y, flux_sqr_x, flux_sqr_y = \
-				self._hflux(
-					i, j, dt, in_s_int, in_u_int, in_v_int,
-					in_su_int, in_sv_int, in_sqv_int, in_sqc_int, in_sqr_int,
-					in_s_tnd, in_su_tnd, in_sv_tnd, in_qv_tnd, in_qc_tnd, in_qr_tnd
-				)
-
-		# advance the isentropic density
-		if in_s_tnd is None:
-			tmp_s2[i, j] = - dt * (
-				((flux_s_x[i, j] - flux_s_x[i-1, j]) / dx if md != 'y' else 0) +
-				((flux_s_y[i, j] - flux_s_y[i, j-1]) / dy if md != 'x' else 0)
-			)
-		else:
-			tmp_s2[i, j] = - dt * (
-				((flux_s_x[i, j] - flux_s_x[i-1, j]) / dx if md != 'y' else 0) +
-				((flux_s_y[i, j] - flux_s_y[i, j-1]) / dy if md != 'x' else 0) -
-				in_s_tnd[i, j]
-			)
-		out_s[i, j] = in_s[i, j] + \
-			g0 * in_s0[i, j] + g1 * in_s1[i, j] + g2 * tmp_s2[i, j]
-
-		# advance the x-momentum
-		if in_su_tnd is None:
-			tmp_su2[i, j] = - dt * (
-				((flux_su_x[i, j] - flux_su_x[i-1, j]) / dx if md != 'y' else 0) +
-				((flux_su_y[i, j] - flux_su_y[i, j-1]) / dy if md != 'x' else 0)
-			)
-		else:
-			tmp_su2[i, j] = - dt * (
-				((flux_su_x[i, j] - flux_su_x[i-1, j]) / dx if md != 'y' else 0) +
-				((flux_su_y[i, j] - flux_su_y[i, j-1]) / dy if md != 'x' else 0) -
-				in_su_tnd[i, j]
-			)
-		out_su[i, j] = in_su[i, j] + \
-			g0 * in_su0[i, j] + g1 * in_su1[i, j] + g2 * tmp_su2[i, j]
-
-		# advance the y-momentum
-		if in_sv_tnd is None:
-			tmp_sv2[i, j] = - dt * (
-				((flux_sv_x[i, j] - flux_sv_x[i-1, j]) / dx if md != 'y' else 0) +
-				((flux_sv_y[i, j] - flux_sv_y[i, j-1]) / dy if md != 'x' else 0)
-			)
-		else:
-			tmp_sv2[i, j] = - dt * (
-				((flux_sv_x[i, j] - flux_sv_x[i-1, j]) / dx if md != 'y' else 0) +
-				((flux_sv_y[i, j] - flux_sv_y[i, j-1]) / dy if md != 'x' else 0) -
-				in_sv_tnd[i, j]
-			)
-		out_sv[i, j] = in_sv[i, j] + \
-			g0 * in_sv0[i, j] + g1 * in_sv1[i, j] + g2 * tmp_sv2[i, j]
-
-		if self._moist:
-			# advance the isentropic density of water vapor
-			if in_qv_tnd is None:
-				tmp_sqv2[i, j] = - dt * (
-					((flux_sqv_x[i, j] - flux_sqv_x[i-1, j]) / dx if md != 'y' else 0) +
-					((flux_sqv_y[i, j] - flux_sqv_y[i, j-1]) / dy if md != 'x' else 0)
-				)
-			else:
-				tmp_sqv2[i, j] = - dt * (
-					((flux_sqv_x[i, j] - flux_sqv_x[i-1, j]) / dx if md != 'y' else 0) +
-					((flux_sqv_y[i, j] - flux_sqv_y[i, j-1]) / dy if md != 'x' else 0) -
-					in_s_int[i, j] * in_qv_tnd[i, j]
-				)
-			out_sqv[i, j] = in_sqv[i, j] + \
-				g0 * in_sqv0[i, j] + g1 * in_sqv1[i, j] + g2 * tmp_sqv2[i, j]
-
-			# advance the isentropic density of cloud liquid water
-			if in_qc_tnd is None:
-				tmp_sqc2[i, j] = - dt * (
-					((flux_sqc_x[i, j] - flux_sqc_x[i-1, j]) / dx if md != 'y' else 0) +
-					((flux_sqc_y[i, j] - flux_sqc_y[i, j-1]) / dy if md != 'x' else 0)
-				)
-			else:
-				tmp_sqc2[i, j] = - dt * (
-					((flux_sqc_x[i, j] - flux_sqc_x[i-1, j]) / dx if md != 'y' else 0) +
-					((flux_sqc_y[i, j] - flux_sqc_y[i, j-1]) / dy if md != 'x' else 0) -
-					in_s_int[i, j] * in_qc_tnd[i, j]
-				)
-			out_sqc[i, j] = in_sqc[i, j] + \
-				g0 * in_sqc0[i, j] + g1 * in_sqc1[i, j] + g2 * tmp_sqc2[i, j]
-
-			# advance the isentropic density of precipitation water
-			if in_qr_tnd is None:
-				tmp_sqr2[i, j] = - dt * (
-					((flux_sqr_x[i, j] - flux_sqr_x[i-1, j]) / dx if md != 'y' else 0) +
-					((flux_sqr_y[i, j] - flux_sqr_y[i, j-1]) / dy if md != 'x' else 0)
-				)
-			else:
-				tmp_sqr2[i, j] = - dt * (
-					((flux_sqr_x[i, j] - flux_sqr_x[i-1, j]) / dx if md != 'y' else 0) +
-					((flux_sqr_y[i, j] - flux_sqr_y[i, j-1]) / dy if md != 'x' else 0) -
-					in_s_int[i, j] * in_qr_tnd[i, j]
-				)
-			out_sqr[i, j] = in_sqr[i, j] + \
-				g0 * in_sqr0[i, j] + g1 * in_sqr1[i, j] + g2 * tmp_sqr2[i, j]
-
-		if not self._moist:
-			return out_s, out_su, out_sv
-		else:
-			return out_s, out_su, out_sv, out_sqv, out_sqc, out_sqr
-=======
     """
     Implementation of the three-stages, third-order Runge-Kutta scheme
     which takes over the prognostic part of the three-dimensional, moist,
@@ -3761,5 +2117,4 @@
         if not self._moist:
             return out_s, out_su, out_sv
         else:
-            return out_s, out_su, out_sv, out_sqv, out_sqc, out_sqr
->>>>>>> a2b21f12
+            return out_s, out_su, out_sv, out_sqv, out_sqc, out_sqr