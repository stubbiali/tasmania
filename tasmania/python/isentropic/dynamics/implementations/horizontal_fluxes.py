# -*- coding: utf-8 -*-
#
# Tasmania
#
# Copyright (c) 2018-2019, ETH Zurich
# All rights reserved.
#
# This file is part of the Tasmania project. Tasmania is free software:
# you can redistribute it and/or modify it under the terms of the
# GNU General Public License as published by the Free Software Foundation,
# either version 3 of the License, or any later version. 
#
# This program is distributed in the hope that it will be useful,
# but WITHOUT ANY WARRANTY; without even the implied warranty of
# MERCHANTABILITY or FITNESS FOR A PARTICULAR PURPOSE.  See the
# GNU General Public License for more details.
#
# You should have received a copy of the GNU General Public License
# along with this program.  If not, see <http://www.gnu.org/licenses/>.
#
# SPDX-License-Identifier: GPL-3.0-or-later
#
"""
This module contains:
    Upwind(IsentropicHorizontalFlux)
    Centered(IsentropicHorizontalFlux)
    MacCormack(IsentropicHorizontalFlux)
    ThirdOrderUpwind(IsentropicHorizontalFlux)
    FifthOrderUpwind(IsentropicHorizontalFlux)

    get_upwind_flux_{x, y}
    get_centered_flux_{x, y}
    get_maccormack_flux_{x, y}
    get_maccormack_flux_{x, y}_s
    get_third_order_upwind_flux_{x, y}
    get_fourth_order_centered_flux_{x, y}
    get_fifth_order_upwind_flux_{x, y}
    get_sixth_order_centered_flux_{x, y}
"""
<<<<<<< HEAD
import gridtools as gt
from tasmania.python.isentropic.dynamics.horizontal_fluxes import IsentropicHorizontalFlux


class Upwind(IsentropicHorizontalFlux):
	"""
	Upwind scheme.
	"""
	extent = 1
	order = 1

	def __init__(self, grid, tracers):
		super().__init__(grid, tracers)

	def __call__(
		self, i, j, dt, s, u, v, mtg, su, sv,
		s_tnd=None, su_tnd=None, sv_tnd=None, **tracer_kwargs
	):
		"""
		Note
		----
		``s_tnd``, ``su_tnd`` and ``sv_tnd`` are not actually used, yet they
		are retained as default arguments for compliance with the class
		hierarchy interface.
		"""
		# compute fluxes for the isentropic density and the momenta
		flux_s_x  = get_upwind_flux_x(i, j, u, s)
		flux_s_y  = get_upwind_flux_y(i, j, v, s)
		flux_su_x = get_upwind_flux_x(i, j, u, su)
		flux_su_y = get_upwind_flux_y(i, j, v, su)
		flux_sv_x = get_upwind_flux_x(i, j, u, sv)
		flux_sv_y = get_upwind_flux_y(i, j, v, sv)

		# initialize the return list
		return_list = [
			flux_s_x, flux_s_y, flux_su_x, flux_su_y, flux_sv_x, flux_sv_y
		]

		for tracer in self._tracers:
			# retrieve the tracer
			sq = tracer_kwargs['s' + tracer]

			# compute fluxes for the tracer
			flux_sq_x = get_upwind_flux_x(i, j, u, sq)
			flux_sq_y = get_upwind_flux_y(i, j, v, sq)

			# update the return list
			return_list += [flux_sq_x, flux_sq_y]

		return return_list


def get_upwind_flux_x(i, j, u, phi):
	# Note: by default, a GT4Py Equation instance is named with
	# the name used by the user to reference the object itself.
	# Here, this is likely to be dangerous as this method is called
	# on multiple instances of the Equation class. Hence, we explicitly
	# set the name for the flux based on the name of the prognostic variable.
	phi_name = phi.get_name()
	flux_name = 'flux_' + phi_name + '_x'
	flux = gt.Equation(name=flux_name)

	flux[i, j] = u[i+1, j] * (
		(u[i+1, j] > 0.) * phi[  i, j] +
		(u[i+1, j] < 0.) * phi[i+1, j]
	)

	return flux


def get_upwind_flux_y(i, j, v, phi):
	phi_name = phi.get_name()
	flux_name = 'flux_' + phi_name + '_y'
	flux = gt.Equation(name=flux_name)

	flux[i, j] = v[i, j+1] * (
		(v[i, j+1] > 0.) * phi[i,   j] +
		(v[i, j+1] < 0.) * phi[i, j+1]
	)

	return flux


class Centered(IsentropicHorizontalFlux):
	"""
	Centered scheme.
	"""
	extent = 1
	order = 2

	def __init__(self, grid, tracers):
		super().__init__(grid, tracers)

	def __call__(
		self, i, j, dt, s, u, v, mtg, su, sv,
		s_tnd=None, su_tnd=None, sv_tnd=None, **tracer_kwargs
	):
		"""
		Note
		----
		``s_tnd``, ``su_tnd`` and ``sv_tnd`` are not actually used, yet they
		are retained as default arguments for compliance with the class
		hierarchy interface.
		"""
		# compute fluxes for the isentropic density and the momenta
		flux_s_x  = get_centered_flux_x(i, j, u, s)
		flux_s_y  = get_centered_flux_y(i, j, v, s)
		flux_su_x = get_centered_flux_x(i, j, u, su)
		flux_su_y = get_centered_flux_y(i, j, v, su)
		flux_sv_x = get_centered_flux_x(i, j, u, sv)
		flux_sv_y = get_centered_flux_y(i, j, v, sv)

		# initialize the return list
		return_list = [
			flux_s_x, flux_s_y, flux_su_x, flux_su_y, flux_sv_x, flux_sv_y
		]

		for tracer in self._tracers:
			# retrieve the tracer
			sq = tracer_kwargs['s' + tracer]

			# compute fluxes for the tracer
			flux_sq_x = get_centered_flux_x(i, j, u, sq)
			flux_sq_y = get_centered_flux_y(i, j, v, sq)

			# update the return list
			return_list += [flux_sq_x, flux_sq_y]

		return return_list


def get_centered_flux_x(i, j, u, phi):
	phi_name = phi.get_name()
	flux_name = 'flux_' + phi_name + '_x'
	flux = gt.Equation(name=flux_name)

	flux[i, j] = u[i+1, j] * 0.5 * (phi[i, j] + phi[i+1, j])

	return flux


def get_centered_flux_y(i, j, v, phi):
	phi_name = phi.get_name()
	flux_name = 'flux_' + phi_name + '_y'
	flux = gt.Equation(name=flux_name)

	flux[i, j] = v[i, j+1] * 0.5 * (phi[i, j] + phi[i, j+1])

	return flux


class MacCormack(IsentropicHorizontalFlux):
	"""
	MacCormack scheme.
	"""
	extent = 1
	order = 2

	def __init__(self, grid, tracers):
		super().__init__(grid, tracers)

	def __call__(
		self, i, j, dt, s, u, v, mtg, su, sv,
		s_tnd=None, su_tnd=None, sv_tnd=None, **tracer_kwargs
	):
		# diagnose the velocity components at the mass points
		u_unstg = gt.Equation()
		u_unstg[i, j] = su[i, j] / s[i, j]
		v_unstg = gt.Equation()
		v_unstg[i, j] = sv[i, j] / s[i, j]

		# compute the predicted values for the isentropic density and the momenta
		s_prd = self._get_maccormack_horizontal_predicted_value_s(
			i, j, dt, s, su, sv
		)
		su_prd = self._get_maccormack_horizontal_predicted_value_su(
			i, j, dt, s, u_unstg, v_unstg, mtg, su, su_tnd
		)
		sv_prd = self._get_maccormack_horizontal_predicted_value_sv(
			i, j, dt, s, u_unstg, v_unstg, mtg, sv, sv_tnd
		)

		tracers_prd = {}
		for tracer in self._tracers:
			# retrieve the tracer and its tendencies
			sq = tracer_kwargs['s' + tracer]
			q_tnd = tracer_kwargs.get(tracer + '_tnd', None)

			# compute the predicted value for the tracer
			sq_prd = self._get_maccormack_horizontal_predicted_value_sq(
				i, j, dt, s, u_unstg, v_unstg, sq, q_tnd
			)

			# update the dictionary
			tracers_prd['s' + tracer] = sq_prd

		# diagnose the predicted values for the velocity components at the mass points
		u_prd_unstg = gt.Equation()
		u_prd_unstg[i, j] = su_prd[i, j] / s_prd[i, j]
		v_prd_unstg = gt.Equation()
		v_prd_unstg[i, j] = sv_prd[i, j] / s_prd[i, j]

		# compute the fluxes for the isentropic density and the momenta
		flux_s_x  = get_maccormack_flux_x_s(i, j, su, su_prd)
		flux_s_y  = get_maccormack_flux_y_s(i, j, sv, sv_prd)
		flux_su_x = get_maccormack_flux_x(i, j, u_unstg, su, u_prd_unstg, su_prd)
		flux_su_y = get_maccormack_flux_y(i, j, v_unstg, su, v_prd_unstg, su_prd)
		flux_sv_x = get_maccormack_flux_x(i, j, u_unstg, sv, u_prd_unstg, sv_prd)
		flux_sv_y = get_maccormack_flux_y(i, j, v_unstg, sv, v_prd_unstg, sv_prd)

		# initialize the return list
		return_list = [
			flux_s_x, flux_s_y, flux_su_x, flux_su_y, flux_sv_x, flux_sv_y
		]

		for tracer in self._tracers:
			# retrieve the tracer and its predicted value
			sq = tracer_kwargs['s' + tracer]
			sq_prd = tracers_prd['s' + tracer]

			# compute the fluxes for the tracer
			flux_sq_x = get_maccormack_flux_x(i, j, u_unstg, sq, u_prd_unstg, sq_prd)
			flux_sq_y = get_maccormack_flux_y(i, j, v_unstg, sq, v_prd_unstg, sq_prd)

			# update the return list
			return_list += [flux_sq_x, flux_sq_y]

		return return_list

	def _get_maccormack_horizontal_predicted_value_s(self, i, j, dt, s, su, sv):
		dx, dy = self._grid.dx.values.item(), self._grid.dy.values.item()
		s_prd = gt.Equation()
		s_prd[i, j] = s[i, j] - dt * (
			(su[i+1, j] - su[i, j]) / dx +
			(sv[i, j+1] - sv[i, j]) / dy
		)
		return s_prd

	def _get_maccormack_horizontal_predicted_value_su(
		self, i, j, dt, s, u_unstg, v_unstg, mtg, su, su_tnd
	):
		dx, dy = self._grid.dx.values.item(), self._grid.dy.values.item()
		su_prd = gt.Equation()

		if su_tnd is None:
			su_prd[i, j] = su[i, j] - dt * (
				(u_unstg[i+1, j] * su[i+1, j] -
				 u_unstg[  i, j] * su[  i, j]) / dx +
				(v_unstg[i, j+1] * su[i, j+1] -
				 v_unstg[i, j] * su[i, j]) / dy +
				s[i, j] * (mtg[i+1, j] - mtg[i, j]) / dx
			)
		else:
			su_prd[i, j] = su[i, j] - dt * (
				(u_unstg[i+1, j] * su[i+1, j] -
				 u_unstg[  i, j] * su[  i, j]) / dx +
				(v_unstg[i, j+1] * su[i, j+1] -
				 v_unstg[i, j] * su[i, j]) / dy +
				s[i, j] * (mtg[i+1, j] - mtg[i, j]) / dx -
				su_tnd[i, j]
			)

		return su_prd

	def _get_maccormack_horizontal_predicted_value_sv(
		self, i, j, dt, s, u_unstg, v_unstg, mtg, sv, sv_tnd
	):
		dx, dy = self._grid.dx.values.item(), self._grid.dy.values.item()
		sv_prd = gt.Equation()

		if sv_tnd is None:
			sv_prd[i, j] = sv[i, j] - dt * (
				(u_unstg[i+1, j] * sv[i+1, j] -
				 u_unstg[  i, j] * sv[  i, j]) / dx +
				(v_unstg[i, j+1] * sv[i, j+1] -
				 v_unstg[i, j] * sv[i, j]) / dy +
				s[i, j] * (mtg[i, j+1] - mtg[i, j]) / dy
			)
		else:
			sv_prd[i, j] = sv[i, j] - dt * (
				(u_unstg[i+1, j] * sv[i+1, j] -
				 u_unstg[  i, j] * sv[  i, j]) / dx +
				(v_unstg[i, j+1] * sv[i, j+1] -
				 v_unstg[i, j] * sv[i, j]) / dy +
				s[i, j] * (mtg[i, j+1] - mtg[i, j]) / dy -
				sv_tnd[i, j]
			)

		return sv_prd

	def _get_maccormack_horizontal_predicted_value_sq(
		self, i, j, dt, s, u_unstg, v_unstg, sq, q_tnd
	):
		dx, dy = self._grid.dx.values.item(), self._grid.dy.values.item()
		sq_name = sq.get_name()
		sq_prd_name = sq_name + '_prd'
		sq_prd = gt.Equation(name=sq_prd_name)

		if q_tnd is None:
			sq_prd[i, j] = sq[i, j] - dt * (
				(u_unstg[i+1, j] * sq[i+1, j] -
				 u_unstg[  i, j] * sq[  i, j]) / dx +
				(v_unstg[i, j+1] * sq[i, j+1] -
				 v_unstg[i, j] * sq[i, j]) / dy
			)
		else:
			sq_prd[i, j] = sq[i, j] - dt * (
				(u_unstg[i+1, j] * sq[i+1, j] -
				 u_unstg[  i, j] * sq[  i, j]) / dx +
				(v_unstg[i, j+1] * sq[i, j+1] -
				 v_unstg[i, j] * sq[i, j]) / dy -
				s[i, j] * q_tnd[i, j]
			)

		return sq_prd


def get_maccormack_flux_x(i, j, u_unstg, phi, u_prd_unstg, phi_prd):
	phi_name = phi.get_name()
	flux_name = 'flux_' + phi_name + '_x'
	flux = gt.Equation(name=flux_name)

	flux[i, j] = 0.5 * (
		u_unstg[i+1, j] * phi[i+1, j] + u_prd_unstg[i, j] * phi_prd[i, j]
	)

	return flux


def get_maccormack_flux_x_s(i, j, su, su_prd):
	flux_s_x = gt.Equation()
	flux_s_x[i, j] = 0.5 * (su[i+1, j] + su_prd[i, j])
	return flux_s_x


def get_maccormack_flux_y(i, j, v_unstg, phi, v_prd_unstg, phi_prd):
	phi_name = phi.get_name()
	flux_name = 'flux_' + phi_name + '_y'
	flux = gt.Equation(name=flux_name)

	flux[i, j] = 0.5 * (
		v_unstg[i, j+1] * phi[i, j+1] + v_prd_unstg[i, j] * phi_prd[i, j]
	)

	return flux


def get_maccormack_flux_y_s(i, j, sv, sv_prd):
	flux_s_y = gt.Equation()
	flux_s_y[i, j] = 0.5 * (sv[i, j+1] + sv_prd[i, j])
	return flux_s_y


class ThirdOrderUpwind(IsentropicHorizontalFlux):
	"""
	Third-order scheme.
	"""
	extent = 2
	order = 3

	def __init__(self, grid, tracers):
		super().__init__(grid, tracers)

	def __call__(
		self, i, j, dt, s, u, v, mtg, su, sv,
		s_tnd=None, su_tnd=None, sv_tnd=None, **tracer_kwargs
	):
		"""
		Note
		----
		``s_tnd``, ``su_tnd`` and ``sv_tnd`` are not actually used, yet they
		are retained as default arguments for compliance with the class
		hierarchy interface.
		"""
		# compute fluxes for the isentropic density and the momenta
		flux_s_x  = get_third_order_upwind_flux_x(i, j, u, s)
		flux_s_y  = get_third_order_upwind_flux_y(i, j, v, s)
		flux_su_x = get_third_order_upwind_flux_x(i, j, u, su)
		flux_su_y = get_third_order_upwind_flux_y(i, j, v, su)
		flux_sv_x = get_third_order_upwind_flux_x(i, j, u, sv)
		flux_sv_y = get_third_order_upwind_flux_y(i, j, v, sv)

		# initialize the return list
		return_list = [
			flux_s_x, flux_s_y, flux_su_x, flux_su_y, flux_sv_x, flux_sv_y
		]

		for tracer in self._tracers:
			# retrieve the tracer
			sq = tracer_kwargs['s' + tracer]

			# compute fluxes for the tracer
			flux_sq_x = get_third_order_upwind_flux_x(i, j, u, sq)
			flux_sq_y = get_third_order_upwind_flux_y(i, j, v, sq)

			# update the return list
			return_list += [flux_sq_x, flux_sq_y]
=======
from tasmania.python.isentropic.dynamics.horizontal_fluxes import IsentropicHorizontalFlux


def get_upwind_flux_x(u, phi):
    flux = u[1, 0, 0] * (
        (u[1, 0, 0] > 0.0) * phi[0, 0, 0] + (u[1, 0, 0] < 0.0) * phi[1, 0, 0]
    )
    return flux

>>>>>>> a2b21f12

def get_upwind_flux_y(v, phi):
    flux = v[0, 1, 0] * (
        (v[0, 1, 0] > 0.0) * phi[0, 0, 0] + (v[0, 1, 0] < 0.0) * phi[0, 1, 0]
    )
    return flux


<<<<<<< HEAD
def get_third_order_upwind_flux_x(i, j, u, phi):
	phi_name = phi.get_name()
	flux_name = 'flux_' + phi_name + '_x'
	flux = gt.Equation(name=flux_name)

	flux4 = get_fourth_order_centered_flux_x(i, j, u, phi)

	flux[i, j] = flux4[i, j] - \
		((u[i+1, j] > 0.) * u[i+1, j] -
		 (u[i+1, j] < 0.) * u[i+1, j]) / 12. * \
		(3. * (phi[i+1, j] - phi[  i, j]) -
		 (phi[i+2, j] - phi[i-1, j]))

	return flux


def get_fourth_order_centered_flux_x(i, j, u, phi):
	phi_name = phi.get_name()
	flux_name = 'fourth_order_flux_' + phi_name + '_x'
	flux = gt.Equation(name=flux_name)

	flux[i, j] = u[i+1, j] / 12. * \
		(7. * (phi[i+1, j] + phi[  i, j]) -
		 (phi[i+2, j] + phi[i-1, j]))

	return flux


def get_third_order_upwind_flux_y(i, j, v, phi):
	phi_name = phi.get_name()
	flux_name = 'flux_' + phi_name + '_y'
	flux = gt.Equation(name=flux_name)

	flux4 = get_fourth_order_centered_flux_y(i, j, v, phi)

	flux[i, j] = flux4[i, j] - \
		((v[i, j+1] > 0.) * v[i, j+1] -
		 (v[i, j+1] < 0.) * v[i, j+1]) / 12. * \
		(3. * (phi[i, j+1] - phi[i,   j]) -
		 (phi[i, j+2] - phi[i, j-1]))
=======
class Upwind(IsentropicHorizontalFlux):
    """ Upwind scheme. """

    extent = 1
    order = 1
    externals = {
        "get_upwind_flux_x": get_upwind_flux_x,
        "get_upwind_flux_y": get_upwind_flux_y,
    }

    @staticmethod
    def __call__(
        dt,
        dx,
        dy,
        s,
        u,
        v,
        mtg,
        su,
        sv,
        sqv=None,
        sqc=None,
        sqr=None,
        s_tnd=None,
        su_tnd=None,
        sv_tnd=None,
        qv_tnd=None,
        qc_tnd=None,
        qr_tnd=None,
    ):
        # compute fluxes for the isentropic density and the momenta
        flux_s_x = get_upwind_flux_x(u=u, phi=s)
        flux_s_y = get_upwind_flux_y(v=v, phi=s)
        flux_su_x = get_upwind_flux_x(u=u, phi=su)
        flux_su_y = get_upwind_flux_y(v=v, phi=su)
        flux_sv_x = get_upwind_flux_x(u=u, phi=sv)
        flux_sv_y = get_upwind_flux_y(v=v, phi=sv)

        if not moist:
            return flux_s_x, flux_s_y, flux_su_x, flux_su_y, flux_sv_x, flux_sv_y
        else:
            # compute fluxes for the water constituents
            flux_sqv_x = get_upwind_flux_x(u=u, phi=sqv)
            flux_sqv_y = get_upwind_flux_y(v=v, phi=sqv)
            flux_sqc_x = get_upwind_flux_x(u=u, phi=sqc)
            flux_sqc_y = get_upwind_flux_y(v=v, phi=sqc)
            flux_sqr_x = get_upwind_flux_x(u=u, phi=sqr)
            flux_sqr_y = get_upwind_flux_y(v=v, phi=sqr)

            return (
                flux_s_x,
                flux_s_y,
                flux_su_x,
                flux_su_y,
                flux_sv_x,
                flux_sv_y,
                flux_sqv_x,
                flux_sqv_y,
                flux_sqc_x,
                flux_sqc_y,
                flux_sqr_x,
                flux_sqr_y,
            )


def get_centered_flux_x(u, phi):
    flux = u[1, 0, 0] * 0.5 * (phi[0, 0, 0] + phi[1, 0, 0])
    return flux


def get_centered_flux_y(v, phi):
    flux = v[0, 1, 0] * 0.5 * (phi[0, 0, 0] + phi[0, 1, 0])
    return flux

>>>>>>> a2b21f12

class Centered(IsentropicHorizontalFlux):
    """ Centered scheme. """

    extent = 1
    order = 2
    externals = {
        "get_centered_flux_x": get_centered_flux_x,
        "get_centered_flux_y": get_centered_flux_y,
    }

    @staticmethod
    def __call__(
        dt,
        dx,
        dy,
        s,
        u,
        v,
        mtg,
        su,
        sv,
        sqv=None,
        sqc=None,
        sqr=None,
        s_tnd=None,
        su_tnd=None,
        sv_tnd=None,
        qv_tnd=None,
        qc_tnd=None,
        qr_tnd=None,
    ):
        # compute fluxes for the isentropic density and the momenta
        flux_s_x = get_centered_flux_x(u=u, phi=s)
        flux_s_y = get_centered_flux_y(v=v, phi=s)
        flux_su_x = get_centered_flux_x(u=u, phi=su)
        flux_su_y = get_centered_flux_y(v=v, phi=su)
        flux_sv_x = get_centered_flux_x(u=u, phi=sv)
        flux_sv_y = get_centered_flux_y(v=v, phi=sv)

        if not moist:
            return flux_s_x, flux_s_y, flux_su_x, flux_su_y, flux_sv_x, flux_sv_y
        else:
            # compute fluxes for the water constituents
            flux_sqv_x = get_centered_flux_x(u=u, phi=sqv)
            flux_sqv_y = get_centered_flux_y(v=v, phi=sqv)
            flux_sqc_x = get_centered_flux_x(u=u, phi=sqc)
            flux_sqc_y = get_centered_flux_y(v=v, phi=sqc)
            flux_sqr_x = get_centered_flux_x(u=u, phi=sqr)
            flux_sqr_y = get_centered_flux_y(v=v, phi=sqr)

            return (
                flux_s_x,
                flux_s_y,
                flux_su_x,
                flux_su_y,
                flux_sv_x,
                flux_sv_y,
                flux_sqv_x,
                flux_sqv_y,
                flux_sqc_x,
                flux_sqc_y,
                flux_sqr_x,
                flux_sqr_y,
            )


def get_maccormack_predicted_value_s(dt, dx, dy, s, su, sv):
    s_prd = s[0, 0, 0] - dt * (
        (su[1, 0, 0] - su[0, 0, 0]) / dx + (sv[0, 1, 0] - sv[0, 0, 0]) / dy
    )
    return s_prd


def get_maccormack_predicted_value_su(dt, dx, dy, s, u_unstg, v_unstg, mtg, su, su_tnd):
    if su_tnd_on:
        su_prd = su[0, 0, 0] - dt * (
            (u_unstg[1, 0, 0] * su[1, 0, 0] - u_unstg[0, 0, 0] * su[0, 0, 0]) / dx
            + (v_unstg[0, 1, 0] * su[0, 1, 0] - v_unstg[0, 0, 0] * su[0, 0, 0]) / dy
            + s[0, 0, 0] * (mtg[1, 0, 0] - mtg[0, 0, 0]) / dx
        )
    else:
        su_prd = su[0, 0, 0] - dt * (
            (u_unstg[1, 0, 0] * su[1, 0, 0] - u_unstg[0, 0, 0] * su[0, 0, 0]) / dx
            + (v_unstg[0, 1, 0] * su[0, 1, 0] - v_unstg[0, 0, 0] * su[0, 0, 0]) / dy
            + s[0, 0, 0] * (mtg[1, 0, 0] - mtg[0, 0, 0]) / dx
            - su_tnd[0, 0, 0]
        )
    return su_prd


def get_maccormack_predicted_value_sv(dt, dx, dy, s, u_unstg, v_unstg, mtg, sv, sv_tnd):
    if sv_tnd_on is None:
        sv_prd = sv[0, 0, 0] - dt * (
            (u_unstg[1, 0, 0] * sv[1, 0, 0] - u_unstg[0, 0, 0] * sv[0, 0, 0]) / dx
            + (v_unstg[0, 1, 0] * sv[0, 1, 0] - v_unstg[0, 0, 0] * sv[0, 0, 0]) / dy
            + s[0, 0, 0] * (mtg[0, 1, 0] - mtg[0, 0, 0]) / dy
        )
    else:
        sv_prd = sv[0, 0, 0] - dt * (
            (u_unstg[1, 0, 0] * sv[1, 0, 0] - u_unstg[0, 0, 0] * sv[0, 0, 0]) / dx
            + (v_unstg[0, 1, 0] * sv[0, 1, 0] - v_unstg[0, 0, 0] * sv[0, 0, 0]) / dy
            + s[0, 0, 0] * (mtg[0, 1, 0] - mtg[0, 0, 0]) / dy
            - sv_tnd[0, 0, 0]
        )
    return sv_prd


def get_maccormack_predicted_value_sq(
    dt, dx, dy, s, u_unstg, v_unstg, sq, q_tnd_on, q_tnd
):
    if q_tnd_on is None:
        sq_prd = sq[0, 0, 0] - dt * (
            (u_unstg[1, 0, 0] * sq[1, 0, 0] - u_unstg[0, 0, 0] * sq[0, 0, 0]) / dx
            + (v_unstg[0, 1, 0] * sq[0, 1, 0] - v_unstg[0, 0, 0] * sq[0, 0, 0]) / dy
        )
    else:
        sq_prd = sq[0, 0, 0] - dt * (
            (u_unstg[1, 0, 0] * sq[1, 0, 0] - u_unstg[0, 0, 0] * sq[0, 0, 0]) / dx
            + (v_unstg[0, 1, 0] * sq[0, 1, 0] - v_unstg[0, 0, 0] * sq[0, 0, 0]) / dy
            - s[0, 0, 0] * q_tnd[0, 0, 0]
        )
    return sq_prd


def get_maccormack_flux_x(u_unstg, phi, u_prd_unstg, phi_prd):
    flux = 0.5 * (
        u_unstg[1, 0, 0] * phi[1, 0, 0] + u_prd_unstg[0, 0, 0] * phi_prd[0, 0, 0]
    )
    return flux


def get_maccormack_flux_x_s(su, su_prd):
    flux_s_x = 0.5 * (su[1, 0, 0] + su_prd[0, 0, 0])
    return flux_s_x


def get_maccormack_flux_y(v_unstg, phi, v_prd_unstg, phi_prd):
    flux = 0.5 * (
        v_unstg[0, 1, 0] * phi[0, 1, 0] + v_prd_unstg[0, 0, 0] * phi_prd[0, 0, 0]
    )

    return flux


def get_maccormack_flux_y_s(sv, sv_prd):
    flux_s_y = 0.5 * (sv[0, 1, 0] + sv_prd[0, 0, 0])
    return flux_s_y


class MacCormack(IsentropicHorizontalFlux):
    """	MacCormack scheme. """

    extent = 1
    order = 2
    externals = {
        "get_maccormack_predicted_value_s": get_maccormack_predicted_value_s,
        "get_maccormack_predicted_value_su": get_maccormack_predicted_value_su,
        "get_maccormack_predicted_value_sv": get_maccormack_predicted_value_sv,
        "get_maccormack_predicted_value_sq": get_maccormack_predicted_value_sq,
        "get_maccormack_flux_x": get_maccormack_flux_x,
        "get_maccormack_flux_x_s": get_maccormack_flux_x_s,
        "get_maccormack_flux_y": get_maccormack_flux_y,
        "get_maccormack_flux_y_s": get_maccormack_flux_y_s,
    }

    @staticmethod
    def __call__(
        dt,
        dx,
        dy,
        s,
        u,
        v,
        mtg,
        su,
        sv,
        sqv=None,
        sqc=None,
        sqr=None,
        s_tnd=None,
        su_tnd=None,
        sv_tnd=None,
        qv_tnd=None,
        qc_tnd=None,
        qr_tnd=None,
    ):
        # diagnose the velocity components at the mass points
        u_unstg = su[0, 0, 0] / s[0, 0, 0]
        v_unstg = sv[0, 0, 0] / s[0, 0, 0]

        # compute the predicted values for the isentropic density and the momenta
        s_prd = get_maccormack_predicted_value_s(dt=dt, dx=dx, dy=dy, s=s, su=su, sv=sv)
        su_prd = get_maccormack_predicted_value_su(
            dt=dt,
            dx=dx,
            dy=dy,
            s=s,
            u_unstg=u_unstg,
            v_unstg=v_unstg,
            mtg=mtg,
            su=su,
            su_tnd=su_tnd,
        )
        sv_prd = get_maccormack_predicted_value_sv(
            dt=dt,
            dx=dx,
            dy=dy,
            s=s,
            u_unstg=u_unstg,
            v_unstg=v_unstg,
            mtg=mtg,
            sv=sv,
            sv_tnd=sv_tnd,
        )

        if moist:
            # compute the predicted values for the water constituents
            sqv_prd = get_maccormack_predicted_value_sq(
                dt=dt,
                dx=dx,
                dy=dy,
                s=s,
                u_unstg=u_unstg,
                v_unstg=v_unstg,
                sq=sqv,
                q_tnd_on=qv_tnd_on,
                q_tnd=qv_tnd,
            )
            sqc_prd = get_maccormack_predicted_value_sq(
                dt=dt,
                dx=dx,
                dy=dy,
                s=s,
                u_unstg=u_unstg,
                v_unstg=v_unstg,
                sq=sqc,
                q_tnd_on=qc_tnd_on,
                q_tnd=qc_tnd,
            )
            sqr_prd = get_maccormack_predicted_value_sq(
                dt=dt,
                dx=dx,
                dy=dy,
                s=s,
                u_unstg=u_unstg,
                v_unstg=v_unstg,
                sq=sqr,
                q_tnd_on=qr_tnd_on,
                q_tnd=qr_tnd,
            )

        # diagnose the predicted values for the velocity components
        # at the mass points
        u_prd_unstg = su_prd[0, 0, 0] / s_prd[0, 0, 0]
        v_prd_unstg = sv_prd[0, 0, 0] / s_prd[0, 0, 0]

        # compute the fluxes for the isentropic density and the momenta
        flux_s_x = get_maccormack_flux_x_s(su=su, su_prd=su_prd)
        flux_s_y = get_maccormack_flux_y_s(sv=sv, sv_prd=sv_prd)
        flux_su_x = get_maccormack_flux_x(
            u_unstg=u_unstg, phi=su, u_prd_unstg=u_prd_unstg, phi_prd=su_prd
        )
        flux_su_y = get_maccormack_flux_y(
            v_unstg=v_unstg, phi=su, v_prd_unstg=v_prd_unstg, phi_prd=su_prd
        )
        flux_sv_x = get_maccormack_flux_x(
            u_unstg=u_unstg, phi=sv, u_prd_unstg=u_prd_unstg, phi_prd=sv_prd
        )
        flux_sv_y = get_maccormack_flux_y(
            v_unstg=v_unstg, phi=sv, v_prd_unstg=v_prd_unstg, phi_prd=sv_prd
        )

        if not moist:
            return flux_s_x, flux_s_y, flux_su_x, flux_su_y, flux_sv_x, flux_sv_y
        if moist:
            # compute the fluxes for the water constituents
            flux_sqv_x = get_maccormack_flux_x(
                u_unstg=u_unstg, phi=sqv, u_prd_unstg=u_prd_unstg, phi_prd=sqv_prd
            )
            flux_sqv_y = get_maccormack_flux_y(
                v_unstg=v_unstg, phi=sqv, v_prd_unstg=v_prd_unstg, phi_prd=sqv_prd
            )
            flux_sqc_x = get_maccormack_flux_x(
                u_unstg=u_unstg, phi=sqc, u_prd_unstg=u_prd_unstg, phi_prd=sqc_prd
            )
            flux_sqc_y = get_maccormack_flux_y(
                v_unstg=v_unstg, phi=sqc, v_prd_unstg=v_prd_unstg, phi_prd=sqc_prd
            )
            flux_sqr_x = get_maccormack_flux_x(
                u_unstg=u_unstg, phi=sqr, u_prd_unstg=u_prd_unstg, phi_prd=sqr_prd
            )
            flux_sqr_y = get_maccormack_flux_y(
                v_unstg=v_unstg, phi=sqr, v_prd_unstg=v_prd_unstg, phi_prd=sqr_prd
            )

            return (
                flux_s_x,
                flux_s_y,
                flux_su_x,
                flux_su_y,
                flux_sv_x,
                flux_sv_y,
                flux_sqv_x,
                flux_sqv_y,
                flux_sqc_x,
                flux_sqc_y,
                flux_sqr_x,
                flux_sqr_y,
            )


def get_fourth_order_centered_flux_x(u, phi):
    flux = (
        u[1, 0, 0]
        / 12.0
        * (7.0 * (phi[1, 0, 0] + phi[0, 0, 0]) - (phi[2, 0, 0] + phi[-1, 0, 0]))
    )
    return flux


def get_third_order_upwind_flux_x(u, phi):
    flux4 = get_fourth_order_centered_flux_x(u=u, phi=phi)
    flux = flux4[0, 0, 0] - (
        (u[1, 0, 0] > 0.0) * u[1, 0, 0] - (u[1, 0, 0] < 0.0) * u[1, 0, 0]
    ) / 12.0 * (3.0 * (phi[1, 0, 0] - phi[0, 0, 0]) - (phi[2, 0, 0] - phi[-1, 0, 0]))
    return flux


def get_fourth_order_centered_flux_y(v, phi):
    flux = (
        v[0, 1, 0]
        / 12.0
        * (7.0 * (phi[0, 1, 0] + phi[0, 0, 0]) - (phi[0, 2, 0] + phi[0, -1, 0]))
    )
    return flux


def get_third_order_upwind_flux_y(v, phi):
    flux4 = get_fourth_order_centered_flux_y(v=v, phi=phi)
    flux = flux4[0, 0, 0] - (
        (v[0, 1, 0] > 0.0) * v[0, 1, 0] - (v[0, 1, 0] < 0.0) * v[0, 1, 0]
    ) / 12.0 * (3.0 * (phi[0, 1, 0] - phi[0, 0, 0]) - (phi[0, 2, 0] - phi[0, -1, 0]))
    return flux

<<<<<<< HEAD
	flux[i, j] = v[i, j+1] / 12. * \
		(7. * (phi[i, j+1] + phi[i, j]) -
		 (phi[i, j+2] + phi[i, j-1]))
=======
>>>>>>> a2b21f12

class ThirdOrderUpwind(IsentropicHorizontalFlux):
    """ Third-order scheme. """

    extent = 2
    order = 3
    externals = {
        "get_fourth_order_centered_flux_x": get_fourth_order_centered_flux_x,
        "get_third_order_upwind_flux_x": get_third_order_upwind_flux_x,
        "get_fourth_order_centered_flux_y": get_fourth_order_centered_flux_y,
        "get_third_order_upwind_flux_y": get_third_order_upwind_flux_y,
    }

    @staticmethod
    def __call__(
        dt,
        dx,
        dy,
        s,
        u,
        v,
        mtg,
        su,
        sv,
        sqv=None,
        sqc=None,
        sqr=None,
        s_tnd=None,
        su_tnd=None,
        sv_tnd=None,
        qv_tnd=None,
        qc_tnd=None,
        qr_tnd=None,
    ):
        # compute fluxes for the isentropic density and the momenta
        flux_s_x = get_third_order_upwind_flux_x(u=u, phi=s)
        flux_s_y = get_third_order_upwind_flux_y(v=v, phi=s)
        flux_su_x = get_third_order_upwind_flux_x(u=u, phi=su)
        flux_su_y = get_third_order_upwind_flux_y(v=v, phi=su)
        flux_sv_x = get_third_order_upwind_flux_x(u=u, phi=sv)
        flux_sv_y = get_third_order_upwind_flux_y(v=v, phi=sv)

        if not moist:
            return flux_s_x, flux_s_y, flux_su_x, flux_su_y, flux_sv_x, flux_sv_y
        else:
            # compute fluxes for the water constituents
            flux_sqv_x = get_third_order_upwind_flux_x(u=u, phi=sqv)
            flux_sqv_y = get_third_order_upwind_flux_y(v=v, phi=sqv)
            flux_sqc_x = get_third_order_upwind_flux_x(u=u, phi=sqc)
            flux_sqc_y = get_third_order_upwind_flux_y(v=v, phi=sqc)
            flux_sqr_x = get_third_order_upwind_flux_x(u=u, phi=sqr)
            flux_sqr_y = get_third_order_upwind_flux_y(v=v, phi=sqr)

            return (
                flux_s_x,
                flux_s_y,
                flux_su_x,
                flux_su_y,
                flux_sv_x,
                flux_sv_y,
                flux_sqv_x,
                flux_sqv_y,
                flux_sqc_x,
                flux_sqc_y,
                flux_sqr_x,
                flux_sqr_y,
            )


def get_sixth_order_centered_flux_x(u, phi):
    flux = (
        u[1, 0, 0]
        / 60.0
        * (
            37.0 * (phi[1, 0, 0] + phi[0, 0, 0])
            - 8.0 * (phi[2, 0, 0] + phi[-1, 0, 0])
            + (phi[3, 0, 0] + phi[-2, 0, 0])
        )
    )
    return flux


def get_fifth_order_upwind_flux_x(u, phi):
    flux6 = get_sixth_order_centered_flux_x(u=u, phi=phi)
    flux = flux6[0, 0, 0] - (
        (u[1, 0, 0] > 0.0) * u[1, 0, 0] - (u[1, 0, 0] < 0.0) * u[1, 0, 0]
    ) / 60.0 * (
        10.0 * (phi[1, 0, 0] - phi[0, 0, 0])
        - 5.0 * (phi[2, 0, 0] - phi[-1, 0, 0])
        + (phi[3, 0, 0] - phi[-2, 0, 0])
    )
    return flux


def get_sixth_order_centered_flux_y(v, phi):
    flux = (
        v[0, 1, 0]
        / 60.0
        * (
            37.0 * (phi[0, 1, 0] + phi[0, 0, 0])
            - 8.0 * (phi[0, 2, 0] + phi[0, -1, 0])
            + (phi[0, 3, 0] + phi[0, -2, 0])
        )
    )
    return flux


def get_fifth_order_upwind_flux_y(v, phi):
    flux6 = get_sixth_order_centered_flux_y(v=v, phi=phi)
    flux = flux6[0, 0, 0] - (
        (v[0, 1, 0] > 0.0) * v[0, 1, 0] - (v[0, 1, 0] < 0.0) * v[0, 1, 0]
    ) / 60.0 * (
        10.0 * (phi[0, 1, 0] - phi[0, 0, 0])
        - 5.0 * (phi[0, 2, 0] - phi[0, -1, 0])
        + (phi[0, 3, 0] - phi[0, -2, 0])
    )
    return flux


class FifthOrderUpwind(IsentropicHorizontalFlux):
<<<<<<< HEAD
	"""
	Fifth-order scheme.
	"""
	extent = 3
	order = 5

	def __init__(self, grid, tracers):
		super().__init__(grid, tracers)

	def __call__(
		self, i, j, dt, s, u, v, mtg, su, sv,
		s_tnd=None, su_tnd=None, sv_tnd=None, **tracer_kwargs
	):
		"""
		Note
		----
		``s_tnd``, ``su_tnd`` and ``sv_tnd`` are not actually used, yet they
		are retained as default arguments for compliance with the class
		hierarchy interface.
		"""
		# compute fluxes for the isentropic density and the momenta
		flux_s_x  = get_fifth_order_upwind_flux_x(i, j, u, s)
		flux_s_y  = get_fifth_order_upwind_flux_y(i, j, v, s)
		flux_su_x = get_fifth_order_upwind_flux_x(i, j, u, su)
		flux_su_y = get_fifth_order_upwind_flux_y(i, j, v, su)
		flux_sv_x = get_fifth_order_upwind_flux_x(i, j, u, sv)
		flux_sv_y = get_fifth_order_upwind_flux_y(i, j, v, sv)

		# initialize the return list
		return_list = [
			flux_s_x, flux_s_y, flux_su_x, flux_su_y, flux_sv_x, flux_sv_y
		]

		for tracer in self._tracers:
			# retrieve the tracer
			sq = tracer_kwargs['s' + tracer]

			# compute fluxes for the tracer
			flux_sq_x = get_fifth_order_upwind_flux_x(i, j, u, sq)
			flux_sq_y = get_fifth_order_upwind_flux_y(i, j, v, sq)

			# update the return list
			return_list += [flux_sq_x, flux_sq_y]

		return return_list


def get_fifth_order_upwind_flux_x(i, j, u, phi):
	phi_name = phi.get_name()
	flux_name = 'flux_' + phi_name + '_x'
	flux = gt.Equation(name=flux_name)

	flux6 = get_sixth_order_centered_flux_x(i, j, u, phi)

	flux[i, j] = flux6[i, j] - \
		((u[i+1, j] > 0.) * u[i+1, j] -
		 (u[i+1, j] < 0.) * u[i+1, j]) / 60. * \
		(10. * (phi[i+1, j] - phi[  i, j]) -
		 5. * (phi[i+2, j] - phi[i-1, j]) +
		 (phi[i+3, j] - phi[i-2, j]))

	return flux


def get_sixth_order_centered_flux_x(i, j, u, phi):
	phi_name = phi.get_name()
	flux_name = 'sixth_order_flux_' + phi_name + '_x'
	flux = gt.Equation(name=flux_name)

	flux[i, j] = u[i+1, j] / 60. * \
		(37. * (phi[i+1, j] + phi[  i, j]) -
		 8. * (phi[i+2, j] + phi[i-1, j]) +
		 (phi[i+3, j] + phi[i-2, j]))

	return flux


def get_fifth_order_upwind_flux_y(i, j, v, phi):
	phi_name = phi.get_name()
	flux_name = 'flux_' + phi_name + '_y'
	flux = gt.Equation(name=flux_name)

	flux6 = get_sixth_order_centered_flux_y(i, j, v, phi)

	flux[i, j] = flux6[i, j] - \
		((v[i, j+1] > 0.) * v[i, j+1] -
		 (v[i, j+1] < 0.) * v[i, j+1]) / 60. * \
		(10. * (phi[i, j+1] - phi[i,   j]) -
		 5. * (phi[i, j+2] - phi[i, j-1]) +
		 (phi[i, j+3] - phi[i, j-2]))

	return flux


def get_sixth_order_centered_flux_y(i, j, v, phi):
	phi_name = phi.get_name()
	flux_name = 'sixth_order_flux_' + phi_name + '_y'
	flux = gt.Equation(name=flux_name)

	flux[i, j] = v[i, j+1] / 60. * \
		(37. * (phi[i, j+1] + phi[i, j]) -
		 8. * (phi[i, j+2] + phi[i, j-1]) +
		 (phi[i, j+3] + phi[i, j-2]))

	return flux
=======
    """ Fifth-order scheme. """

    extent = 3
    order = 5
    externals = {
        "get_sixth_order_centered_flux_x": get_sixth_order_centered_flux_x,
        "get_fifth_order_upwind_flux_x": get_fifth_order_upwind_flux_x,
        "get_sixth_order_centered_flux_y": get_sixth_order_centered_flux_y,
        "get_fifth_order_upwind_flux_y": get_fifth_order_upwind_flux_y,
    }

    @staticmethod
    def __call__(
        dt,
        dx,
        dy,
        s,
        u,
        v,
        mtg,
        su,
        sv,
        sqv=None,
        sqc=None,
        sqr=None,
        s_tnd=None,
        su_tnd=None,
        sv_tnd=None,
        qv_tnd=None,
        qc_tnd=None,
        qr_tnd=None,
    ):
        # compute fluxes for the isentropic density and the momenta
        flux_s_x = get_fifth_order_upwind_flux_x(u=u, phi=s)
        flux_s_y = get_fifth_order_upwind_flux_y(v=v, phi=s)
        flux_su_x = get_fifth_order_upwind_flux_x(u=u, phi=su)
        flux_su_y = get_fifth_order_upwind_flux_y(v=v, phi=su)
        flux_sv_x = get_fifth_order_upwind_flux_x(u=u, phi=sv)
        flux_sv_y = get_fifth_order_upwind_flux_y(v=v, phi=sv)

        if not moist:
            return flux_s_x, flux_s_y, flux_su_x, flux_su_y, flux_sv_x, flux_sv_y
        else:
            # compute fluxes for the water constituents
            flux_sqv_x = get_fifth_order_upwind_flux_x(u=u, phi=sqv)
            flux_sqv_y = get_fifth_order_upwind_flux_y(v=v, phi=sqv)
            flux_sqc_x = get_fifth_order_upwind_flux_x(u=u, phi=sqc)
            flux_sqc_y = get_fifth_order_upwind_flux_y(v=v, phi=sqc)
            flux_sqr_x = get_fifth_order_upwind_flux_x(u=u, phi=sqr)
            flux_sqr_y = get_fifth_order_upwind_flux_y(v=v, phi=sqr)

            return (
                flux_s_x,
                flux_s_y,
                flux_su_x,
                flux_su_y,
                flux_sv_x,
                flux_sv_y,
                flux_sqv_x,
                flux_sqv_y,
                flux_sqc_x,
                flux_sqc_y,
                flux_sqr_x,
                flux_sqr_y,
            )
>>>>>>> a2b21f12
<|MERGE_RESOLUTION|>--- conflicted
+++ resolved
@@ -37,405 +37,7 @@
     get_fifth_order_upwind_flux_{x, y}
     get_sixth_order_centered_flux_{x, y}
 """
-<<<<<<< HEAD
-import gridtools as gt
-from tasmania.python.isentropic.dynamics.horizontal_fluxes import IsentropicHorizontalFlux
-
-
-class Upwind(IsentropicHorizontalFlux):
-	"""
-	Upwind scheme.
-	"""
-	extent = 1
-	order = 1
-
-	def __init__(self, grid, tracers):
-		super().__init__(grid, tracers)
-
-	def __call__(
-		self, i, j, dt, s, u, v, mtg, su, sv,
-		s_tnd=None, su_tnd=None, sv_tnd=None, **tracer_kwargs
-	):
-		"""
-		Note
-		----
-		``s_tnd``, ``su_tnd`` and ``sv_tnd`` are not actually used, yet they
-		are retained as default arguments for compliance with the class
-		hierarchy interface.
-		"""
-		# compute fluxes for the isentropic density and the momenta
-		flux_s_x  = get_upwind_flux_x(i, j, u, s)
-		flux_s_y  = get_upwind_flux_y(i, j, v, s)
-		flux_su_x = get_upwind_flux_x(i, j, u, su)
-		flux_su_y = get_upwind_flux_y(i, j, v, su)
-		flux_sv_x = get_upwind_flux_x(i, j, u, sv)
-		flux_sv_y = get_upwind_flux_y(i, j, v, sv)
-
-		# initialize the return list
-		return_list = [
-			flux_s_x, flux_s_y, flux_su_x, flux_su_y, flux_sv_x, flux_sv_y
-		]
-
-		for tracer in self._tracers:
-			# retrieve the tracer
-			sq = tracer_kwargs['s' + tracer]
-
-			# compute fluxes for the tracer
-			flux_sq_x = get_upwind_flux_x(i, j, u, sq)
-			flux_sq_y = get_upwind_flux_y(i, j, v, sq)
-
-			# update the return list
-			return_list += [flux_sq_x, flux_sq_y]
-
-		return return_list
-
-
-def get_upwind_flux_x(i, j, u, phi):
-	# Note: by default, a GT4Py Equation instance is named with
-	# the name used by the user to reference the object itself.
-	# Here, this is likely to be dangerous as this method is called
-	# on multiple instances of the Equation class. Hence, we explicitly
-	# set the name for the flux based on the name of the prognostic variable.
-	phi_name = phi.get_name()
-	flux_name = 'flux_' + phi_name + '_x'
-	flux = gt.Equation(name=flux_name)
-
-	flux[i, j] = u[i+1, j] * (
-		(u[i+1, j] > 0.) * phi[  i, j] +
-		(u[i+1, j] < 0.) * phi[i+1, j]
-	)
-
-	return flux
-
-
-def get_upwind_flux_y(i, j, v, phi):
-	phi_name = phi.get_name()
-	flux_name = 'flux_' + phi_name + '_y'
-	flux = gt.Equation(name=flux_name)
-
-	flux[i, j] = v[i, j+1] * (
-		(v[i, j+1] > 0.) * phi[i,   j] +
-		(v[i, j+1] < 0.) * phi[i, j+1]
-	)
-
-	return flux
-
-
-class Centered(IsentropicHorizontalFlux):
-	"""
-	Centered scheme.
-	"""
-	extent = 1
-	order = 2
-
-	def __init__(self, grid, tracers):
-		super().__init__(grid, tracers)
-
-	def __call__(
-		self, i, j, dt, s, u, v, mtg, su, sv,
-		s_tnd=None, su_tnd=None, sv_tnd=None, **tracer_kwargs
-	):
-		"""
-		Note
-		----
-		``s_tnd``, ``su_tnd`` and ``sv_tnd`` are not actually used, yet they
-		are retained as default arguments for compliance with the class
-		hierarchy interface.
-		"""
-		# compute fluxes for the isentropic density and the momenta
-		flux_s_x  = get_centered_flux_x(i, j, u, s)
-		flux_s_y  = get_centered_flux_y(i, j, v, s)
-		flux_su_x = get_centered_flux_x(i, j, u, su)
-		flux_su_y = get_centered_flux_y(i, j, v, su)
-		flux_sv_x = get_centered_flux_x(i, j, u, sv)
-		flux_sv_y = get_centered_flux_y(i, j, v, sv)
-
-		# initialize the return list
-		return_list = [
-			flux_s_x, flux_s_y, flux_su_x, flux_su_y, flux_sv_x, flux_sv_y
-		]
-
-		for tracer in self._tracers:
-			# retrieve the tracer
-			sq = tracer_kwargs['s' + tracer]
-
-			# compute fluxes for the tracer
-			flux_sq_x = get_centered_flux_x(i, j, u, sq)
-			flux_sq_y = get_centered_flux_y(i, j, v, sq)
-
-			# update the return list
-			return_list += [flux_sq_x, flux_sq_y]
-
-		return return_list
-
-
-def get_centered_flux_x(i, j, u, phi):
-	phi_name = phi.get_name()
-	flux_name = 'flux_' + phi_name + '_x'
-	flux = gt.Equation(name=flux_name)
-
-	flux[i, j] = u[i+1, j] * 0.5 * (phi[i, j] + phi[i+1, j])
-
-	return flux
-
-
-def get_centered_flux_y(i, j, v, phi):
-	phi_name = phi.get_name()
-	flux_name = 'flux_' + phi_name + '_y'
-	flux = gt.Equation(name=flux_name)
-
-	flux[i, j] = v[i, j+1] * 0.5 * (phi[i, j] + phi[i, j+1])
-
-	return flux
-
-
-class MacCormack(IsentropicHorizontalFlux):
-	"""
-	MacCormack scheme.
-	"""
-	extent = 1
-	order = 2
-
-	def __init__(self, grid, tracers):
-		super().__init__(grid, tracers)
-
-	def __call__(
-		self, i, j, dt, s, u, v, mtg, su, sv,
-		s_tnd=None, su_tnd=None, sv_tnd=None, **tracer_kwargs
-	):
-		# diagnose the velocity components at the mass points
-		u_unstg = gt.Equation()
-		u_unstg[i, j] = su[i, j] / s[i, j]
-		v_unstg = gt.Equation()
-		v_unstg[i, j] = sv[i, j] / s[i, j]
-
-		# compute the predicted values for the isentropic density and the momenta
-		s_prd = self._get_maccormack_horizontal_predicted_value_s(
-			i, j, dt, s, su, sv
-		)
-		su_prd = self._get_maccormack_horizontal_predicted_value_su(
-			i, j, dt, s, u_unstg, v_unstg, mtg, su, su_tnd
-		)
-		sv_prd = self._get_maccormack_horizontal_predicted_value_sv(
-			i, j, dt, s, u_unstg, v_unstg, mtg, sv, sv_tnd
-		)
-
-		tracers_prd = {}
-		for tracer in self._tracers:
-			# retrieve the tracer and its tendencies
-			sq = tracer_kwargs['s' + tracer]
-			q_tnd = tracer_kwargs.get(tracer + '_tnd', None)
-
-			# compute the predicted value for the tracer
-			sq_prd = self._get_maccormack_horizontal_predicted_value_sq(
-				i, j, dt, s, u_unstg, v_unstg, sq, q_tnd
-			)
-
-			# update the dictionary
-			tracers_prd['s' + tracer] = sq_prd
-
-		# diagnose the predicted values for the velocity components at the mass points
-		u_prd_unstg = gt.Equation()
-		u_prd_unstg[i, j] = su_prd[i, j] / s_prd[i, j]
-		v_prd_unstg = gt.Equation()
-		v_prd_unstg[i, j] = sv_prd[i, j] / s_prd[i, j]
-
-		# compute the fluxes for the isentropic density and the momenta
-		flux_s_x  = get_maccormack_flux_x_s(i, j, su, su_prd)
-		flux_s_y  = get_maccormack_flux_y_s(i, j, sv, sv_prd)
-		flux_su_x = get_maccormack_flux_x(i, j, u_unstg, su, u_prd_unstg, su_prd)
-		flux_su_y = get_maccormack_flux_y(i, j, v_unstg, su, v_prd_unstg, su_prd)
-		flux_sv_x = get_maccormack_flux_x(i, j, u_unstg, sv, u_prd_unstg, sv_prd)
-		flux_sv_y = get_maccormack_flux_y(i, j, v_unstg, sv, v_prd_unstg, sv_prd)
-
-		# initialize the return list
-		return_list = [
-			flux_s_x, flux_s_y, flux_su_x, flux_su_y, flux_sv_x, flux_sv_y
-		]
-
-		for tracer in self._tracers:
-			# retrieve the tracer and its predicted value
-			sq = tracer_kwargs['s' + tracer]
-			sq_prd = tracers_prd['s' + tracer]
-
-			# compute the fluxes for the tracer
-			flux_sq_x = get_maccormack_flux_x(i, j, u_unstg, sq, u_prd_unstg, sq_prd)
-			flux_sq_y = get_maccormack_flux_y(i, j, v_unstg, sq, v_prd_unstg, sq_prd)
-
-			# update the return list
-			return_list += [flux_sq_x, flux_sq_y]
-
-		return return_list
-
-	def _get_maccormack_horizontal_predicted_value_s(self, i, j, dt, s, su, sv):
-		dx, dy = self._grid.dx.values.item(), self._grid.dy.values.item()
-		s_prd = gt.Equation()
-		s_prd[i, j] = s[i, j] - dt * (
-			(su[i+1, j] - su[i, j]) / dx +
-			(sv[i, j+1] - sv[i, j]) / dy
-		)
-		return s_prd
-
-	def _get_maccormack_horizontal_predicted_value_su(
-		self, i, j, dt, s, u_unstg, v_unstg, mtg, su, su_tnd
-	):
-		dx, dy = self._grid.dx.values.item(), self._grid.dy.values.item()
-		su_prd = gt.Equation()
-
-		if su_tnd is None:
-			su_prd[i, j] = su[i, j] - dt * (
-				(u_unstg[i+1, j] * su[i+1, j] -
-				 u_unstg[  i, j] * su[  i, j]) / dx +
-				(v_unstg[i, j+1] * su[i, j+1] -
-				 v_unstg[i, j] * su[i, j]) / dy +
-				s[i, j] * (mtg[i+1, j] - mtg[i, j]) / dx
-			)
-		else:
-			su_prd[i, j] = su[i, j] - dt * (
-				(u_unstg[i+1, j] * su[i+1, j] -
-				 u_unstg[  i, j] * su[  i, j]) / dx +
-				(v_unstg[i, j+1] * su[i, j+1] -
-				 v_unstg[i, j] * su[i, j]) / dy +
-				s[i, j] * (mtg[i+1, j] - mtg[i, j]) / dx -
-				su_tnd[i, j]
-			)
-
-		return su_prd
-
-	def _get_maccormack_horizontal_predicted_value_sv(
-		self, i, j, dt, s, u_unstg, v_unstg, mtg, sv, sv_tnd
-	):
-		dx, dy = self._grid.dx.values.item(), self._grid.dy.values.item()
-		sv_prd = gt.Equation()
-
-		if sv_tnd is None:
-			sv_prd[i, j] = sv[i, j] - dt * (
-				(u_unstg[i+1, j] * sv[i+1, j] -
-				 u_unstg[  i, j] * sv[  i, j]) / dx +
-				(v_unstg[i, j+1] * sv[i, j+1] -
-				 v_unstg[i, j] * sv[i, j]) / dy +
-				s[i, j] * (mtg[i, j+1] - mtg[i, j]) / dy
-			)
-		else:
-			sv_prd[i, j] = sv[i, j] - dt * (
-				(u_unstg[i+1, j] * sv[i+1, j] -
-				 u_unstg[  i, j] * sv[  i, j]) / dx +
-				(v_unstg[i, j+1] * sv[i, j+1] -
-				 v_unstg[i, j] * sv[i, j]) / dy +
-				s[i, j] * (mtg[i, j+1] - mtg[i, j]) / dy -
-				sv_tnd[i, j]
-			)
-
-		return sv_prd
-
-	def _get_maccormack_horizontal_predicted_value_sq(
-		self, i, j, dt, s, u_unstg, v_unstg, sq, q_tnd
-	):
-		dx, dy = self._grid.dx.values.item(), self._grid.dy.values.item()
-		sq_name = sq.get_name()
-		sq_prd_name = sq_name + '_prd'
-		sq_prd = gt.Equation(name=sq_prd_name)
-
-		if q_tnd is None:
-			sq_prd[i, j] = sq[i, j] - dt * (
-				(u_unstg[i+1, j] * sq[i+1, j] -
-				 u_unstg[  i, j] * sq[  i, j]) / dx +
-				(v_unstg[i, j+1] * sq[i, j+1] -
-				 v_unstg[i, j] * sq[i, j]) / dy
-			)
-		else:
-			sq_prd[i, j] = sq[i, j] - dt * (
-				(u_unstg[i+1, j] * sq[i+1, j] -
-				 u_unstg[  i, j] * sq[  i, j]) / dx +
-				(v_unstg[i, j+1] * sq[i, j+1] -
-				 v_unstg[i, j] * sq[i, j]) / dy -
-				s[i, j] * q_tnd[i, j]
-			)
-
-		return sq_prd
-
-
-def get_maccormack_flux_x(i, j, u_unstg, phi, u_prd_unstg, phi_prd):
-	phi_name = phi.get_name()
-	flux_name = 'flux_' + phi_name + '_x'
-	flux = gt.Equation(name=flux_name)
-
-	flux[i, j] = 0.5 * (
-		u_unstg[i+1, j] * phi[i+1, j] + u_prd_unstg[i, j] * phi_prd[i, j]
-	)
-
-	return flux
-
-
-def get_maccormack_flux_x_s(i, j, su, su_prd):
-	flux_s_x = gt.Equation()
-	flux_s_x[i, j] = 0.5 * (su[i+1, j] + su_prd[i, j])
-	return flux_s_x
-
-
-def get_maccormack_flux_y(i, j, v_unstg, phi, v_prd_unstg, phi_prd):
-	phi_name = phi.get_name()
-	flux_name = 'flux_' + phi_name + '_y'
-	flux = gt.Equation(name=flux_name)
-
-	flux[i, j] = 0.5 * (
-		v_unstg[i, j+1] * phi[i, j+1] + v_prd_unstg[i, j] * phi_prd[i, j]
-	)
-
-	return flux
-
-
-def get_maccormack_flux_y_s(i, j, sv, sv_prd):
-	flux_s_y = gt.Equation()
-	flux_s_y[i, j] = 0.5 * (sv[i, j+1] + sv_prd[i, j])
-	return flux_s_y
-
-
-class ThirdOrderUpwind(IsentropicHorizontalFlux):
-	"""
-	Third-order scheme.
-	"""
-	extent = 2
-	order = 3
-
-	def __init__(self, grid, tracers):
-		super().__init__(grid, tracers)
-
-	def __call__(
-		self, i, j, dt, s, u, v, mtg, su, sv,
-		s_tnd=None, su_tnd=None, sv_tnd=None, **tracer_kwargs
-	):
-		"""
-		Note
-		----
-		``s_tnd``, ``su_tnd`` and ``sv_tnd`` are not actually used, yet they
-		are retained as default arguments for compliance with the class
-		hierarchy interface.
-		"""
-		# compute fluxes for the isentropic density and the momenta
-		flux_s_x  = get_third_order_upwind_flux_x(i, j, u, s)
-		flux_s_y  = get_third_order_upwind_flux_y(i, j, v, s)
-		flux_su_x = get_third_order_upwind_flux_x(i, j, u, su)
-		flux_su_y = get_third_order_upwind_flux_y(i, j, v, su)
-		flux_sv_x = get_third_order_upwind_flux_x(i, j, u, sv)
-		flux_sv_y = get_third_order_upwind_flux_y(i, j, v, sv)
-
-		# initialize the return list
-		return_list = [
-			flux_s_x, flux_s_y, flux_su_x, flux_su_y, flux_sv_x, flux_sv_y
-		]
-
-		for tracer in self._tracers:
-			# retrieve the tracer
-			sq = tracer_kwargs['s' + tracer]
-
-			# compute fluxes for the tracer
-			flux_sq_x = get_third_order_upwind_flux_x(i, j, u, sq)
-			flux_sq_y = get_third_order_upwind_flux_y(i, j, v, sq)
-
-			# update the return list
-			return_list += [flux_sq_x, flux_sq_y]
-=======
+(??)import gridtools as gt
 from tasmania.python.isentropic.dynamics.horizontal_fluxes import IsentropicHorizontalFlux
 
 
@@ -445,7 +47,8 @@
     )
     return flux
 
->>>>>>> a2b21f12
+(??)	def __init__(self, grid, moist):
+(??)		super().__init__(grid, moist)
 
 def get_upwind_flux_y(v, phi):
     flux = v[0, 1, 0] * (
@@ -453,49 +56,11 @@
     )
     return flux
 
-
-<<<<<<< HEAD
-def get_third_order_upwind_flux_x(i, j, u, phi):
-	phi_name = phi.get_name()
-	flux_name = 'flux_' + phi_name + '_x'
-	flux = gt.Equation(name=flux_name)
-
-	flux4 = get_fourth_order_centered_flux_x(i, j, u, phi)
-
-	flux[i, j] = flux4[i, j] - \
-		((u[i+1, j] > 0.) * u[i+1, j] -
-		 (u[i+1, j] < 0.) * u[i+1, j]) / 12. * \
-		(3. * (phi[i+1, j] - phi[  i, j]) -
-		 (phi[i+2, j] - phi[i-1, j]))
-
-	return flux
-
-
-def get_fourth_order_centered_flux_x(i, j, u, phi):
-	phi_name = phi.get_name()
-	flux_name = 'fourth_order_flux_' + phi_name + '_x'
-	flux = gt.Equation(name=flux_name)
-
-	flux[i, j] = u[i+1, j] / 12. * \
-		(7. * (phi[i+1, j] + phi[  i, j]) -
-		 (phi[i+2, j] + phi[i-1, j]))
-
-	return flux
-
-
-def get_third_order_upwind_flux_y(i, j, v, phi):
-	phi_name = phi.get_name()
-	flux_name = 'flux_' + phi_name + '_y'
-	flux = gt.Equation(name=flux_name)
-
-	flux4 = get_fourth_order_centered_flux_y(i, j, v, phi)
-
-	flux[i, j] = flux4[i, j] - \
-		((v[i, j+1] > 0.) * v[i, j+1] -
-		 (v[i, j+1] < 0.) * v[i, j+1]) / 12. * \
-		(3. * (phi[i, j+1] - phi[i,   j]) -
-		 (phi[i, j+2] - phi[i, j-1]))
-=======
+(??)		# Initialize the return list
+(??)		return_list = [
+(??)			flux_s_x, flux_s_y, flux_su_x, flux_su_y, flux_sv_x, flux_sv_y
+(??)		]
+
 class Upwind(IsentropicHorizontalFlux):
     """ Upwind scheme. """
 
@@ -571,7 +136,6 @@
     flux = v[0, 1, 0] * 0.5 * (phi[0, 0, 0] + phi[0, 1, 0])
     return flux
 
->>>>>>> a2b21f12
 
 class Centered(IsentropicHorizontalFlux):
     """ Centered scheme. """
@@ -917,12 +481,6 @@
     ) / 12.0 * (3.0 * (phi[0, 1, 0] - phi[0, 0, 0]) - (phi[0, 2, 0] - phi[0, -1, 0]))
     return flux
 
-<<<<<<< HEAD
-	flux[i, j] = v[i, j+1] / 12. * \
-		(7. * (phi[i, j+1] + phi[i, j]) -
-		 (phi[i, j+2] + phi[i, j-1]))
-=======
->>>>>>> a2b21f12
 
 class ThirdOrderUpwind(IsentropicHorizontalFlux):
     """ Third-order scheme. """
@@ -1043,113 +601,6 @@
 
 
 class FifthOrderUpwind(IsentropicHorizontalFlux):
-<<<<<<< HEAD
-	"""
-	Fifth-order scheme.
-	"""
-	extent = 3
-	order = 5
-
-	def __init__(self, grid, tracers):
-		super().__init__(grid, tracers)
-
-	def __call__(
-		self, i, j, dt, s, u, v, mtg, su, sv,
-		s_tnd=None, su_tnd=None, sv_tnd=None, **tracer_kwargs
-	):
-		"""
-		Note
-		----
-		``s_tnd``, ``su_tnd`` and ``sv_tnd`` are not actually used, yet they
-		are retained as default arguments for compliance with the class
-		hierarchy interface.
-		"""
-		# compute fluxes for the isentropic density and the momenta
-		flux_s_x  = get_fifth_order_upwind_flux_x(i, j, u, s)
-		flux_s_y  = get_fifth_order_upwind_flux_y(i, j, v, s)
-		flux_su_x = get_fifth_order_upwind_flux_x(i, j, u, su)
-		flux_su_y = get_fifth_order_upwind_flux_y(i, j, v, su)
-		flux_sv_x = get_fifth_order_upwind_flux_x(i, j, u, sv)
-		flux_sv_y = get_fifth_order_upwind_flux_y(i, j, v, sv)
-
-		# initialize the return list
-		return_list = [
-			flux_s_x, flux_s_y, flux_su_x, flux_su_y, flux_sv_x, flux_sv_y
-		]
-
-		for tracer in self._tracers:
-			# retrieve the tracer
-			sq = tracer_kwargs['s' + tracer]
-
-			# compute fluxes for the tracer
-			flux_sq_x = get_fifth_order_upwind_flux_x(i, j, u, sq)
-			flux_sq_y = get_fifth_order_upwind_flux_y(i, j, v, sq)
-
-			# update the return list
-			return_list += [flux_sq_x, flux_sq_y]
-
-		return return_list
-
-
-def get_fifth_order_upwind_flux_x(i, j, u, phi):
-	phi_name = phi.get_name()
-	flux_name = 'flux_' + phi_name + '_x'
-	flux = gt.Equation(name=flux_name)
-
-	flux6 = get_sixth_order_centered_flux_x(i, j, u, phi)
-
-	flux[i, j] = flux6[i, j] - \
-		((u[i+1, j] > 0.) * u[i+1, j] -
-		 (u[i+1, j] < 0.) * u[i+1, j]) / 60. * \
-		(10. * (phi[i+1, j] - phi[  i, j]) -
-		 5. * (phi[i+2, j] - phi[i-1, j]) +
-		 (phi[i+3, j] - phi[i-2, j]))
-
-	return flux
-
-
-def get_sixth_order_centered_flux_x(i, j, u, phi):
-	phi_name = phi.get_name()
-	flux_name = 'sixth_order_flux_' + phi_name + '_x'
-	flux = gt.Equation(name=flux_name)
-
-	flux[i, j] = u[i+1, j] / 60. * \
-		(37. * (phi[i+1, j] + phi[  i, j]) -
-		 8. * (phi[i+2, j] + phi[i-1, j]) +
-		 (phi[i+3, j] + phi[i-2, j]))
-
-	return flux
-
-
-def get_fifth_order_upwind_flux_y(i, j, v, phi):
-	phi_name = phi.get_name()
-	flux_name = 'flux_' + phi_name + '_y'
-	flux = gt.Equation(name=flux_name)
-
-	flux6 = get_sixth_order_centered_flux_y(i, j, v, phi)
-
-	flux[i, j] = flux6[i, j] - \
-		((v[i, j+1] > 0.) * v[i, j+1] -
-		 (v[i, j+1] < 0.) * v[i, j+1]) / 60. * \
-		(10. * (phi[i, j+1] - phi[i,   j]) -
-		 5. * (phi[i, j+2] - phi[i, j-1]) +
-		 (phi[i, j+3] - phi[i, j-2]))
-
-	return flux
-
-
-def get_sixth_order_centered_flux_y(i, j, v, phi):
-	phi_name = phi.get_name()
-	flux_name = 'sixth_order_flux_' + phi_name + '_y'
-	flux = gt.Equation(name=flux_name)
-
-	flux[i, j] = v[i, j+1] / 60. * \
-		(37. * (phi[i, j+1] + phi[i, j]) -
-		 8. * (phi[i, j+2] + phi[i, j-1]) +
-		 (phi[i, j+3] + phi[i, j-2]))
-
-	return flux
-=======
     """ Fifth-order scheme. """
 
     extent = 3
@@ -1214,5 +665,4 @@
                 flux_sqc_y,
                 flux_sqr_x,
                 flux_sqr_y,
-            )
->>>>>>> a2b21f12
+            )