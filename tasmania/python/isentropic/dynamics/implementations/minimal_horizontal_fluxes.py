# -*- coding: utf-8 -*-
#
# Tasmania
#
# Copyright (c) 2018-2019, ETH Zurich
# All rights reserved.
#
# This file is part of the Tasmania project. Tasmania is free software:
# you can redistribute it and/or modify it under the terms of the
# GNU General Public License as published by the Free Software Foundation,
# either version 3 of the License, or any later version. 
#
# This program is distributed in the hope that it will be useful,
# but WITHOUT ANY WARRANTY; without even the implied warranty of
# MERCHANTABILITY or FITNESS FOR A PARTICULAR PURPOSE.  See the
# GNU General Public License for more details.
#
# You should have received a copy of the GNU General Public License
# along with this program.  If not, see <http://www.gnu.org/licenses/>.
#
# SPDX-License-Identifier: GPL-3.0-or-later
#
"""
This module contains:
    Upwind(IsentropicMinimalHorizontalFlux)
    Centered(IsentropicMinimalHorizontalFlux)
    MacCormack(IsentropicMinimalHorizontalFlux)
    FifthOrderUpwind(IsentropicMinimalHorizontalFlux)
"""
<<<<<<< HEAD
import gridtools as gt
from tasmania.python.isentropic.dynamics.horizontal_fluxes import \
	IsentropicMinimalHorizontalFlux
from tasmania.python.isentropic.dynamics.implementations.horizontal_fluxes import \
	get_centered_flux_x, get_centered_flux_y, \
	get_fifth_order_upwind_flux_x, get_fifth_order_upwind_flux_y, \
	get_maccormack_flux_x, get_maccormack_flux_x_s, \
	get_maccormack_flux_y, get_maccormack_flux_y_s, \
	get_third_order_upwind_flux_x, get_third_order_upwind_flux_y, \
	get_upwind_flux_x, get_upwind_flux_y
=======
from tasmania.python.isentropic.dynamics.horizontal_fluxes import (
    IsentropicMinimalHorizontalFlux,
)
from tasmania.python.isentropic.dynamics.implementations.horizontal_fluxes import (
    get_centered_flux_x,
    get_centered_flux_y,
    get_fifth_order_upwind_flux_x,
    get_fifth_order_upwind_flux_y,
    get_fourth_order_centered_flux_x,
    get_fourth_order_centered_flux_y,
    get_maccormack_flux_x,
    get_maccormack_flux_x_s,
    get_maccormack_flux_y,
    get_maccormack_flux_y_s,
    get_maccormack_predicted_value_s,
    get_maccormack_predicted_value_sq,
    get_sixth_order_centered_flux_x,
    get_sixth_order_centered_flux_y,
    get_third_order_upwind_flux_x,
    get_third_order_upwind_flux_y,
    get_upwind_flux_x,
    get_upwind_flux_y,
)
>>>>>>> a2b21f12


class Upwind(IsentropicMinimalHorizontalFlux):
    """	Upwind scheme. """

    extent = 1
    order = 1
    externals = {
        "get_upwind_flux_x": get_upwind_flux_x,
        "get_upwind_flux_y": get_upwind_flux_y,
    }

    @staticmethod
    def __call__(
        dt,
        dx,
        dy,
        s,
        u,
        v,
        su,
        sv,
        sqv=None,
        sqc=None,
        sqr=None,
        s_tnd=None,
        su_tnd=None,
        sv_tnd=None,
        qv_tnd=None,
        qc_tnd=None,
        qr_tnd=None,
    ):
        # compute fluxes for the isentropic density and the momenta
        flux_s_x = get_upwind_flux_x(u=u, phi=s)
        flux_s_y = get_upwind_flux_y(v=v, phi=s)
        flux_su_x = get_upwind_flux_x(u=u, phi=su)
        flux_su_y = get_upwind_flux_y(v=v, phi=su)
        flux_sv_x = get_upwind_flux_x(u=u, phi=sv)
        flux_sv_y = get_upwind_flux_y(v=v, phi=sv)

        if not moist:
            return flux_s_x, flux_s_y, flux_su_x, flux_su_y, flux_sv_x, flux_sv_y
        else:
            # compute fluxes for the water constituents
            flux_sqv_x = get_upwind_flux_x(u=u, phi=sqv)
            flux_sqv_y = get_upwind_flux_y(v=v, phi=sqv)
            flux_sqc_x = get_upwind_flux_x(u=u, phi=sqc)
            flux_sqc_y = get_upwind_flux_y(v=v, phi=sqc)
            flux_sqr_x = get_upwind_flux_x(u=u, phi=sqr)
            flux_sqr_y = get_upwind_flux_y(v=v, phi=sqr)

            return (
                flux_s_x,
                flux_s_y,
                flux_su_x,
                flux_su_y,
                flux_sv_x,
                flux_sv_y,
                flux_sqv_x,
                flux_sqv_y,
                flux_sqc_x,
                flux_sqc_y,
                flux_sqr_x,
                flux_sqr_y,
            )


class Centered(IsentropicMinimalHorizontalFlux):
    """ Centered scheme. """

    extent = 1
    order = 2
    externals = {
        "get_centered_flux_x": get_centered_flux_x,
        "get_centered_flux_y": get_centered_flux_y,
    }

    @staticmethod
    def __call__(
        dt,
        dx,
        dy,
        s,
        u,
        v,
        su,
        sv,
        sqv=None,
        sqc=None,
        sqr=None,
        s_tnd=None,
        su_tnd=None,
        sv_tnd=None,
        qv_tnd=None,
        qc_tnd=None,
        qr_tnd=None,
    ):
        # compute fluxes for the isentropic density and the momenta
        flux_s_x = get_centered_flux_x(u=u, phi=s)
        flux_s_y = get_centered_flux_y(v=v, phi=s)
        flux_su_x = get_centered_flux_x(u=u, phi=su)
        flux_su_y = get_centered_flux_y(v=v, phi=su)
        flux_sv_x = get_centered_flux_x(u=u, phi=sv)
        flux_sv_y = get_centered_flux_y(v=v, phi=sv)

        if not moist:
            return flux_s_x, flux_s_y, flux_su_x, flux_su_y, flux_sv_x, flux_sv_y
        else:
            # compute fluxes for the water constituents
            flux_sqv_x = get_centered_flux_x(u=u, phi=sqv)
            flux_sqv_y = get_centered_flux_y(v=v, phi=sqv)
            flux_sqc_x = get_centered_flux_x(u=u, phi=sqc)
            flux_sqc_y = get_centered_flux_y(v=v, phi=sqc)
            flux_sqr_x = get_centered_flux_x(u=u, phi=sqr)
            flux_sqr_y = get_centered_flux_y(v=v, phi=sqr)

            return (
                flux_s_x,
                flux_s_y,
                flux_su_x,
                flux_su_y,
                flux_sv_x,
                flux_sv_y,
                flux_sqv_x,
                flux_sqv_y,
                flux_sqc_x,
                flux_sqc_y,
                flux_sqr_x,
                flux_sqr_y,
            )


def get_maccormack_predicted_value_su(dt, dx, dy, s, u_unstg, v_unstg, su, su_tnd):
    if su_tnd_on:
        su_prd = su[0, 0, 0] - dt * (
            (u_unstg[1, 0, 0] * su[1, 0, 0] - u_unstg[0, 0, 0] * su[0, 0, 0]) / dx
            + (v_unstg[0, 1, 0] * su[0, 1, 0] - v_unstg[0, 0, 0] * su[0, 0, 0]) / dy
        )
    else:
        su_prd = su[0, 0, 0] - dt * (
            (u_unstg[1, 0, 0] * su[1, 0, 0] - u_unstg[0, 0, 0] * su[0, 0, 0]) / dx
            + (v_unstg[0, 1, 0] * su[0, 1, 0] - v_unstg[0, 0, 0] * su[0, 0, 0]) / dy
            + su_tnd[0, 0, 0]
        )
    return su_prd


def get_maccormack_predicted_value_sv(dt, dx, dy, s, u_unstg, v_unstg, sv, sv_tnd):
    if sv_tnd_on is None:
        sv_prd = sv[0, 0, 0] - dt * (
            (u_unstg[1, 0, 0] * sv[1, 0, 0] - u_unstg[0, 0, 0] * sv[0, 0, 0]) / dx
            + (v_unstg[0, 1, 0] * sv[0, 1, 0] - v_unstg[0, 0, 0] * sv[0, 0, 0]) / dy
        )
    else:
        sv_prd = sv[0, 0, 0] - dt * (
            (u_unstg[1, 0, 0] * sv[1, 0, 0] - u_unstg[0, 0, 0] * sv[0, 0, 0]) / dx
            + (v_unstg[0, 1, 0] * sv[0, 1, 0] - v_unstg[0, 0, 0] * sv[0, 0, 0]) / dy
            + sv_tnd[0, 0, 0]
        )
    return sv_prd


class MacCormack(IsentropicMinimalHorizontalFlux):
    """ MacCormack scheme. """

    extent = 1
    order = 2
    externals = {
        "get_maccormack_predicted_value_s": get_maccormack_predicted_value_s,
        "get_maccormack_predicted_value_su": get_maccormack_predicted_value_su,
        "get_maccormack_predicted_value_sv": get_maccormack_predicted_value_sv,
        "get_maccormack_predicted_value_sq": get_maccormack_predicted_value_sq,
        "get_maccormack_flux_x": get_maccormack_flux_x,
        "get_maccormack_flux_x_s": get_maccormack_flux_x_s,
        "get_maccormack_flux_y": get_maccormack_flux_y,
        "get_maccormack_flux_y_s": get_maccormack_flux_y_s,
    }

    def __init__(self, grid, moist):
        super().__init__(grid, moist)

    @staticmethod
    def __call__(
        dt,
        dx,
        dy,
        s,
        u,
        v,
        su,
        sv,
        sqv=None,
        sqc=None,
        sqr=None,
        s_tnd=None,
        su_tnd=None,
        sv_tnd=None,
        qv_tnd=None,
        qc_tnd=None,
        qr_tnd=None,
    ):
        # diagnose the velocity components at the mass points
        u_unstg = su[0, 0, 0] / s[0, 0, 0]
        v_unstg = sv[0, 0, 0] / s[0, 0, 0]

        # compute the predicted values for the isentropic density and the momenta
        s_prd = get_maccormack_predicted_value_s(dt=dt, dx=dx, dy=dy, s=s, su=su, sv=sv)
        su_prd = get_maccormack_predicted_value_su(
            dt=dt,
            dx=dx,
            dy=dy,
            s=s,
            u_unstg=u_unstg,
            v_unstg=v_unstg,
            su=su,
            su_tnd=su_tnd,
        )
        sv_prd = get_maccormack_predicted_value_sv(
            dt=dt,
            dx=dx,
            dy=dy,
            s=s,
            u_unstg=u_unstg,
            v_unstg=v_unstg,
            sv=sv,
            sv_tnd=sv_tnd,
        )

        if moist:
            # compute the predicted values for the water constituents
            sqv_prd = get_maccormack_predicted_value_sq(
                dt=dt,
                dx=dx,
                dy=dy,
                s=s,
                u_unstg=u_unstg,
                v_unstg=v_unstg,
                sq=sqv,
                q_tnd_on=qv_tnd_on,
                q_tnd=qv_tnd,
            )
            sqc_prd = get_maccormack_predicted_value_sq(
                dt=dt,
                dx=dx,
                dy=dy,
                s=s,
                u_unstg=u_unstg,
                v_unstg=v_unstg,
                sq=sqc,
                q_tnd_on=qc_tnd_on,
                q_tnd=qc_tnd,
            )
            sqr_prd = get_maccormack_predicted_value_sq(
                dt=dt,
                dx=dx,
                dy=dy,
                s=s,
                u_unstg=u_unstg,
                v_unstg=v_unstg,
                sq=sqr,
                q_tnd_on=qr_tnd_on,
                q_tnd=qr_tnd,
            )

        # diagnose the predicted values for the velocity components
        # at the mass points
        u_prd_unstg = su_prd[0, 0, 0] / s_prd[0, 0, 0]
        v_prd_unstg = sv_prd[0, 0, 0] / s_prd[0, 0, 0]

        # compute the fluxes for the isentropic density and the momenta
        flux_s_x = get_maccormack_flux_x_s(su=su, su_prd=su_prd)
        flux_s_y = get_maccormack_flux_y_s(sv=sv, sv_prd=sv_prd)
        flux_su_x = get_maccormack_flux_x(
            u_unstg=u_unstg, phi=su, u_prd_unstg=u_prd_unstg, phi_prd=su_prd
        )
        flux_su_y = get_maccormack_flux_y(
            v_unstg=v_unstg, phi=su, v_prd_unstg=v_prd_unstg, phi_prd=su_prd
        )
        flux_sv_x = get_maccormack_flux_x(
            u_unstg=u_unstg, phi=sv, u_prd_unstg=u_prd_unstg, phi_prd=sv_prd
        )
        flux_sv_y = get_maccormack_flux_y(
            v_unstg=v_unstg, phi=sv, v_prd_unstg=v_prd_unstg, phi_prd=sv_prd
        )

        if not moist:
            return flux_s_x, flux_s_y, flux_su_x, flux_su_y, flux_sv_x, flux_sv_y
        if moist:
            # compute the fluxes for the water constituents
            flux_sqv_x = get_maccormack_flux_x(
                u_unstg=u_unstg, phi=sqv, u_prd_unstg=u_prd_unstg, phi_prd=sqv_prd
            )
            flux_sqv_y = get_maccormack_flux_y(
                v_unstg=v_unstg, phi=sqv, v_prd_unstg=v_prd_unstg, phi_prd=sqv_prd
            )
            flux_sqc_x = get_maccormack_flux_x(
                u_unstg=u_unstg, phi=sqc, u_prd_unstg=u_prd_unstg, phi_prd=sqc_prd
            )
            flux_sqc_y = get_maccormack_flux_y(
                v_unstg=v_unstg, phi=sqc, v_prd_unstg=v_prd_unstg, phi_prd=sqc_prd
            )
            flux_sqr_x = get_maccormack_flux_x(
                u_unstg=u_unstg, phi=sqr, u_prd_unstg=u_prd_unstg, phi_prd=sqr_prd
            )
            flux_sqr_y = get_maccormack_flux_y(
                v_unstg=v_unstg, phi=sqr, v_prd_unstg=v_prd_unstg, phi_prd=sqr_prd
            )

            return (
                flux_s_x,
                flux_s_y,
                flux_su_x,
                flux_su_y,
                flux_sv_x,
                flux_sv_y,
                flux_sqv_x,
                flux_sqv_y,
                flux_sqc_x,
                flux_sqc_y,
                flux_sqr_x,
                flux_sqr_y,
            )


class ThirdOrderUpwind(IsentropicMinimalHorizontalFlux):
    """	Third-order upwind scheme. """

    extent = 2
    order = 3
    externals = {
        "get_fourth_order_centered_flux_x": get_fourth_order_centered_flux_x,
        "get_third_order_upwind_flux_x": get_third_order_upwind_flux_x,
        "get_fourth_order_centered_flux_y": get_fourth_order_centered_flux_y,
        "get_third_order_upwind_flux_y": get_third_order_upwind_flux_y,
    }

    @staticmethod
    def __call__(
        dt,
        dx,
        dy,
        s,
        u,
        v,
        su,
        sv,
        sqv=None,
        sqc=None,
        sqr=None,
        s_tnd=None,
        su_tnd=None,
        sv_tnd=None,
        qv_tnd=None,
        qc_tnd=None,
        qr_tnd=None,
    ):
        # compute fluxes for the isentropic density and the momenta
        flux_s_x = get_third_order_upwind_flux_x(u=u, phi=s)
        flux_s_y = get_third_order_upwind_flux_y(v=v, phi=s)
        flux_su_x = get_third_order_upwind_flux_x(u=u, phi=su)
        flux_su_y = get_third_order_upwind_flux_y(v=v, phi=su)
        flux_sv_x = get_third_order_upwind_flux_x(u=u, phi=sv)
        flux_sv_y = get_third_order_upwind_flux_y(v=v, phi=sv)

        if not moist:
            return flux_s_x, flux_s_y, flux_su_x, flux_su_y, flux_sv_x, flux_sv_y
        else:
            # compute fluxes for the water constituents
            flux_sqv_x = get_third_order_upwind_flux_x(u=u, phi=sqv)
            flux_sqv_y = get_third_order_upwind_flux_y(v=v, phi=sqv)
            flux_sqc_x = get_third_order_upwind_flux_x(u=u, phi=sqc)
            flux_sqc_y = get_third_order_upwind_flux_y(v=v, phi=sqc)
            flux_sqr_x = get_third_order_upwind_flux_x(u=u, phi=sqr)
            flux_sqr_y = get_third_order_upwind_flux_y(v=v, phi=sqr)

            return (
                flux_s_x,
                flux_s_y,
                flux_su_x,
                flux_su_y,
                flux_sv_x,
                flux_sv_y,
                flux_sqv_x,
                flux_sqv_y,
                flux_sqc_x,
                flux_sqc_y,
                flux_sqr_x,
                flux_sqr_y,
            )


class FifthOrderUpwind(IsentropicMinimalHorizontalFlux):
<<<<<<< HEAD
	"""
	Fifth-order upwind scheme.
	"""
	extent = 3
	order = 5

	def __init__(self, grid, moist):
		super().__init__(grid, moist)

	def __call__(
		self, i, j, dt, s, u, v, su, sv, sqv=None, sqc=None, sqr=None,
		s_tnd=None, su_tnd=None, sv_tnd=None, qv_tnd=None, qc_tnd=None, qr_tnd=None
	):
		"""
		Note
		----
		``s_tnd``, ``su_tnd``, ``sv_tnd``, ``qv_tnd``, ``qc_tnd``, and ``qr_tnd``
		are not actually used, yet they are retained as default arguments for
		compliancy with the class hierarchy interface.
		"""
		# Compute fluxes for the isentropic density and the momenta
		flux_s_x  = get_fifth_order_upwind_flux_x(i, j, u, s)
		flux_s_y  = get_fifth_order_upwind_flux_y(i, j, v, s)
		flux_su_x = get_fifth_order_upwind_flux_x(i, j, u, su)
		flux_su_y = get_fifth_order_upwind_flux_y(i, j, v, su)
		flux_sv_x = get_fifth_order_upwind_flux_x(i, j, u, sv)
		flux_sv_y = get_fifth_order_upwind_flux_y(i, j, v, sv)

		# Initialize the return list
		return_list = [
			flux_s_x, flux_s_y, flux_su_x, flux_su_y, flux_sv_x, flux_sv_y
		]

		if self._moist:
			# Compute fluxes for the water constituents
			flux_sqv_x = get_fifth_order_upwind_flux_x(i, j, u, sqv)
			flux_sqv_y = get_fifth_order_upwind_flux_y(i, j, v, sqv)
			flux_sqc_x = get_fifth_order_upwind_flux_x(i, j, u, sqc)
			flux_sqc_y = get_fifth_order_upwind_flux_y(i, j, v, sqc)
			flux_sqr_x = get_fifth_order_upwind_flux_x(i, j, u, sqr)
			flux_sqr_y = get_fifth_order_upwind_flux_y(i, j, v, sqr)

			# Update the return list
			return_list += [
				flux_sqv_x, flux_sqv_y, flux_sqc_x, flux_sqc_y, flux_sqr_x, flux_sqr_y
			]

		return return_list
=======
    """ Fifth-order upwind scheme. """

    extent = 3
    order = 5
    externals = {
        "get_sixth_order_centered_flux_x": get_sixth_order_centered_flux_x,
        "get_fifth_order_upwind_flux_x": get_fifth_order_upwind_flux_x,
        "get_sixth_order_centered_flux_y": get_sixth_order_centered_flux_y,
        "get_fifth_order_upwind_flux_y": get_fifth_order_upwind_flux_y,
    }

    @staticmethod
    def __call__(
        dt,
        dx,
        dy,
        s,
        u,
        v,
        su,
        sv,
        sqv=None,
        sqc=None,
        sqr=None,
        s_tnd=None,
        su_tnd=None,
        sv_tnd=None,
        qv_tnd=None,
        qc_tnd=None,
        qr_tnd=None,
    ):
        # compute fluxes for the isentropic density and the momenta
        flux_s_x = get_fifth_order_upwind_flux_x(u=u, phi=s)
        flux_s_y = get_fifth_order_upwind_flux_y(v=v, phi=s)
        flux_su_x = get_fifth_order_upwind_flux_x(u=u, phi=su)
        flux_su_y = get_fifth_order_upwind_flux_y(v=v, phi=su)
        flux_sv_x = get_fifth_order_upwind_flux_x(u=u, phi=sv)
        flux_sv_y = get_fifth_order_upwind_flux_y(v=v, phi=sv)

        if not moist:
            return flux_s_x, flux_s_y, flux_su_x, flux_su_y, flux_sv_x, flux_sv_y
        else:
            # compute fluxes for the water constituents
            flux_sqv_x = get_fifth_order_upwind_flux_x(u=u, phi=sqv)
            flux_sqv_y = get_fifth_order_upwind_flux_y(v=v, phi=sqv)
            flux_sqc_x = get_fifth_order_upwind_flux_x(u=u, phi=sqc)
            flux_sqc_y = get_fifth_order_upwind_flux_y(v=v, phi=sqc)
            flux_sqr_x = get_fifth_order_upwind_flux_x(u=u, phi=sqr)
            flux_sqr_y = get_fifth_order_upwind_flux_y(v=v, phi=sqr)

            return (
                flux_s_x,
                flux_s_y,
                flux_su_x,
                flux_su_y,
                flux_sv_x,
                flux_sv_y,
                flux_sqv_x,
                flux_sqv_y,
                flux_sqc_x,
                flux_sqc_y,
                flux_sqr_x,
                flux_sqr_y,
            )
>>>>>>> a2b21f12
<|MERGE_RESOLUTION|>--- conflicted
+++ resolved
@@ -27,18 +27,6 @@
     MacCormack(IsentropicMinimalHorizontalFlux)
     FifthOrderUpwind(IsentropicMinimalHorizontalFlux)
 """
-<<<<<<< HEAD
-import gridtools as gt
-from tasmania.python.isentropic.dynamics.horizontal_fluxes import \
-	IsentropicMinimalHorizontalFlux
-from tasmania.python.isentropic.dynamics.implementations.horizontal_fluxes import \
-	get_centered_flux_x, get_centered_flux_y, \
-	get_fifth_order_upwind_flux_x, get_fifth_order_upwind_flux_y, \
-	get_maccormack_flux_x, get_maccormack_flux_x_s, \
-	get_maccormack_flux_y, get_maccormack_flux_y_s, \
-	get_third_order_upwind_flux_x, get_third_order_upwind_flux_y, \
-	get_upwind_flux_x, get_upwind_flux_y
-=======
 from tasmania.python.isentropic.dynamics.horizontal_fluxes import (
     IsentropicMinimalHorizontalFlux,
 )
@@ -62,7 +50,6 @@
     get_upwind_flux_x,
     get_upwind_flux_y,
 )
->>>>>>> a2b21f12
 
 
 class Upwind(IsentropicMinimalHorizontalFlux):
@@ -455,56 +442,6 @@
 
 
 class FifthOrderUpwind(IsentropicMinimalHorizontalFlux):
-<<<<<<< HEAD
-	"""
-	Fifth-order upwind scheme.
-	"""
-	extent = 3
-	order = 5
-
-	def __init__(self, grid, moist):
-		super().__init__(grid, moist)
-
-	def __call__(
-		self, i, j, dt, s, u, v, su, sv, sqv=None, sqc=None, sqr=None,
-		s_tnd=None, su_tnd=None, sv_tnd=None, qv_tnd=None, qc_tnd=None, qr_tnd=None
-	):
-		"""
-		Note
-		----
-		``s_tnd``, ``su_tnd``, ``sv_tnd``, ``qv_tnd``, ``qc_tnd``, and ``qr_tnd``
-		are not actually used, yet they are retained as default arguments for
-		compliancy with the class hierarchy interface.
-		"""
-		# Compute fluxes for the isentropic density and the momenta
-		flux_s_x  = get_fifth_order_upwind_flux_x(i, j, u, s)
-		flux_s_y  = get_fifth_order_upwind_flux_y(i, j, v, s)
-		flux_su_x = get_fifth_order_upwind_flux_x(i, j, u, su)
-		flux_su_y = get_fifth_order_upwind_flux_y(i, j, v, su)
-		flux_sv_x = get_fifth_order_upwind_flux_x(i, j, u, sv)
-		flux_sv_y = get_fifth_order_upwind_flux_y(i, j, v, sv)
-
-		# Initialize the return list
-		return_list = [
-			flux_s_x, flux_s_y, flux_su_x, flux_su_y, flux_sv_x, flux_sv_y
-		]
-
-		if self._moist:
-			# Compute fluxes for the water constituents
-			flux_sqv_x = get_fifth_order_upwind_flux_x(i, j, u, sqv)
-			flux_sqv_y = get_fifth_order_upwind_flux_y(i, j, v, sqv)
-			flux_sqc_x = get_fifth_order_upwind_flux_x(i, j, u, sqc)
-			flux_sqc_y = get_fifth_order_upwind_flux_y(i, j, v, sqc)
-			flux_sqr_x = get_fifth_order_upwind_flux_x(i, j, u, sqr)
-			flux_sqr_y = get_fifth_order_upwind_flux_y(i, j, v, sqr)
-
-			# Update the return list
-			return_list += [
-				flux_sqv_x, flux_sqv_y, flux_sqc_x, flux_sqc_y, flux_sqr_x, flux_sqr_y
-			]
-
-		return return_list
-=======
     """ Fifth-order upwind scheme. """
 
     extent = 3
@@ -569,4 +506,3 @@
                 flux_sqr_x,
                 flux_sqr_y,
             )
->>>>>>> a2b21f12
