--- conflicted
+++ resolved
@@ -28,14 +28,9 @@
 import numpy as np
 
 import gridtools as gt
-<<<<<<< HEAD
-from tasmania.python.isentropic.dynamics.horizontal_fluxes import \
-	IsentropicBoussinesqMinimalHorizontalFlux
-=======
 from tasmania.python.isentropic.dynamics.horizontal_fluxes import (
     IsentropicBoussinesqMinimalHorizontalFlux,
 )
->>>>>>> a2b21f12
 
 try:
     from tasmania.conf import datatype
