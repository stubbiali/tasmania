# -*- coding: utf-8 -*-
#
# Tasmania
#
# Copyright (c) 2018-2019, ETH Zurich
# All rights reserved.
#
# This file is part of the Tasmania project. Tasmania is free software:
# you can redistribute it and/or modify it under the terms of the
# GNU General Public License as published by the Free Software Foundation,
# either version 3 of the License, or any later version. 
#
# This program is distributed in the hope that it will be useful,
# but WITHOUT ANY WARRANTY; without even the implied warranty of
# MERCHANTABILITY or FITNESS FOR A PARTICULAR PURPOSE.  See the
# GNU General Public License for more details.
#
# You should have received a copy of the GNU General Public License
# along with this program.  If not, see <http://www.gnu.org/licenses/>.
#
# SPDX-License-Identifier: GPL-3.0-or-later
#
"""
This module contains:
    IsentropicPrognostic
"""
import abc
import numpy as np

import gridtools as gt
from tasmania.python.utils.storage_utils import zeros

try:
    from tasmania.conf import datatype
except ImportError:
    datatype = np.float32


<<<<<<< HEAD
class IsentropicPrognostic:
	"""
	Abstract base class whose derived classes implement different
	schemes to carry out the prognostic steps of the three-dimensional
	moist, isentropic dynamical core. The schemes might be *semi-implicit* -
	they treat horizontal advection explicitly and the pressure gradient
	implicitly. The vertical advection, the Coriolis acceleration and
	the sedimentation motion are not included in the dynamics, but rather
	parameterized. The conservative form of the governing equations is used.
	"""
	# make the class abstract
	__metaclass__ = abc.ABCMeta

	def __init__(
		self, horizontal_flux_class, horizontal_flux_scheme, grid, hb,
		tracers, backend, dtype=datatype
	):
		"""
		Parameters
		----------
		horizontal_flux_class : IsentropicHorizontalFlux, IsentropicMinimalHorizontalFlux
			Either :class:`~tasmania.IsentropicHorizontalFlux`
			or :class:`~tasmania.IsentropicMinimalHorizontalFlux`.
		horizontal_flux_scheme : str
			The numerical horizontal flux scheme to implement.
			See :class:`~tasmania.IsentropicHorizontalFlux` and
			:class:`~tasmania.IsentropicMinimalHorizontalFlux`
			for the complete list of the available options.
		grid : tasmania.Grid
			The underlying grid.
		hb : tasmania.HorizontalBoundary
			The object handling the lateral boundary conditions.
		tracers : ordered dict
			TODO
		backend : obj
			TODO
		dtype : `numpy.dtype`, optional
			The data type for any :class:`numpy.ndarray` instantiated and
			used within this class.
		"""
		# keep track of the input parameters
		self._hflux_scheme	= horizontal_flux_scheme
		self._grid          = grid
		self._hb            = hb
		self._tracers      	= {} if tracers is None else tracers
		self._backend		= backend
		self._dtype			= dtype

		# instantiate the class computing the numerical horizontal fluxes
		self._hflux = horizontal_flux_class.factory(
			self._hflux_scheme, grid, tracers,
		)
		assert hb.nb >= self._hflux.extent, \
			"The number of lateral boundary layers is {}, but should be " \
			"greater or equal than {}.".format(hb.nb, self._hflux.extent)
		assert grid.nx >= 2*hb.nb+1, \
			"The number of grid points along the first horizontal " \
			"dimension is {}, but should be greater or equal than {}.".format(
				grid.nx, 2*hb.nb+1
			)
		assert grid.ny >= 2*hb.nb+1, \
			"The number of grid points along the second horizontal " \
			"dimension is {}, but should be greater or equal than {}.".format(
				grid.ny, 2*hb.nb+1
			)
=======
# convenient aliases
mfwv = "mass_fraction_of_water_vapor_in_air"
mfcw = "mass_fraction_of_cloud_liquid_water_in_air"
mfpw = "mass_fraction_of_precipitation_water_in_air"


class IsentropicPrognostic(abc.ABC):
    """
    Abstract base class whose derived classes implement different
    schemes to carry out the prognostic steps of the three-dimensional
    moist, isentropic dynamical core. The schemes might be *semi-implicit* -
    they treat horizontal advection explicitly and the pressure gradient
    implicitly. The vertical advection, the Coriolis acceleration and
    the sedimentation motion are not included in the dynamics, but rather
    parameterized. The conservative form of the governing equations is used.
    """

    def __init__(
        self,
        horizontal_flux_class,
        horizontal_flux_scheme,
        grid,
        hb,
        moist,
        backend,
        backend_opts,
        build_info,
        dtype,
        exec_info,
        halo,
        rebuild,
        storage_shape,
    ):
        """
        Parameters
        ----------
        horizontal_flux_class : IsentropicHorizontalFlux, IsentropicMinimal
            Either :class:`~tasmania.IsentropicHorizontalFlux`
            or :class:`~tasmania.IsentropicMinimalHorizontalFlux`.
        horizontal_flux_scheme : str
            The numerical horizontal flux scheme to implement.
            See :class:`~tasmania.IsentropicHorizontalFlux` and
            :class:`~tasmania.IsentropicMinimalHorizontalFlux`
            for the complete list of the available options.
        grid : tasmania.Grid
            The underlying grid.
        hb : tasmania.HorizontalBoundary
            The object handling the lateral boundary conditions.
        moist : bool
            :obj:`True` for a moist dynamical core, :obj:`False` otherwise.
        backend : str
            TODO
        backend_opts : dict
            TODO
        build_info : dict
            TODO
        dtype : numpy.dtype
            TODO
        exec_info : dict
            TODO
        halo : tuple
            TODO
        rebuild : bool
            TODO
        storage_shape : tuple
            TODO
        """
        # store input arguments needed at compile- and run-time
        self._grid = grid
        self._hb = hb
        self._moist = moist
        self._backend = backend
        self._backend_opts = backend_opts
        self._build_info = build_info
        self._dtype = dtype
        self._exec_info = exec_info
        self._halo = halo
        self._rebuild = rebuild

        nx, ny, nz = grid.nx, grid.ny, grid.nz
        storage_shape = (nx, ny, nz+1) if storage_shape is None else storage_shape
        error_msg = "storage_shape must be larger or equal than {}.".format(
            (nx, ny, nz+1)
        )
        assert storage_shape[0] >= nx, error_msg
        assert storage_shape[1] >= ny, error_msg
        assert storage_shape[2] >= nz + 1, error_msg
        self._storage_shape = storage_shape
>>>>>>> a2b21f12

        # instantiate the class computing the numerical horizontal fluxes
        self._hflux = horizontal_flux_class.factory(horizontal_flux_scheme)
        assert hb.nb >= self._hflux.extent, (
            "The number of lateral boundary layers is {}, but should be "
            "greater or equal than {}.".format(hb.nb, self._hflux.extent)
        )
        assert grid.nx >= 2 * hb.nb + 1, (
            "The number of grid points along the first horizontal "
            "dimension is {}, but should be greater or equal than {}.".format(
                grid.nx, 2 * hb.nb + 1
            )
        )
        assert grid.ny >= 2 * hb.nb + 1, (
            "The number of grid points along the second horizontal "
            "dimension is {}, but should be greater or equal than {}.".format(
                grid.ny, 2 * hb.nb + 1
            )
        )

        # allocate the gt storages collecting the output fields computed by
        # the underlying stencils
        self._stencils_allocate_outputs()

        # initialize the pointers to the storages collecting the physics tendencies
        self._s_tnd  = None
        self._su_tnd = None
        self._sv_tnd = None
        self._qv_tnd = None
        self._qc_tnd = None
        self._qr_tnd = None

    @property
    @abc.abstractmethod
    def stages(self):
        """
        Return
        ------
        int :
            The number of stages performed by the time-integration scheme.
        """

    @abc.abstractmethod
    def stage_call(self, stage, timestep, state, tendencies=None):
        """
        Perform a stage.

<<<<<<< HEAD
	@staticmethod
	def factory(
		time_integration_scheme, horizontal_flux_scheme, grid, hb,
		tracers=None, backend=gt.mode.NUMPY, dtype=datatype, **kwargs
	):
		"""
		Static method returning an instance of the derived class implementing
		the time stepping scheme specified by ``time_scheme``.
=======
        Parameters
        ----------
        stage : int
            The stage to perform.
        timestep : timedelta
            :class:`datetime.timedelta` representing the time step.
        state : dict
            Dictionary whose keys are strings indicating model variables,
            and values are :class:`numpy.ndarray`\s representing the values
            for those variables.
        tendencies : dict
            Dictionary whose keys are strings indicating model variables,
            and values are :class:`numpy.ndarray`\s representing (slow and
            intermediate) physical tendencies for those variables.
>>>>>>> a2b21f12

        Return
        ------
        dict :
            Dictionary whose keys are strings indicating the conservative
            prognostic model variables, and values are :class:`numpy.ndarray`\s
            containing new values for those variables.
        """
        pass

    @staticmethod
    def factory(
        time_integration_scheme,
        horizontal_flux_scheme,
        grid,
        hb,
        moist=False,
        *,
        backend="numpy",
        backend_opts=None,
        build_info=None,
        dtype=datatype,
        exec_info=None,
        halo=None,
        rebuild=False,
            storage_shape=None,
        **kwargs
    ):
        """
        Static method returning an instance of the derived class implementing
        the time stepping scheme specified by ``time_scheme``.

<<<<<<< HEAD
		horizontal_flux_scheme : str
			The numerical horizontal flux scheme to implement.
			See :class:`~tasmania.IsentropicHorizontalFlux` and
			:class:`~tasmania.IsentropicMinimalHorizontalFlux`
			for the complete list of the available options.
		grid : tasmania.Grid
			The underlying grid.
		hb : tasmania.HorizontalBoundary
			The object handling the lateral boundary conditions.
		tracers : `dict`, optional
			TODO
		backend : obj
			TODO
		dtype : `numpy.dtype`, optional
			The data type for any :class:`numpy.ndarray` instantiated and
			used within this class.

		Return
		------
		obj :
			An instance of the derived class implementing ``time_integration_scheme``.
		"""
		from .implementations.prognostic import \
			ForwardEulerSI, CenteredSI, RK3WSSI, SIL3
		args = (horizontal_flux_scheme,	grid, hb, tracers, backend, dtype)
=======
        Parameters
        ----------
        time_integration_scheme : str
            The time stepping method to implement. Available options are:

                * 'forward_euler_si', for the semi-implicit forward Euler scheme;
                * 'centered_si', for the semi-implicit centered scheme;
                * 'rk3ws_si', for the semi-implicit three-stages RK scheme;
                * 'sil3', for the semi-implicit Lorenz three cycle scheme.
>>>>>>> a2b21f12

        horizontal_flux_scheme : str
            The numerical horizontal flux scheme to implement.
            See :class:`~tasmania.IsentropicHorizontalFlux` and
            :class:`~tasmania.IsentropicMinimalHorizontalFlux`
            for the complete list of the available options.
        grid : tasmania.Grid
            The underlying grid.
        hb : tasmania.HorizontalBoundary
            The object handling the lateral boundary conditions.
        moist : `bool`, optional
            :obj:`True` for a moist dynamical core, :obj:`False` otherwise.
            Defaults to :obj:`False`.
        backend : `str`, optional
            TODO
        backend_opts : `dict`, optional
            TODO
        build_info : `dict`, optional
            TODO
        dtype : `numpy.dtype`, optional
            TODO
        exec_info : `dict`, optional
            TODO
        halo : `tuple`, optional
            TODO
        rebuild : `bool`, optional
            TODO
        storage_shape : `tuple`, optional
            TODO

        Return
        ------
        obj :
            An instance of the derived class implementing ``time_integration_scheme``.
        """
        from .implementations.prognostic import ForwardEulerSI, CenteredSI, RK3WSSI, SIL3

        args = (
            horizontal_flux_scheme,
            grid,
            hb,
            moist,
            backend,
            backend_opts,
            build_info,
            dtype,
            exec_info,
            halo,
            rebuild,
            storage_shape
        )

        available = ("forward_euler_si", "centered_si", "rk3ws_si", "sil3")

<<<<<<< HEAD
		# allocate the Numpy arrays which will store the current values
		# for the model variables
		self._s_now	  = np.zeros((  nx,	  ny, nz), dtype=dtype)
		self._u_now	  = np.zeros((nx+1,	  ny, nz), dtype=dtype)
		self._v_now	  = np.zeros((  nx, ny+1, nz), dtype=dtype)
		self._mtg_now = np.zeros((  nx,   ny, nz), dtype=dtype)
		self._su_now  = np.zeros((  nx,	  ny, nz), dtype=dtype)
		self._sv_now  = np.zeros((  nx,	  ny, nz), dtype=dtype)
		self._sq_now = {
			tracer: np.zeros((nx, ny, nz), dtype=dtype)
			for tracer in self._tracers
		}

		# allocate the input Numpy arrays which will store the tendencies
		# for the model variables
		if tendency_names is not None:
			if 'air_isentropic_density' in tendency_names:
				self._s_tnd = np.zeros((nx, ny, nz), dtype=dtype)
			if 'x_momentum_isentropic' in tendency_names:
				self._su_tnd = np.zeros((nx, ny, nz), dtype=dtype)
			if 'y_momentum_isentropic' in tendency_names:
				self._sv_tnd = np.zeros((nx, ny, nz), dtype=dtype)

			self._q_tnd = {
				tracer: np.zeros((nx, ny, nz), dtype=dtype)
				for tracer in self._tracers if tracer in tendency_names
			}

		# allocate the Numpy arrays which will store the output values for
		# the model variables
		self._s_new  = np.zeros((nx, ny, nz), dtype=dtype)
		self._su_new = np.zeros((nx, ny, nz), dtype=dtype)
		self._sv_new = np.zeros((nx, ny, nz), dtype=dtype)
		self._sq_new = {
			tracer: np.zeros((nx, ny, nz), dtype=dtype)
			for tracer in self._tracers
		}

	def _stencils_set_inputs(self, stage, timestep, state, tendencies):
		"""
		Update the attributes which serve as inputs to the GT4Py stencils
		which perform the stages.
		"""
		# shortcuts
		if tendencies is not None:
			s_tnd_on  = tendencies.get('air_isentropic_density', None) is not None
			su_tnd_on = tendencies.get('x_momentum_isentropic', None) is not None
			sv_tnd_on = tendencies.get('y_momentum_isentropic', None) is not None
			q_tnd_on = {
				tracer: tendencies.get(tracer, None) is not None
				for tracer in self._tracers
			}
		else:
			s_tnd_on = su_tnd_on = sv_tnd_on = False
			q_tnd_on = {tracer: False for tracer in self._tracers}

		# update the local time step
		self._dt.value = timestep.total_seconds()

		# update the Numpy arrays which serve as inputs to the GT4Py stencils
		self._s_now[...]   = state['air_isentropic_density'][...]
		self._u_now[...]   = state['x_velocity_at_u_locations'][...]
		self._v_now[...]   = state['y_velocity_at_v_locations'][...]
		self._mtg_now[...] = state['montgomery_potential'][...]
		self._su_now[...]  = state['x_momentum_isentropic'][...]
		self._sv_now[...]  = state['y_momentum_isentropic'][...]
		for tracer in self._tracers:
			# assume that the isentropic density of a tracer
			# is referred to by prefixing the name of the tracer with 's_'
			self._sq_now[tracer][...] = state['s_' + tracer][...]

		# update the Numpy arrays which serve as inputs to the GT4Py stencils
		if s_tnd_on:
			self._s_tnd[...]  = tendencies['air_isentropic_density'][...]
		if su_tnd_on:
			self._su_tnd[...] = tendencies['x_momentum_isentropic'][...]
		if sv_tnd_on:
			self._sv_tnd[...] = tendencies['y_momentum_isentropic'][...]
		for tracer in self._tracers:
			if q_tnd_on[tracer]:
				self._q_tnd[tracer][...] = tendencies[tracer][...]
=======
        if time_integration_scheme == "forward_euler_si":
            return ForwardEulerSI(*args, **kwargs)
        elif time_integration_scheme == "centered_si":
            return CenteredSI(*args, **kwargs)
        elif time_integration_scheme == "rk3ws_si":
            return RK3WSSI(*args, **kwargs)
        elif time_integration_scheme == "sil3":
            return SIL3(*args, **kwargs)
        else:
            raise ValueError(
                "Unknown time integration scheme {}. Available options are "
                "{}.".format(time_integration_scheme, ",".join(available))
            )

    def _stencils_allocate_outputs(self):
        """
        Allocate the storages which collect the output fields calculated
        by the underlying gt4py stencils.
        """
        storage_shape = self._storage_shape
        backend = self._backend
        dtype = self._dtype
        halo = self._halo

        self._s_new = zeros(storage_shape, backend, dtype, halo=halo)
        self._su_new = zeros(storage_shape, backend, dtype, halo=halo)
        self._sv_new = zeros(storage_shape, backend, dtype, halo=halo)
        if self._moist:
            self._sqv_new = zeros(storage_shape, backend, dtype, halo=halo)
            self._sqc_new = zeros(storage_shape, backend, dtype, halo=halo)
            self._sqr_new = zeros(storage_shape, backend, dtype, halo=halo)
>>>>>>> a2b21f12
<|MERGE_RESOLUTION|>--- conflicted
+++ resolved
@@ -36,73 +36,6 @@
     datatype = np.float32
 
 
-<<<<<<< HEAD
-class IsentropicPrognostic:
-	"""
-	Abstract base class whose derived classes implement different
-	schemes to carry out the prognostic steps of the three-dimensional
-	moist, isentropic dynamical core. The schemes might be *semi-implicit* -
-	they treat horizontal advection explicitly and the pressure gradient
-	implicitly. The vertical advection, the Coriolis acceleration and
-	the sedimentation motion are not included in the dynamics, but rather
-	parameterized. The conservative form of the governing equations is used.
-	"""
-	# make the class abstract
-	__metaclass__ = abc.ABCMeta
-
-	def __init__(
-		self, horizontal_flux_class, horizontal_flux_scheme, grid, hb,
-		tracers, backend, dtype=datatype
-	):
-		"""
-		Parameters
-		----------
-		horizontal_flux_class : IsentropicHorizontalFlux, IsentropicMinimalHorizontalFlux
-			Either :class:`~tasmania.IsentropicHorizontalFlux`
-			or :class:`~tasmania.IsentropicMinimalHorizontalFlux`.
-		horizontal_flux_scheme : str
-			The numerical horizontal flux scheme to implement.
-			See :class:`~tasmania.IsentropicHorizontalFlux` and
-			:class:`~tasmania.IsentropicMinimalHorizontalFlux`
-			for the complete list of the available options.
-		grid : tasmania.Grid
-			The underlying grid.
-		hb : tasmania.HorizontalBoundary
-			The object handling the lateral boundary conditions.
-		tracers : ordered dict
-			TODO
-		backend : obj
-			TODO
-		dtype : `numpy.dtype`, optional
-			The data type for any :class:`numpy.ndarray` instantiated and
-			used within this class.
-		"""
-		# keep track of the input parameters
-		self._hflux_scheme	= horizontal_flux_scheme
-		self._grid          = grid
-		self._hb            = hb
-		self._tracers      	= {} if tracers is None else tracers
-		self._backend		= backend
-		self._dtype			= dtype
-
-		# instantiate the class computing the numerical horizontal fluxes
-		self._hflux = horizontal_flux_class.factory(
-			self._hflux_scheme, grid, tracers,
-		)
-		assert hb.nb >= self._hflux.extent, \
-			"The number of lateral boundary layers is {}, but should be " \
-			"greater or equal than {}.".format(hb.nb, self._hflux.extent)
-		assert grid.nx >= 2*hb.nb+1, \
-			"The number of grid points along the first horizontal " \
-			"dimension is {}, but should be greater or equal than {}.".format(
-				grid.nx, 2*hb.nb+1
-			)
-		assert grid.ny >= 2*hb.nb+1, \
-			"The number of grid points along the second horizontal " \
-			"dimension is {}, but should be greater or equal than {}.".format(
-				grid.ny, 2*hb.nb+1
-			)
-=======
 # convenient aliases
 mfwv = "mass_fraction_of_water_vapor_in_air"
 mfcw = "mass_fraction_of_cloud_liquid_water_in_air"
@@ -191,7 +124,6 @@
         assert storage_shape[1] >= ny, error_msg
         assert storage_shape[2] >= nz + 1, error_msg
         self._storage_shape = storage_shape
->>>>>>> a2b21f12
 
         # instantiate the class computing the numerical horizontal fluxes
         self._hflux = horizontal_flux_class.factory(horizontal_flux_scheme)
@@ -239,16 +171,6 @@
         """
         Perform a stage.
 
-<<<<<<< HEAD
-	@staticmethod
-	def factory(
-		time_integration_scheme, horizontal_flux_scheme, grid, hb,
-		tracers=None, backend=gt.mode.NUMPY, dtype=datatype, **kwargs
-	):
-		"""
-		Static method returning an instance of the derived class implementing
-		the time stepping scheme specified by ``time_scheme``.
-=======
         Parameters
         ----------
         stage : int
@@ -263,7 +185,6 @@
             Dictionary whose keys are strings indicating model variables,
             and values are :class:`numpy.ndarray`\s representing (slow and
             intermediate) physical tendencies for those variables.
->>>>>>> a2b21f12
 
         Return
         ------
@@ -296,33 +217,6 @@
         Static method returning an instance of the derived class implementing
         the time stepping scheme specified by ``time_scheme``.
 
-<<<<<<< HEAD
-		horizontal_flux_scheme : str
-			The numerical horizontal flux scheme to implement.
-			See :class:`~tasmania.IsentropicHorizontalFlux` and
-			:class:`~tasmania.IsentropicMinimalHorizontalFlux`
-			for the complete list of the available options.
-		grid : tasmania.Grid
-			The underlying grid.
-		hb : tasmania.HorizontalBoundary
-			The object handling the lateral boundary conditions.
-		tracers : `dict`, optional
-			TODO
-		backend : obj
-			TODO
-		dtype : `numpy.dtype`, optional
-			The data type for any :class:`numpy.ndarray` instantiated and
-			used within this class.
-
-		Return
-		------
-		obj :
-			An instance of the derived class implementing ``time_integration_scheme``.
-		"""
-		from .implementations.prognostic import \
-			ForwardEulerSI, CenteredSI, RK3WSSI, SIL3
-		args = (horizontal_flux_scheme,	grid, hb, tracers, backend, dtype)
-=======
         Parameters
         ----------
         time_integration_scheme : str
@@ -332,7 +226,6 @@
                 * 'centered_si', for the semi-implicit centered scheme;
                 * 'rk3ws_si', for the semi-implicit three-stages RK scheme;
                 * 'sil3', for the semi-implicit Lorenz three cycle scheme.
->>>>>>> a2b21f12
 
         horizontal_flux_scheme : str
             The numerical horizontal flux scheme to implement.
@@ -387,89 +280,6 @@
 
         available = ("forward_euler_si", "centered_si", "rk3ws_si", "sil3")
 
-<<<<<<< HEAD
-		# allocate the Numpy arrays which will store the current values
-		# for the model variables
-		self._s_now	  = np.zeros((  nx,	  ny, nz), dtype=dtype)
-		self._u_now	  = np.zeros((nx+1,	  ny, nz), dtype=dtype)
-		self._v_now	  = np.zeros((  nx, ny+1, nz), dtype=dtype)
-		self._mtg_now = np.zeros((  nx,   ny, nz), dtype=dtype)
-		self._su_now  = np.zeros((  nx,	  ny, nz), dtype=dtype)
-		self._sv_now  = np.zeros((  nx,	  ny, nz), dtype=dtype)
-		self._sq_now = {
-			tracer: np.zeros((nx, ny, nz), dtype=dtype)
-			for tracer in self._tracers
-		}
-
-		# allocate the input Numpy arrays which will store the tendencies
-		# for the model variables
-		if tendency_names is not None:
-			if 'air_isentropic_density' in tendency_names:
-				self._s_tnd = np.zeros((nx, ny, nz), dtype=dtype)
-			if 'x_momentum_isentropic' in tendency_names:
-				self._su_tnd = np.zeros((nx, ny, nz), dtype=dtype)
-			if 'y_momentum_isentropic' in tendency_names:
-				self._sv_tnd = np.zeros((nx, ny, nz), dtype=dtype)
-
-			self._q_tnd = {
-				tracer: np.zeros((nx, ny, nz), dtype=dtype)
-				for tracer in self._tracers if tracer in tendency_names
-			}
-
-		# allocate the Numpy arrays which will store the output values for
-		# the model variables
-		self._s_new  = np.zeros((nx, ny, nz), dtype=dtype)
-		self._su_new = np.zeros((nx, ny, nz), dtype=dtype)
-		self._sv_new = np.zeros((nx, ny, nz), dtype=dtype)
-		self._sq_new = {
-			tracer: np.zeros((nx, ny, nz), dtype=dtype)
-			for tracer in self._tracers
-		}
-
-	def _stencils_set_inputs(self, stage, timestep, state, tendencies):
-		"""
-		Update the attributes which serve as inputs to the GT4Py stencils
-		which perform the stages.
-		"""
-		# shortcuts
-		if tendencies is not None:
-			s_tnd_on  = tendencies.get('air_isentropic_density', None) is not None
-			su_tnd_on = tendencies.get('x_momentum_isentropic', None) is not None
-			sv_tnd_on = tendencies.get('y_momentum_isentropic', None) is not None
-			q_tnd_on = {
-				tracer: tendencies.get(tracer, None) is not None
-				for tracer in self._tracers
-			}
-		else:
-			s_tnd_on = su_tnd_on = sv_tnd_on = False
-			q_tnd_on = {tracer: False for tracer in self._tracers}
-
-		# update the local time step
-		self._dt.value = timestep.total_seconds()
-
-		# update the Numpy arrays which serve as inputs to the GT4Py stencils
-		self._s_now[...]   = state['air_isentropic_density'][...]
-		self._u_now[...]   = state['x_velocity_at_u_locations'][...]
-		self._v_now[...]   = state['y_velocity_at_v_locations'][...]
-		self._mtg_now[...] = state['montgomery_potential'][...]
-		self._su_now[...]  = state['x_momentum_isentropic'][...]
-		self._sv_now[...]  = state['y_momentum_isentropic'][...]
-		for tracer in self._tracers:
-			# assume that the isentropic density of a tracer
-			# is referred to by prefixing the name of the tracer with 's_'
-			self._sq_now[tracer][...] = state['s_' + tracer][...]
-
-		# update the Numpy arrays which serve as inputs to the GT4Py stencils
-		if s_tnd_on:
-			self._s_tnd[...]  = tendencies['air_isentropic_density'][...]
-		if su_tnd_on:
-			self._su_tnd[...] = tendencies['x_momentum_isentropic'][...]
-		if sv_tnd_on:
-			self._sv_tnd[...] = tendencies['y_momentum_isentropic'][...]
-		for tracer in self._tracers:
-			if q_tnd_on[tracer]:
-				self._q_tnd[tracer][...] = tendencies[tracer][...]
-=======
         if time_integration_scheme == "forward_euler_si":
             return ForwardEulerSI(*args, **kwargs)
         elif time_integration_scheme == "centered_si":
@@ -500,5 +310,4 @@
         if self._moist:
             self._sqv_new = zeros(storage_shape, backend, dtype, halo=halo)
             self._sqc_new = zeros(storage_shape, backend, dtype, halo=halo)
-            self._sqr_new = zeros(storage_shape, backend, dtype, halo=halo)
->>>>>>> a2b21f12
+            self._sqr_new = zeros(storage_shape, backend, dtype, halo=halo)