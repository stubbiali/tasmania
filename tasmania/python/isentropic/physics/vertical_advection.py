# -*- coding: utf-8 -*-
#
# Tasmania
#
# Copyright (c) 2018-2019, ETH Zurich
# All rights reserved.
#
# This file is part of the Tasmania project. Tasmania is free software:
# you can redistribute it and/or modify it under the terms of the
# GNU General Public License as published by the Free Software Foundation,
# either version 3 of the License, or any later version.
#
# This program is distributed in the hope that it will be useful,
# but WITHOUT ANY WARRANTY; without even the implied warranty of
# MERCHANTABILITY or FITNESS FOR A PARTICULAR PURPOSE.  See the
# GNU General Public License for more details.
#
# You should have received a copy of the GNU General Public License
# along with this program.  If not, see <http://www.gnu.org/licenses/>.
#
# SPDX-License-Identifier: GPL-3.0-or-later
#
import numpy as np
from sympl import DataArray

from gt4py import gtscript, __externals__

# from gt4py.__gtscript__ import computation, interval, PARALLEL

from tasmania.python.framework.base_components import TendencyComponent
from tasmania.python.isentropic.dynamics.vertical_fluxes import (
    IsentropicMinimalVerticalFlux,
)
from tasmania.python.utils.data_utils import get_physical_constants
from tasmania.python.utils.storage_utils import zeros

try:
    from tasmania.conf import datatype
except ImportError:
    datatype = np.float32


mfwv = "mass_fraction_of_water_vapor_in_air"
mfcw = "mass_fraction_of_cloud_liquid_water_in_air"
mfpw = "mass_fraction_of_precipitation_water_in_air"


@gtscript.function
def first_order_boundary(dz, w, phi):
    out = (w[0, 0, -1] * phi[0, 0, -1] - w[0, 0, 0] * phi[0, 0, 0]) / dz
    return out


@gtscript.function
def second_order_boundary(dz, w, phi):
    out = (
        0.5
        * (
            -3.0 * w[0, 0, 0] * phi[0, 0, 0]
            + 4.0 * w[0, 0, -1] * phi[0, 0, -1]
            - w[0, 0, -2] * phi[0, 0, -2]
        )
        / dz
    )
    return out


class IsentropicVerticalAdvection(TendencyComponent):
    """
    This class inherits :class:`tasmania.TendencyComponent` to calculate
    the vertical derivative of the conservative vertical advection flux
    in isentropic coordinates for any prognostic variable included in
    the isentropic model. The class is always instantiated over the
    numerical grid of the underlying domain.
    """

    def __init__(
        self,
        domain,
        flux_scheme="upwind",
        moist=False,
        tendency_of_air_potential_temperature_on_interface_levels=False,
        *,
        backend="numpy",
        backend_opts=None,
        build_info=None,
        dtype=datatype,
        exec_info=None,
        default_origin=None,
        rebuild=False,
        storage_shape=None,
        managed_memory=False,
        **kwargs
    ):
        """
        Parameters
        ----------
        domain : tasmania.Domain
            The underlying domain.
        flux_scheme : `str`, optional
            The numerical flux scheme to implement. Defaults to 'upwind'.
            See :class:`~tasmania.IsentropicMinimalVerticalFlux` for all
            available options.
        moist : `bool`, optional
            `True` if water species are included in the model,
            `False` otherwise. Defaults to `False`.
        tendency_of_air_potential_temperature_on_interface_levels : `bool`, optional
            `True` if the input tendency of air potential temperature
            is defined at the interface levels, `False` otherwise.
            Defaults to `False`.
        backend : `str`, optional
            The GT4Py backend.
        backend_opts : `dict`, optional
            Dictionary of backend-specific options.
        build_info : `dict`, optional
            Dictionary of building options.
        dtype : `data-type`, optional
            Data type of the storages.
        exec_info : `dict`, optional
            Dictionary which will store statistics and diagnostics gathered at run time.
        default_origin : `tuple[int]`, optional
            Storage default origin.
        rebuild : `bool`, optional
            `True` to trigger the stencils compilation at any class instantiation,
            `False` to rely on the caching mechanism implemented by GT4Py.
        storage_shape : `tuple[int]`, optional
            Shape of the storages.
        managed_memory : `bool`, optional
            `True` to allocate the storages as managed memory, `False` otherwise.
        **kwargs :
            Additional keyword arguments to be directly forwarded to the parent class.
        """
        # keep track of the input arguments needed at run-time
        self._moist = moist
        self._stgz = tendency_of_air_potential_temperature_on_interface_levels
        self._exec_info = exec_info

        # call parent's constructor
        super().__init__(domain, "numerical", **kwargs)

        # instantiate the object calculating the flux
        self._vflux = IsentropicMinimalVerticalFlux.factory(flux_scheme)

        # set the storage shape
        nx, ny, nz = self.grid.nx, self.grid.ny, self.grid.nz
        storage_shape = (nx, ny, nz + 1) if storage_shape is None else storage_shape
        error_msg = "storage_shape must be larger or equal than {}.".format(
            (nx, ny, nz + 1)
        )
        assert storage_shape[0] >= nx, error_msg
        assert storage_shape[1] >= ny, error_msg
        assert storage_shape[2] >= nz + 1, error_msg

        # allocate the gt4py storages collecting the stencil outputs
        self._out_s = zeros(
            storage_shape, backend, dtype, default_origin, managed_memory=managed_memory
        )
        self._out_su = zeros(
            storage_shape, backend, dtype, default_origin, managed_memory=managed_memory
        )
        self._out_sv = zeros(
            storage_shape, backend, dtype, default_origin, managed_memory=managed_memory
        )
        if moist:
            self._out_qv = zeros(
                storage_shape,
                backend,
                dtype,
                default_origin,
                managed_memory=managed_memory,
            )
            self._out_qc = zeros(
                storage_shape,
                backend,
                dtype,
                default_origin,
                managed_memory=managed_memory,
            )
            self._out_qr = zeros(
                storage_shape,
                backend,
                dtype,
                default_origin,
                managed_memory=managed_memory,
            )

        # instantiate the underlying stencil object
        externals = {
            "compute_boundary": first_order_boundary
            if self._vflux.order == 1
            else second_order_boundary,
            "moist": moist,
            "vflux": self._vflux.__call__,
            "vflux_end": -self._vflux.extent + 1 if self._vflux.extent > 1 else None,
            "vflux_extent": self._vflux.extent,
            "vstaggering": self._stgz,
        }
        self._stencil = gtscript.stencil(
            definition=self._stencil_defs,
            backend=backend,
            build_info=build_info,
            externals=externals,
            rebuild=rebuild,
            **(backend_opts or {})
        )

    @property
    def input_properties(self):
        grid = self.grid
        dims = (grid.x.dims[0], grid.y.dims[0], grid.z.dims[0])

        return_dict = {
            "air_isentropic_density": {"dims": dims, "units": "kg m^-2 K^-1"},
            "x_momentum_isentropic": {"dims": dims, "units": "kg m^-1 K^-1 s^-1"},
            "y_momentum_isentropic": {"dims": dims, "units": "kg m^-1 K^-1 s^-1"},
        }

        if self._stgz:
            dims_stgz = (
                grid.x.dims[0],
                grid.y.dims[0],
                grid.z_on_interface_levels.dims[0],
            )
            return_dict["tendency_of_air_potential_temperature_on_interface_levels"] = {
                "dims": dims_stgz,
                "units": "K s^-1",
            }
        else:
            return_dict["tendency_of_air_potential_temperature"] = {
                "dims": dims,
                "units": "K s^-1",
            }

        if self._moist:
            return_dict["mass_fraction_of_water_vapor_in_air"] = {
                "dims": dims,
                "units": "g g^-1",
            }
            return_dict["mass_fraction_of_cloud_liquid_water_in_air"] = {
                "dims": dims,
                "units": "g g^-1",
            }
            return_dict["mass_fraction_of_precipitation_water_in_air"] = {
                "dims": dims,
                "units": "g g^-1",
            }

        return return_dict

    @property
    def tendency_properties(self):
        grid = self.grid
        dims = (grid.x.dims[0], grid.y.dims[0], grid.z.dims[0])

        return_dict = {
            "air_isentropic_density": {"dims": dims, "units": "kg m^-2 K^-1 s^-1"},
            "x_momentum_isentropic": {"dims": dims, "units": "kg m^-1 K^-1 s^-2"},
            "y_momentum_isentropic": {"dims": dims, "units": "kg m^-1 K^-1 s^-2"},
        }
        if self._moist:
            return_dict["mass_fraction_of_water_vapor_in_air"] = {
                "dims": dims,
                "units": "g g^-1 s^-1",
            }
            return_dict["mass_fraction_of_cloud_liquid_water_in_air"] = {
                "dims": dims,
                "units": "g g^-1 s^-1",
            }
            return_dict["mass_fraction_of_precipitation_water_in_air"] = {
                "dims": dims,
                "units": "g g^-1 s^-1",
            }

        return return_dict

    @property
    def diagnostic_properties(self):
        return {}

    def array_call(self, state):
        nx, ny, nz = self.grid.nx, self.grid.ny, self.grid.nz
        dz = self.grid.dz.to_units("K").values.item()
        nb = self._vflux.extent

        # grab the required model variables
        in_w = (
            state["tendency_of_air_potential_temperature_on_interface_levels"]
            if self._stgz
            else state["tendency_of_air_potential_temperature"]
        )
        in_s = state["air_isentropic_density"]
        in_su = state["x_momentum_isentropic"]
        in_sv = state["y_momentum_isentropic"]
        if self._moist:
            in_qv = state[mfwv]
            in_qc = state[mfcw]
            in_qr = state[mfpw]

        # set the stencil's arguments
        stencil_args = {
            "dz": dz,
            "in_w": in_w,
            "in_s": in_s,
            "out_s": self._out_s,
            "in_su": in_su,
            "out_su": self._out_su,
            "in_sv": in_sv,
            "out_sv": self._out_sv,
        }
        if self._moist:
            stencil_args.update(
                {
                    "in_qv": in_qv,
                    "out_qv": self._out_qv,
                    "in_qc": in_qc,
                    "out_qc": self._out_qc,
                    "in_qr": in_qr,
                    "out_qr": self._out_qr,
                }
            )

        # run the stencil
        self._stencil(
            **stencil_args,
            origin={"_all_": (0, 0, 0)},
            domain=(nx, ny, nz),
            exec_info=self._exec_info
        )

        # collect the output arrays in a dictionary
        tendencies = {
            "air_isentropic_density": self._out_s,
            "x_momentum_isentropic": self._out_su,
            "y_momentum_isentropic": self._out_sv,
        }
        if self._moist:
            tendencies[mfwv] = self._out_qv
            tendencies[mfcw] = self._out_qc
            tendencies[mfpw] = self._out_qr

        return tendencies, {}

    @staticmethod
    def _stencil_defs(
        in_w: gtscript.Field[np.float64],
        in_s: gtscript.Field[np.float64],
        in_su: gtscript.Field[np.float64],
        in_sv: gtscript.Field[np.float64],
        out_s: gtscript.Field[np.float64],
        out_su: gtscript.Field[np.float64],
        out_sv: gtscript.Field[np.float64],
        in_qv: gtscript.Field[np.float64] = None,
        in_qc: gtscript.Field[np.float64] = None,
        in_qr: gtscript.Field[np.float64] = None,
        out_qv: gtscript.Field[np.float64] = None,
        out_qc: gtscript.Field[np.float64] = None,
        out_qr: gtscript.Field[np.float64] = None,
        *,
        dt: float = 0.0,
        dz: float
    ):
        from __externals__ import (
            compute_boundary,
            moist,
            vflux,
            vflux_end,
            vflux_extent,
            vstaggering,
        )

        # interpolate the velocity on the interface levels
<<<<<<< HEAD
        with computation(PARALLEL):
            with interval(0, 1):
                w = 0.0
            with interval(1, None):
                if vstaggering:  # compile-time if
                    w = in_w
                else:
                    w = 0.5 * (in_w[0, 0, 0] + in_w[0, 0, -1])
=======
        with computation(PARALLEL), interval(0, 1):
                w = 0.0
        with computation(PARALLEL), interval(1, None):
            if __INLINED(vstaggering):  # compile-time if
                w = in_w
            else:
                w = 0.5 * (in_w[0, 0, 0] + in_w[0, 0, -1])
>>>>>>> 6ed13dfd

        # interpolate the velocity on the main levels
        with computation(PARALLEL), interval(0, None):
            if __INLINED(vstaggering):
                wc = 0.5 * (in_w[0, 0, 0] + in_w[0, 0, 1])
            else:
                wc = in_w

        # compute the isentropic density of the water species
        with computation(PARALLEL), interval(0, None):
            if __INLINED(moist):  # compile-time if
                sqv = in_s * in_qv
                sqc = in_s * in_qc
                sqr = in_s * in_qr
            else:
                sqv = 0.0  # dummy computation

        # compute the fluxes
        with computation(PARALLEL), interval(vflux_extent, vflux_end):
            if __INLINED(not moist):  # compile-time if
                flux_s, flux_su, flux_sv = vflux(
                    dt=dt, dz=dz, w=w, s=in_s, su=in_su, sv=in_sv
                )
            else:
                flux_s, flux_su, flux_sv, flux_sqv, flux_sqc, flux_sqr = vflux(
                    dt=dt,
                    dz=dz,
                    w=w,
                    s=in_s,
                    su=in_su,
                    sv=in_sv,
                    sqv=sqv,
                    sqc=sqc,
                    sqr=sqr,
                )

        # calculate the tendencies
<<<<<<< HEAD
        with computation(PARALLEL):
            with interval(0, vflux_extent):
                out_s = 0.0
                out_su = 0.0
                out_sv = 0.0
                if moist:  # compile-time if
                    out_qv = 0.0
                    out_qc = 0.0
                    out_qr = 0.0

            with interval(vflux_extent, -vflux_extent):
                out_s = (flux_s[0, 0, 1] - flux_s[0, 0, 0]) / dz
                out_su = (flux_su[0, 0, 1] - flux_su[0, 0, 0]) / dz
                out_sv = (flux_sv[0, 0, 1] - flux_sv[0, 0, 0]) / dz
                if moist:  # compile-time if
                    out_qv = (flux_sqv[0, 0, 1] - flux_sqv[0, 0, 0]) / (
                        in_s[0, 0, 0] * dz
                    )
                    out_qc = (flux_sqc[0, 0, 1] - flux_sqc[0, 0, 0]) / (
                        in_s[0, 0, 0] * dz
                    )

                    out_qr = (flux_sqr[0, 0, 1] - flux_sqr[0, 0, 0]) / (
                        in_s[0, 0, 0] * dz
                    )

            with interval(-vflux_extent, None):
                out_s = compute_boundary(dz=dz, w=wc, phi=in_s)
                out_su = compute_boundary(dz=dz, w=wc, phi=in_su)
                out_sv = compute_boundary(dz=dz, w=wc, phi=in_sv)
                if moist:  # compile-time if
                    tmp_qv = compute_boundary(dz=dz, w=wc, phi=sqv)
                    out_qv = tmp_qv / in_s
                    tmp_qc = compute_boundary(dz=dz, w=wc, phi=sqc)
                    out_qc = tmp_qc / in_s
                    tmp_qr = compute_boundary(dz=dz, w=wc, phi=sqr)
                    out_qr = tmp_qr / in_s
=======
        with computation(PARALLEL), interval(0, vflux_extent):
            out_s = 0.0
            out_su = 0.0
            out_sv = 0.0
            if __INLINED(moist):  # compile-time if
                out_qv = 0.0
                out_qc = 0.0
                out_qr = 0.0
        with computation(PARALLEL), interval(vflux_extent, -vflux_extent):
            out_s = (flux_s[0, 0, 1] - flux_s[0, 0, 0]) / dz
            out_su = (flux_su[0, 0, 1] - flux_su[0, 0, 0]) / dz
            out_sv = (flux_sv[0, 0, 1] - flux_sv[0, 0, 0]) / dz
            if __INLINED(moist):  # compile-time if
                out_qv = (flux_sqv[0, 0, 1] - flux_sqv[0, 0, 0]) / (in_s[0, 0, 0] * dz)
                out_qc = (flux_sqc[0, 0, 1] - flux_sqc[0, 0, 0]) / (in_s[0, 0, 0] * dz)
                out_qr = (flux_sqr[0, 0, 1] - flux_sqr[0, 0, 0]) / (in_s[0, 0, 0] * dz)
        with computation(PARALLEL), interval(-vflux_extent, None):
            out_s = compute_boundary(dz=dz, w=wc, phi=in_s)
            out_su = compute_boundary(dz=dz, w=wc, phi=in_su)
            out_sv = compute_boundary(dz=dz, w=wc, phi=in_sv)
            if __INLINED(moist):  # compile-time if
                tmp_qv = compute_boundary(dz=dz, w=wc, phi=sqv)
                out_qv = tmp_qv / in_s
                tmp_qc = compute_boundary(dz=dz, w=wc, phi=sqc)
                out_qc = tmp_qc / in_s
                tmp_qr = compute_boundary(dz=dz, w=wc, phi=sqr)
                out_qr = tmp_qr / in_s
>>>>>>> 6ed13dfd


class PrescribedSurfaceHeating(TendencyComponent):
    """
    Calculate the variation in air potential temperature as prescribed
    in the reference paper, namely
        .. math::
            \dot{\theta} =
            \Biggl \lbrace
            {
                \\frac{\theta \, R_d \, \alpha(t)}{p \, C_p}
                \exp[\left( - \alpha(t) \left( z - h_s \\right) \\right]}
                \left[ F_0^{sw}(t) \sin{\left( \omega^{sw} (t - t_0) \\right)}
                + F_0^{fw}(t) \sin{\left( \omega^{fw} (t - t_0) \\right)} \\right]
                \text{if} {r = \sqrt{x^2 + y^2} < R}
                \atop
                0 \text{otherwise}
            } .
    The class is always instantiated over the numerical grid of the
    underlying domain.
    References
    ----------
    Reisner, J. M., and P. K. Smolarkiewicz. (1994). \
        Thermally forced low Froude number flow past three-dimensional obstacles. \
        *Journal of Atmospheric Sciences*, *51*(1):117-133.
    """

    # Default values for the physical constants used in the class
    _d_physical_constants = {
        "gas_constant_of_dry_air": DataArray(287.0, attrs={"units": "J K^-1 kg^-1"}),
        "specific_heat_of_dry_air_at_constant_pressure": DataArray(
            1004.0, attrs={"units": "J K^-1 kg^-1"}
        ),
    }

    def __init__(
        self,
        domain,
        tendency_of_air_potential_temperature_in_diagnostics=False,
        tendency_of_air_potential_temperature_on_interface_levels=False,
        air_pressure_on_interface_levels=True,
        amplitude_at_day_sw=None,
        amplitude_at_day_fw=None,
        amplitude_at_night_sw=None,
        amplitude_at_night_fw=None,
        frequency_sw=None,
        frequency_fw=None,
        attenuation_coefficient_at_day=None,
        attenuation_coefficient_at_night=None,
        characteristic_length=None,
        starting_time=None,
        backend="numpy",
        physical_constants=None,
        **kwargs
    ):
        """
        Parameters
        ----------
        domain : tasmania.Domain
            The underlying domain.
        tendency_of_air_potential_temperature_in_diagnostics : `bool`, optional
            :obj:`True` to place the calculated tendency of air
            potential temperature in the ``diagnostics`` output
            dictionary, :obj:`False` to regularly place it in the
            `tendencies` dictionary. Defaults to :obj:`False`.
        tendency_of_air_potential_temperature_on_interface_levels : `bool`, optional
            :obj:`True` (respectively, :obj:`False`) if the tendency
            of air potential temperature should be calculated at the
            interface (resp., main) vertical levels. Defaults to :obj:`False`.
        air_pressure_on_interface_levels : `bool`, optional
            :obj:`True` (respectively, :obj:`False`) if the input
            air potential pressure is defined at the interface
            (resp., main) vertical levels. Defaults to :obj:`True`.
        amplitude_at_day_sw : `sympl.DataArray`, optional
            1-item :class:`~sympl.DataArray` representing :math:`F_0^{sw}` at day,
            in units compatible with [W m^-2].
        amplitude_at_day_fw : `sympl.DataArray`, optional
            1-item :class:`~sympl.DataArray` representing :math:`F_0^{fw}` at day,
            in units compatible with [W m^-2].
        amplitude_at_night_sw : `sympl.DataArray`, optional
            1-item :class:`~sympl.DataArray` representing :math:`F_0^{sw}` at night,
            in units compatible with [W m^-2].
        amplitude_at_night_fw : `sympl.DataArray`, optional
            1-item :class:`~sympl.DataArray` representing :math:`F_0^{fw}` at night,
            in units compatible with [W m^-2].
        frequency_sw : `sympl.DataArray`, optional
            1-item :class:`~sympl.DataArray` representing :math:`\omega^{sw}`,
            in units compatible with [s^-1].
        frequency_fw : `sympl.DataArray`, optional
            1-item :class:`~sympl.DataArray` representing :math:`\omega^{fw}`,
            in units compatible with [s^-1].
        attenuation_coefficient_at_day : `sympl.DataArray`, optional
            1-item :class:`~sympl.DataArray` representing :math:`\alpha` at day,
            in units compatible with [m^-1].
        attenuation_coefficient_at_night : `sympl.DataArray`, optional
            1-item :class:`~sympl.DataArray` representing :math:`\alpha` at night,
            in units compatible with [m^-1].
        characteristic_length : `sympl.DataArray`, optional
            1-item :class:`~sympl.DataArray` representing :math:`R`,
            in units compatible with [m].
        starting_time : `datetime`, optional
            The time :math:`t_0` when surface heating/cooling is triggered.
        backend : `obj`, optional
            TODO
        physical_constants : `dict`, optional
            Dictionary whose keys are strings indicating physical constants used
            within this object, and whose values are :class:`~sympl.DataArray`\s
            storing the values and units of those constants. The constants might be:
                * 'gas_constant_of_dry_air', in units compatible with \
                    [J K^-1 kg^-1];
                * 'specific_heat_of_dry_air_at_constant_pressure', in units compatible \
                    with [J K^-1 kg^-1].
        **kwargs :
            Additional keyword arguments to be directly forwarded to the parent
            :class:`sympl.TendencyComponent`.
        """
        self._tid = tendency_of_air_potential_temperature_in_diagnostics
        self._apil = air_pressure_on_interface_levels
        self._aptil = (
            tendency_of_air_potential_temperature_on_interface_levels
            and air_pressure_on_interface_levels
        )
        self._backend = backend

        super().__init__(domain, "numerical", **kwargs)

        self._f0d_sw = (
            amplitude_at_day_sw.to_units("W m^-2").values.item()
            if amplitude_at_day_sw is not None
            else 800.0
        )
        self._f0d_fw = (
            amplitude_at_day_fw.to_units("W m^-2").values.item()
            if amplitude_at_day_fw is not None
            else 400.0
        )
        self._f0n_sw = (
            amplitude_at_night_sw.to_units("W m^-2").values.item()
            if amplitude_at_night_sw is not None
            else -75.0
        )
        self._f0n_fw = (
            amplitude_at_night_fw.to_units("W m^-2").values.item()
            if amplitude_at_night_fw is not None
            else -37.5
        )
        self._w_sw = (
            frequency_sw.to_units("hr^-1").values.item()
            if frequency_sw is not None
            else np.pi / 12.0
        )
        self._w_fw = (
            frequency_fw.to_units("hr^-1").values.item()
            if frequency_fw is not None
            else np.pi
        )
        self._ad = (
            attenuation_coefficient_at_day.to_units("m^-1").values.item()
            if attenuation_coefficient_at_day is not None
            else 1.0 / 600.0
        )
        self._an = (
            attenuation_coefficient_at_night.to_units("m^-1").values.item()
            if attenuation_coefficient_at_night is not None
            else 1.0 / 75.0
        )
        self._cl = (
            characteristic_length.to_units("m").values.item()
            if characteristic_length is not None
            else 25000.0
        )
        self._t0 = starting_time

        pcs = get_physical_constants(self._d_physical_constants, physical_constants)
        self._rd = pcs["gas_constant_of_dry_air"]
        self._cp = pcs["specific_heat_of_dry_air_at_constant_pressure"]

    @property
    def input_properties(self):
        g = self.grid
        dims = (g.x.dims[0], g.y.dims[0], g.z.dims[0])
        dims_stgz = (g.x.dims[0], g.y.dims[0], g.z_on_interface_levels.dims[0])

        return_dict = {"height_on_interface_levels": {"dims": dims_stgz, "units": "m"}}

        if self._apil:
            return_dict["air_pressure_on_interface_levels"] = {
                "dims": dims_stgz,
                "units": "Pa",
            }
        else:
            return_dict["air_pressure"] = {"dims": dims, "units": "Pa"}

        return return_dict

    @property
    def tendency_properties(self):
        g = self.grid

        return_dict = {}

        if not self._tid:
            if self._aptil:
                dims = (g.x.dims[0], g.y.dims[0], g.z_on_interface_levels.dims[0])
                return_dict["air_potential_temperature_on_interface_levels"] = {
                    "dims": dims,
                    "units": "K s^-1",
                }
            else:
                dims = (g.x.dims[0], g.y.dims[0], g.z.dims[0])
                return_dict["air_potential_temperature"] = {
                    "dims": dims,
                    "units": "K s^-1",
                }

        return return_dict

    @property
    def diagnostic_properties(self):
        g = self.grid

        return_dict = {}

        if self._tid:
            if self._aptil:
                dims = (g.x.dims[0], g.y.dims[0], g.z_on_interface_levels.dims[0])
                return_dict[
                    "tendency_of_air_potential_temperature_on_interface_levels"
                ] = {"dims": dims, "units": "K s^-1"}
            else:
                dims = (g.x.dims[0], g.y.dims[0], g.z.dims[0])
                return_dict["tendency_of_air_potential_temperature"] = {
                    "dims": dims,
                    "units": "K s^-1",
                }

        return return_dict

    def array_call(self, state):
        g = self.grid
        mi, mj = g.nx, g.ny
        mk = g.nz + 1 if self._aptil else g.nz

        t = state["time"]
        dt = (t - self._t0).total_seconds() / 3600.0 if self._t0 is not None else t.hour

        if dt <= 0.0:
            out = np.zeros((mi, mj, mk), dtype=state["height_on_interface_levels"].dtype)
        else:
            x = g.x.to_units("m").values[:, np.newaxis, np.newaxis]
            y = g.y.to_units("m").values[np.newaxis, :, np.newaxis]
            theta1d = (
                g.z_on_interface_levels.to_units("K").values
                if self._aptil
                else g.z.to_units("K").values
            )
            theta = theta1d[np.newaxis, np.newaxis, :]

            pv = (
                state["air_pressure_on_interface_levels"]
                if self._apil
                else state["air_pressure"]
            )
            p = pv if pv.shape[2] == mk else 0.5 * (pv[:, :, 1:] + pv[:, :, :-1])
            zv = state["height_on_interface_levels"]
            z = zv if self._aptil else 0.5 * (zv[:, :, 1:] + zv[:, :, :-1])
            h = zv[:, :, -1:]

            w_sw = self._w_sw
            w_fw = self._w_fw
            cl = self._cl

            t_in_seconds = t.hour * 60 * 60 + t.minute * 60 + t.second
            t_sw = (2 * np.pi / w_sw) * 60 * 60
            day = int(t_in_seconds / t_sw) % 2 == 0
            f0_sw = self._f0d_sw if day else self._f0n_sw
            f0_fw = self._f0d_fw if day else self._f0n_fw
            a = self._ad if day else self._an

            out = (
                theta
                * self._rd
                * a
                / (p * self._cp)
                * np.exp(-a * (z - h))
                * (f0_sw * np.sin(w_sw * dt) + f0_fw * np.sin(w_fw * dt))
                * (x ** 2 + y ** 2 < cl ** 2)
            )

        tendencies = {}
        if not self._tid:
            if self._aptil:
                tendencies["air_potential_temperature_on_interface_levels"] = out
            else:
                tendencies["air_potential_temperature"] = out

        diagnostics = {}
        if self._tid:
            if self._aptil:
                diagnostics[
                    "tendency_of_air_potential_temperature_on_interface_levels"
                ] = out
            else:
                diagnostics["tendency_of_air_potential_temperature"] = out

        return tendencies, diagnostics


<|MERGE_RESOLUTION|>--- conflicted
+++ resolved
@@ -369,16 +369,6 @@
         )
 
         # interpolate the velocity on the interface levels
-<<<<<<< HEAD
-        with computation(PARALLEL):
-            with interval(0, 1):
-                w = 0.0
-            with interval(1, None):
-                if vstaggering:  # compile-time if
-                    w = in_w
-                else:
-                    w = 0.5 * (in_w[0, 0, 0] + in_w[0, 0, -1])
-=======
         with computation(PARALLEL), interval(0, 1):
                 w = 0.0
         with computation(PARALLEL), interval(1, None):
@@ -386,7 +376,6 @@
                 w = in_w
             else:
                 w = 0.5 * (in_w[0, 0, 0] + in_w[0, 0, -1])
->>>>>>> 6ed13dfd
 
         # interpolate the velocity on the main levels
         with computation(PARALLEL), interval(0, None):
@@ -424,45 +413,6 @@
                 )
 
         # calculate the tendencies
-<<<<<<< HEAD
-        with computation(PARALLEL):
-            with interval(0, vflux_extent):
-                out_s = 0.0
-                out_su = 0.0
-                out_sv = 0.0
-                if moist:  # compile-time if
-                    out_qv = 0.0
-                    out_qc = 0.0
-                    out_qr = 0.0
-
-            with interval(vflux_extent, -vflux_extent):
-                out_s = (flux_s[0, 0, 1] - flux_s[0, 0, 0]) / dz
-                out_su = (flux_su[0, 0, 1] - flux_su[0, 0, 0]) / dz
-                out_sv = (flux_sv[0, 0, 1] - flux_sv[0, 0, 0]) / dz
-                if moist:  # compile-time if
-                    out_qv = (flux_sqv[0, 0, 1] - flux_sqv[0, 0, 0]) / (
-                        in_s[0, 0, 0] * dz
-                    )
-                    out_qc = (flux_sqc[0, 0, 1] - flux_sqc[0, 0, 0]) / (
-                        in_s[0, 0, 0] * dz
-                    )
-
-                    out_qr = (flux_sqr[0, 0, 1] - flux_sqr[0, 0, 0]) / (
-                        in_s[0, 0, 0] * dz
-                    )
-
-            with interval(-vflux_extent, None):
-                out_s = compute_boundary(dz=dz, w=wc, phi=in_s)
-                out_su = compute_boundary(dz=dz, w=wc, phi=in_su)
-                out_sv = compute_boundary(dz=dz, w=wc, phi=in_sv)
-                if moist:  # compile-time if
-                    tmp_qv = compute_boundary(dz=dz, w=wc, phi=sqv)
-                    out_qv = tmp_qv / in_s
-                    tmp_qc = compute_boundary(dz=dz, w=wc, phi=sqc)
-                    out_qc = tmp_qc / in_s
-                    tmp_qr = compute_boundary(dz=dz, w=wc, phi=sqr)
-                    out_qr = tmp_qr / in_s
-=======
         with computation(PARALLEL), interval(0, vflux_extent):
             out_s = 0.0
             out_su = 0.0
@@ -490,13 +440,13 @@
                 out_qc = tmp_qc / in_s
                 tmp_qr = compute_boundary(dz=dz, w=wc, phi=sqr)
                 out_qr = tmp_qr / in_s
->>>>>>> 6ed13dfd
 
 
 class PrescribedSurfaceHeating(TendencyComponent):
     """
     Calculate the variation in air potential temperature as prescribed
     in the reference paper, namely
+
         .. math::
             \dot{\theta} =
             \Biggl \lbrace
@@ -509,8 +459,10 @@
                 \atop
                 0 \text{otherwise}
             } .
+
     The class is always instantiated over the numerical grid of the
     underlying domain.
+
     References
     ----------
     Reisner, J. M., and P. K. Smolarkiewicz. (1994). \
@@ -552,18 +504,18 @@
         domain : tasmania.Domain
             The underlying domain.
         tendency_of_air_potential_temperature_in_diagnostics : `bool`, optional
-            :obj:`True` to place the calculated tendency of air
+            `True` to place the calculated tendency of air
             potential temperature in the ``diagnostics`` output
-            dictionary, :obj:`False` to regularly place it in the
-            `tendencies` dictionary. Defaults to :obj:`False`.
+            dictionary, `False` to regularly place it in the
+            `tendencies` dictionary. Defaults to `False`.
         tendency_of_air_potential_temperature_on_interface_levels : `bool`, optional
-            :obj:`True` (respectively, :obj:`False`) if the tendency
+            `True` (respectively, `False`) if the tendency
             of air potential temperature should be calculated at the
-            interface (resp., main) vertical levels. Defaults to :obj:`False`.
+            interface (resp., main) vertical levels. Defaults to `False`.
         air_pressure_on_interface_levels : `bool`, optional
-            :obj:`True` (respectively, :obj:`False`) if the input
+            `True` (respectively, `False`) if the input
             air potential pressure is defined at the interface
-            (resp., main) vertical levels. Defaults to :obj:`True`.
+            (resp., main) vertical levels. Defaults to `True`.
         amplitude_at_day_sw : `sympl.DataArray`, optional
             1-item :class:`~sympl.DataArray` representing :math:`F_0^{sw}` at day,
             in units compatible with [W m^-2].
@@ -595,14 +547,16 @@
             The time :math:`t_0` when surface heating/cooling is triggered.
         backend : `obj`, optional
             TODO
-        physical_constants : `dict`, optional
+        physical_constants : `dict[str, sympl.DataArray]`, optional
             Dictionary whose keys are strings indicating physical constants used
             within this object, and whose values are :class:`~sympl.DataArray`\s
             storing the values and units of those constants. The constants might be:
+
                 * 'gas_constant_of_dry_air', in units compatible with \
                     [J K^-1 kg^-1];
                 * 'specific_heat_of_dry_air_at_constant_pressure', in units compatible \
                     with [J K^-1 kg^-1].
+
         **kwargs :
             Additional keyword arguments to be directly forwarded to the parent
             :class:`sympl.TendencyComponent`.
@@ -796,6 +750,4 @@
             else:
                 diagnostics["tendency_of_air_potential_temperature"] = out
 
-        return tendencies, diagnostics
-
-
+        return tendencies, diagnostics