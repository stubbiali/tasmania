# -*- coding: utf-8 -*-
#
# Tasmania
#
# Copyright (c) 2018-2019, ETH Zurich
# All rights reserved.
#
# This file is part of the Tasmania project. Tasmania is free software:
# you can redistribute it and/or modify it under the terms of the
# GNU General Public License as published by the Free Software Foundation,
# either version 3 of the License, or any later version. 
#
# This program is distributed in the hope that it will be useful,
# but WITHOUT ANY WARRANTY; without even the implied warranty of
# MERCHANTABILITY or FITNESS FOR A PARTICULAR PURPOSE.  See the
# GNU General Public License for more details.
#
# You should have received a copy of the GNU General Public License
# along with this program.  If not, see <http://www.gnu.org/licenses/>.
#
# SPDX-License-Identifier: GPL-3.0-or-later
#
#
# Tasmania
#
# Copyright (c) 2018-2019, ETH Zurich
# All rights reserved.
#
# This file is part of the Tasmania project. Tasmania is free software:
# you can redistribute it and/or modify it under the terms of the
# GNU General Public License as published by the Free Software Foundation,
# either version 3 of the License, or any later version.
#
# This program is distributed in the hope that it will be useful,
# but WITHOUT ANY WARRANTY; without even the implied warranty of
# MERCHANTABILITY or FITNESS FOR A PARTICULAR PURPOSE.  See the
# GNU General Public License for more details.
#
# You should have received a copy of the GNU General Public License
# along with this program.  If not, see <http://www.gnu.org/licenses/>.
#
# SPDX-License-Identifier: GPL-3.0-or-later
#
"""
This module contains:
    IsentropicVerticalAdvection
    PrescribedSurfaceHeating
"""
import numpy as np
from sympl import DataArray

import gridtools as gt
from tasmania.python.framework.base_components import TendencyComponent
<<<<<<< HEAD
from tasmania.python.isentropic.dynamics.vertical_fluxes import \
	NGIsentropicMinimalVerticalFlux
=======
from tasmania.python.isentropic.dynamics.vertical_fluxes import (
    IsentropicMinimalVerticalFlux,
)
>>>>>>> a2b21f12
from tasmania.python.utils.data_utils import get_physical_constants
from tasmania.python.utils.storage_utils import zeros

try:
    from tasmania.conf import datatype
except ImportError:
    datatype = np.float32


mfwv = "mass_fraction_of_water_vapor_in_air"
mfcw = "mass_fraction_of_cloud_liquid_water_in_air"
mfpw = "mass_fraction_of_precipitation_water_in_air"


class IsentropicVerticalAdvection(TendencyComponent):
<<<<<<< HEAD
	"""
	This class inherits :class:`tasmania.TendencyComponent` to calculate
	the vertical derivative of the conservative vertical advection flux
	in isentropic coordinates for any prognostic variable included in
	the isentropic model. The class is always instantiated over the
	numerical grid of the underlying domain.
	"""
	def __init__(
		self, domain, flux_scheme='upwind', tracers=None,
		tendency_of_air_potential_temperature_on_interface_levels=False,
		backend=gt.mode.NUMPY, dtype=datatype, **kwargs
	):
		"""
		Parameters
		----------
		domain : tasmania.Domain
			The underlying domain.
		flux_scheme : `str`, optional
			The numerical flux scheme to implement. Defaults to 'upwind'.
			See :class:`~tasmania.IsentropicMinimalVerticalFlux` for all
			available options.
		tracers : `ordered dict`, optional
			(Ordered) dictionary whose keys are strings denoting the tracers
			included in the model, and whose values are	dictionaries specifying
			fundamental properties ('units', 'stencil_symbol') for those tracers.
		tendency_of_air_potential_temperature_on_interface_levels : `bool`, optional
			:obj:`True` if the input tendency of air potential temperature
			is defined at the interface levels, :obj:`False` otherwise.
			Defaults to :obj:`False`.
		backend : `obj`, optional
			TODO
		dtype : `numpy.dtype`, optional
			The data type for any :class:`numpy.ndarray` instantiated and
			used within this class.
		**kwargs :
			Additional keyword arguments to be directly forwarded to the parent
			:class:`~tasmania.TendencyComponent`.
		"""
		# keep track of input arguments
		self._tracers = {} if tracers is None else tracers
		self._stgz    = tendency_of_air_potential_temperature_on_interface_levels

		# call parent's constructor
		super().__init__(domain, 'numerical', **kwargs)

		# instantiate the object calculating the flux
		self._vflux = NGIsentropicMinimalVerticalFlux.factory(
			flux_scheme, self.grid, tracers
		)

		# initialize the underlying GT4Py stencil
		# remark: thanks to _vflux, now each dictionary in _tracers has the
		# 'stencil_symbol' key
		self._stencil_initialize(backend, dtype)

	@property
	def input_properties(self):
		grid = self.grid
		dims = (grid.x.dims[0], grid.y.dims[0], grid.z.dims[0])

		return_dict = {
			'air_isentropic_density': {'dims': dims, 'units': 'kg m^-2 K^-1'},
			'x_momentum_isentropic': {'dims': dims, 'units': 'kg m^-1 K^-1 s^-1'},
			'y_momentum_isentropic': {'dims': dims, 'units': 'kg m^-1 K^-1 s^-1'},
		}

		if self._stgz:
			dims_stgz = (
				grid.x.dims[0], grid.y.dims[0], grid.z_on_interface_levels.dims[0]
			)
			return_dict['tendency_of_air_potential_temperature_on_interface_levels'] = \
				{'dims': dims_stgz, 'units': 'K s^-1'}
		else:
			return_dict['tendency_of_air_potential_temperature'] = \
				{'dims': dims, 'units': 'K s^-1'}

		for tracer, props in self._tracers.items():
			return_dict[tracer] = {'dims': dims, 'units': props['units']}

		return return_dict

	@property
	def tendency_properties(self):
		grid = self.grid
		dims = (grid.x.dims[0], grid.y.dims[0], grid.z.dims[0])

		return_dict = {
			'air_isentropic_density': {'dims': dims, 'units': 'kg m^-2 K^-1 s^-1'},
			'x_momentum_isentropic': {'dims': dims, 'units': 'kg m^-1 K^-1 s^-2'},
			'y_momentum_isentropic': {'dims': dims, 'units': 'kg m^-1 K^-1 s^-2'},
		}
		for tracer, props in self._tracers.items():
			return_dict[tracer] = {'dims': dims, 'units': props['units'] + ' s^-1'}

		return return_dict

	@property
	def diagnostic_properties(self):
		return {}

	def array_call(self, state):
		# set the stencil's inputs
		self._stencil_set_inputs(state)

		# run the stencil
		self._stencil.compute()

		# set lower layers
		self._set_lower_layers()

		# collect the output arrays in a dictionary
		tendencies = {
			'air_isentropic_density': self._out_s,
			'x_momentum_isentropic': self._out_su,
			'y_momentum_isentropic': self._out_sv,
		}
		tendencies.update({tracer: self._out_q[tracer] for tracer in self._tracers})

		return tendencies, {}

	def _stencil_initialize(self, backend, dtype):
		# shortcuts
		nx, ny, nz = self.grid.nx, self.grid.ny, self.grid.nz
		mk = nz + 1 if self._stgz else nz
		nb = self._vflux.extent

		# allocate arrays serving as stencil's inputs
		self._in_w  = np.zeros((nx, ny, mk), dtype=dtype)
		self._in_s  = np.zeros((nx, ny, nz), dtype=dtype)
		self._in_su = np.zeros((nx, ny, nz), dtype=dtype)
		self._in_sv = np.zeros((nx, ny, nz), dtype=dtype)
		self._in_q  = {
			tracer: np.zeros((nx, ny, nz), dtype=dtype)
			for tracer in self._tracers
		}

		# allocate arrays serving as stencil's outputs
		self._out_s  = np.zeros((nx, ny, nz), dtype=dtype)
		self._out_su = np.zeros((nx, ny, nz), dtype=dtype)
		self._out_sv = np.zeros((nx, ny, nz), dtype=dtype)
		self._out_q  = {
			tracer: np.zeros((nx, ny, nz), dtype=dtype)
			for tracer in self._tracers
		}

		# set stencil's inputs
		inputs = {
			'in_w': self._in_w, 'in_s': self._in_s,
			'in_su': self._in_su, 'in_sv': self._in_sv,
		}
		inputs.update({
			'in_' + props['stencil_symbol']: self._in_q[tracer]
			for tracer, props in self._tracers.items()
		})

		# set stencil's outputs
		outputs = {
			'out_s': self._out_s, 'out_su': self._out_su, 'out_sv': self._out_sv,
		}
		outputs.update({
			'out_' + props['stencil_symbol']: self._out_q[tracer]
			for tracer, props in self._tracers.items()
		})

		# instantiate the stencil
		self._stencil = gt.NGStencil(
			definitions_func=self._stencil_defs,
			inputs=inputs,
			outputs=outputs,
			domain=gt.domain.Rectangle((0, 0, nb), (nx-1, ny-1, nz-nb-1)),
			mode=backend
		)

	def _stencil_set_inputs(self, state):
		if self._stgz:
			self._in_w[...] = \
				state['tendency_of_air_potential_temperature_on_interface_levels'][...]
		else:
			self._in_w[...] = state['tendency_of_air_potential_temperature'][...]

		self._in_s[...]  = state['air_isentropic_density'][...]
		self._in_su[...] = state['x_momentum_isentropic'][...]
		self._in_sv[...] = state['y_momentum_isentropic'][...]

		for tracer in self._tracers:
			self._in_q[tracer][...] = state[tracer][...]

	def _stencil_defs(self, in_w, in_s, in_su, in_sv, **tracer_kwargs):
		# shortcuts
		dz = self._grid.dz.to_units('K').values.item()
		ts = {
			tracer: props['stencil_symbol']
			for tracer, props in self._tracers.items()
		}

		# vertical index
		k = gt.Index(axis=2)

		# temporary fields
		in_sq = {
			's' + ts[tracer]: gt.Equation(name='in_s' + ts[tracer])
			for tracer in ts
		}

		# output fields
		out_s  = gt.Equation()
		out_su = gt.Equation()
		out_sv = gt.Equation()
		out_q  = {
			tracer: gt.Equation(name='out_' + ts[tracer])
			for tracer in ts
		}

		# retrieve tracers
		in_q = {
			tracer: tracer_kwargs['in_' + ts[tracer]]
			for tracer in ts
		}

		# vertical velocity at the interface levels
		if self._stgz:
			w = in_w
		else:
			w = gt.Equation()
			w[k] = 0.5 * (in_w[k] + in_w[k-1])

		# vertical fluxes
		for tracer in ts:
			in_sq['s' + ts[tracer]][k] = in_s[k] * in_q[tracer][k]
		fluxes = self._vflux(k, w, in_s, in_su, in_sv, **in_sq)

		# vertical advection
		out_s[k]  = (fluxes[0][k+1] - fluxes[0][k]) / dz
		out_su[k] = (fluxes[1][k+1] - fluxes[1][k]) / dz
		out_sv[k] = (fluxes[2][k+1] - fluxes[2][k]) / dz
		for idx, tracer in enumerate(ts.keys()):
			out_q[tracer][k] = (fluxes[3 + idx][k+1] - fluxes[3 + idx][k]) / \
							   (in_s[k] * dz)

		return_list = [out_s, out_su, out_sv] + [out_q[tracer] for tracer in ts]

		return return_list

	def _set_lower_layers(self):
		dz = self._grid.dz.to_units('K').values.item()
		nb, order = self._vflux.extent, self._vflux.order

		w = self._in_w if not self._stgz \
			else 0.5 * (self._in_w[:, :, -nb-2:] + self._in_w[:, :, -nb-3:-1])

		s  = self._in_s
		su = self._in_su
		sv = self._in_sv
		q  = self._in_q

		if order == 1:
			self._out_s[:, :, -nb:] = (
				w[:, :, -nb-1:-1] * s[:, :, -nb-1:-1] -
				w[:, :, -nb:    ] * s[:, :, -nb:    ]
			) / dz
			self._out_su[:, :, -nb:] = (
				w[:, :, -nb-1:-1] * su[:, :, -nb-1:-1] -
				w[:, :, -nb:    ] * su[:, :, -nb:    ]
			) / dz
			self._out_sv[:, :, -nb:] = (
				w[:, :, -nb-1:-1] * sv[:, :, -nb-1:-1] -
				w[:, :, -nb:    ] * sv[:, :, -nb:    ]
			) / dz

			for tracer in self._tracers:
				self._out_q[tracer][:, :, -nb:] = (
					w[:, :, -nb-1:-1] * (s[:, :, -nb-1:-1] * q[tracer][:, :, -nb-1:-1]) -
					w[:, :, -nb:    ] * (s[:, :, -nb:    ] * q[tracer][:, :, -nb:    ])
				) / (dz * s[:, :, -nb:])
		else:
			self._out_s[:, :, -nb:] = 0.5 * (
				- 3.0 * w[:, :, -nb:    ] * s[:, :, -nb:    ]
				+ 4.0 * w[:, :, -nb-1:-1] * s[:, :, -nb-1:-1]
				- 1.0 * w[:, :, -nb-2:-2] * s[:, :, -nb-2:-2]
			) / dz
			self._out_su[:, :, -nb:] = 0.5 * (
				- 3.0 * w[:, :, -nb:    ] * su[:, :, -nb:    ]
				+ 4.0 * w[:, :, -nb-1:-1] * su[:, :, -nb-1:-1]
				- 1.0 * w[:, :, -nb-2:-2] * su[:, :, -nb-2:-2]
			) / dz
			self._out_sv[:, :, -nb:] = 0.5 * (
				- 3.0 * w[:, :, -nb:    ] * sv[:, :, -nb:    ]
				+ 4.0 * w[:, :, -nb-1:-1] * sv[:, :, -nb-1:-1]
				- 1.0 * w[:, :, -nb-2:-2] * sv[:, :, -nb-2:-2]
			) / dz

			for tracer in self._tracers:
				self._out_q[tracer][:, :, -nb:] = 0.5 * (
					- 3.0 * w[:, :, -nb:    ] * (s[:, :, -nb:    ] * q[tracer][:, :, -nb:    ])
					+ 4.0 * w[:, :, -nb-1:-1] * (s[:, :, -nb-1:-1] * q[tracer][:, :, -nb-1:-1])
					- 1.0 * w[:, :, -nb-2:-2] * (s[:, :, -nb-2:-2] * q[tracer][:, :, -nb-2:-2])
				) / (dz * s[:, :, -nb:])
=======
    """
    This class inherits :class:`tasmania.TendencyComponent` to calculate
    the vertical derivative of the conservative vertical advection flux
    in isentropic coordinates for any prognostic variable included in
    the isentropic model. The class is always instantiated over the
    numerical grid of the underlying domain.
    """

    def __init__(
        self,
        domain,
        flux_scheme="upwind",
        moist=False,
        tendency_of_air_potential_temperature_on_interface_levels=False,
        *,
        backend="numpy",
        backend_opts=None,
        build_info=None,
        dtype=datatype,
        exec_info=None,
        halo=None,
        rebuild=False,
        storage_shape=None,
        **kwargs
    ):
        """
        Parameters
        ----------
        domain : tasmania.Domain
            The underlying domain.
        flux_scheme : `str`, optional
            The numerical flux scheme to implement. Defaults to 'upwind'.
            See :class:`~tasmania.IsentropicMinimalVerticalFlux` for all
            available options.
        moist : `bool`, optional
            :obj:`True` if water species are included in the model,
            :obj:`False` otherwise. Defaults to :obj:`False`.
        tendency_of_air_potential_temperature_on_interface_levels : `bool`, optional
            :obj:`True` if the input tendency of air potential temperature
            is defined at the interface levels, :obj:`False` otherwise.
            Defaults to :obj:`False`.
        backend : `str`, optional
            TODO
        backend_opts : `dict`, optional
            TODO
        build_info : `dict`, optional
            TODO
        dtype : `numpy.dtype`, optional
            TODO
        exec_info : `dict`, optional
            TODO
        halo : `tuple`, optional
            TODO
        rebuild : `bool`, optional
            TODO
        storage_shape : `tuple`, optional
            TODO
        **kwargs :
            Additional keyword arguments to be directly forwarded to the parent
            :class:`~tasmania.TendencyComponent`.
        """
        # keep track of the input arguments needed at run-time
        self._moist = moist
        self._stgz = tendency_of_air_potential_temperature_on_interface_levels
        self._exec_info = exec_info

        # call parent's constructor
        super().__init__(domain, "numerical", **kwargs)

        # instantiate the object calculating the flux
        self._vflux = IsentropicMinimalVerticalFlux.factory(flux_scheme)

        # set the storage shape
        nx, ny, nz = self.grid.nx, self.grid.ny, self.grid.nz
        storage_shape = (nx, ny, nz + 1) if storage_shape is None else storage_shape
        error_msg = "storage_shape must be larger or equal than {}.".format(
            (nx, ny, nz + 1)
        )
        assert storage_shape[0] >= nx, error_msg
        assert storage_shape[1] >= ny, error_msg
        assert storage_shape[2] >= nz + 1, error_msg

        # allocate the gt4py storages collecting the stencil outputs
        self._out_s = zeros(storage_shape, backend, dtype, halo=halo)
        self._out_su = zeros(storage_shape, backend, dtype, halo=halo)
        self._out_sv = zeros(storage_shape, backend, dtype, halo=halo)
        if moist:
            self._out_qv = zeros(storage_shape, backend, dtype, halo=halo)
            self._out_qc = zeros(storage_shape, backend, dtype, halo=halo)
            self._out_qr = zeros(storage_shape, backend, dtype, halo=halo)

        # instantiate the underlying stencil object
        externals = self._vflux.externals.copy()
        externals.update(
            {"moist": moist, "vflux": self._vflux.__call__, "vstaggering": self._stgz}
        )
        decorator = gt.stencil(
            backend,
            backend_opts=backend_opts,
            build_info=build_info,
            externals=externals,
            min_signature=True,
            rebuild=rebuild,
        )
        self._stencil = decorator(self._stencil_defs)

    @property
    def input_properties(self):
        grid = self.grid
        dims = (grid.x.dims[0], grid.y.dims[0], grid.z.dims[0])

        return_dict = {
            "air_isentropic_density": {"dims": dims, "units": "kg m^-2 K^-1"},
            "x_momentum_isentropic": {"dims": dims, "units": "kg m^-1 K^-1 s^-1"},
            "y_momentum_isentropic": {"dims": dims, "units": "kg m^-1 K^-1 s^-1"},
        }

        if self._stgz:
            dims_stgz = (
                grid.x.dims[0],
                grid.y.dims[0],
                grid.z_on_interface_levels.dims[0],
            )
            return_dict["tendency_of_air_potential_temperature_on_interface_levels"] = {
                "dims": dims_stgz,
                "units": "K s^-1",
            }
        else:
            return_dict["tendency_of_air_potential_temperature"] = {
                "dims": dims,
                "units": "K s^-1",
            }

        if self._moist:
            return_dict["mass_fraction_of_water_vapor_in_air"] = {
                "dims": dims,
                "units": "g g^-1",
            }
            return_dict["mass_fraction_of_cloud_liquid_water_in_air"] = {
                "dims": dims,
                "units": "g g^-1",
            }
            return_dict["mass_fraction_of_precipitation_water_in_air"] = {
                "dims": dims,
                "units": "g g^-1",
            }

        return return_dict

    @property
    def tendency_properties(self):
        grid = self.grid
        dims = (grid.x.dims[0], grid.y.dims[0], grid.z.dims[0])

        return_dict = {
            "air_isentropic_density": {"dims": dims, "units": "kg m^-2 K^-1 s^-1"},
            "x_momentum_isentropic": {"dims": dims, "units": "kg m^-1 K^-1 s^-2"},
            "y_momentum_isentropic": {"dims": dims, "units": "kg m^-1 K^-1 s^-2"},
        }
        if self._moist:
            return_dict["mass_fraction_of_water_vapor_in_air"] = {
                "dims": dims,
                "units": "g g^-1 s^-1",
            }
            return_dict["mass_fraction_of_cloud_liquid_water_in_air"] = {
                "dims": dims,
                "units": "g g^-1 s^-1",
            }
            return_dict["mass_fraction_of_precipitation_water_in_air"] = {
                "dims": dims,
                "units": "g g^-1 s^-1",
            }

        return return_dict

    @property
    def diagnostic_properties(self):
        return {}

    def array_call(self, state):
        nx, ny, nz = self.grid.nx, self.grid.ny, self.grid.nz
        dz = self.grid.dz.to_units("K").values.item()
        nb = self._vflux.extent

        # grab the required model variables
        in_w = (
            state["tendency_of_air_potential_temperature_on_interface_levels"]
            if self._stgz
            else state["tendency_of_air_potential_temperature"]
        )
        in_s = state["air_isentropic_density"]
        in_su = state["x_momentum_isentropic"]
        in_sv = state["y_momentum_isentropic"]
        in_qv = state[mfwv] if self._moist else None
        in_qc = state[mfcw] if self._moist else None
        in_qr = state[mfpw] if self._moist else None

        # set the stencil's arguments
        stencil_args = {
            "dz": dz,
            "in_w": in_w,
            "in_s": in_s,
            "out_s": self._out_s,
            "in_su": in_su,
            "out_su": self._out_su,
            "in_sv": in_sv,
            "out_sv": self._out_sv,
        }
        if self._moist:
            stencil_args.update(
                {
                    "in_qv": in_qv,
                    "out_qv": self._out_qv,
                    "in_qc": in_qc,
                    "out_qc": self._out_qc,
                    "in_qr": in_qr,
                    "out_qr": self._out_qr,
                }
            )

        # run the stencil
        self._stencil(
            **stencil_args,
            origin={"_all_": (0, 0, nb)},
            domain=(nx, ny, nz - 2 * nb),
            exec_info=self._exec_info
        )

        # set lower layers
        self._set_lower_layers(state)

        # collect the output arrays in a dictionary
        tendencies = {
            "air_isentropic_density": self._out_s,
            "x_momentum_isentropic": self._out_su,
            "y_momentum_isentropic": self._out_sv,
        }
        if self._moist:
            tendencies[mfwv] = self._out_qv
            tendencies[mfcw] = self._out_qc
            tendencies[mfpw] = self._out_qr

        return tendencies, {}

    @staticmethod
    def _stencil_defs(
        in_w: gt.storage.f64_sd,
        in_s: gt.storage.f64_sd,
        in_su: gt.storage.f64_sd,
        in_sv: gt.storage.f64_sd,
        in_qv: gt.storage.f64_sd,
        in_qc: gt.storage.f64_sd,
        in_qr: gt.storage.f64_sd,
        out_s: gt.storage.f64_sd,
        out_su: gt.storage.f64_sd,
        out_sv: gt.storage.f64_sd,
        out_qv: gt.storage.f64_sd,
        out_qc: gt.storage.f64_sd,
        out_qr: gt.storage.f64_sd,
        *,
        dz: float
    ):
        if vstaggering:
            w = in_w[0, 0, 0]
        else:
            w = 0.5 * (in_w[0, 0, 0] + in_w[0, 0, -1])

        if not moist:
            flux_s, flux_su, flux_sv = vflux(
                dz=dz, w=w, s=in_s, su=in_su, sv=in_sv
            )
        else:
            sqv = in_s[0, 0, 0] * in_qv[0, 0, 0]
            sqc = in_s[0, 0, 0] * in_qc[0, 0, 0]
            sqr = in_s[0, 0, 0] * in_qr[0, 0, 0]
            flux_s, flux_su, flux_sv, flux_sqv, flux_sqc, flux_sqr = vflux(
                dz=dz, w=w, s=in_s, su=in_su, sv=in_sv, sqv=sqv, sqc=sqc, sqr=sqr
            )

        out_s = (flux_s[0, 0, 1] - flux_s[0, 0, 0]) / dz
        out_su = (flux_su[0, 0, 1] - flux_su[0, 0, 0]) / dz
        out_sv = (flux_sv[0, 0, 1] - flux_sv[0, 0, 0]) / dz
        if moist:
            out_qv = (flux_sqv[0, 0, 1] - flux_sqv[0, 0, 0]) / (in_s[0, 0, 0] * dz)
            out_qc = (flux_sqc[0, 0, 1] - flux_sqc[0, 0, 0]) / (in_s[0, 0, 0] * dz)
            out_qr = (flux_sqr[0, 0, 1] - flux_sqr[0, 0, 0]) / (in_s[0, 0, 0] * dz)

    def _set_lower_layers(self, state):
        nz = self.grid.nz
        dz = self.grid.dz.to_units("K").values.item()
        nb, order = self._vflux.extent, self._vflux.order

        w_tmp = (
            state["tendency_of_air_potential_temperature"]
            if not self._stgz
            else state["tendency_of_air_potential_temperature_on_interface_levels"]
        )
        w = (
            w_tmp[:, :, :nz]
            if not self._stgz
            else 0.5 * (w_tmp[:, :, -nb - 2 :] + w_tmp[:, :, -nb - 3 : -1])
        )

        s = state["air_isentropic_density"][:, :, :nz]
        su = state["x_momentum_isentropic"][:, :, :nz]
        sv = state["y_momentum_isentropic"][:, :, :nz]
        if self._moist:
            qv = state[mfwv][:, :, :nz]
            qc = state[mfcw][:, :, :nz]
            qr = state[mfpw][:, :, :nz]

        if order == 1:
            self._out_s[:, :, nz - nb : nz] = (
                w[:, :, -nb - 1 : -1] * s[:, :, -nb - 1 : -1]
                - w[:, :, -nb:] * s[:, :, -nb:]
            ) / dz
            self._out_su[:, :, nz - nb : nz] = (
                w[:, :, -nb - 1 : -1] * su[:, :, -nb - 1 : -1]
                - w[:, :, -nb:] * su[:, :, -nb:]
            ) / dz
            self._out_sv[:, :, nz - nb : nz] = (
                w[:, :, -nb - 1 : -1] * sv[:, :, -nb - 1 : -1]
                - w[:, :, -nb:] * sv[:, :, -nb:]
            ) / dz

            if self._moist:
                self._out_qv[:, :, nz - nb : nz] = (
                    w[:, :, -nb - 1 : -1] * s[:, :, -nb - 1 : -1] * qv[:, :, -nb - 1 : -1]
                    - w[:, :, -nb:] * s[:, :, -nb:] * qv[:, :, -nb:]
                ) / (dz * s[:, :, -nb:])
                self._out_qc[:, :, nz - nb : nz] = (
                    w[:, :, -nb - 1 : -1] * s[:, :, -nb - 1 : -1] * qc[:, :, -nb - 1 : -1]
                    - w[:, :, -nb:] * s[:, :, -nb:] * qc[:, :, -nb:]
                ) / (dz * s[:, :, -nb:])
                self._out_qr[:, :, nz - nb : nz] = (
                    w[:, :, -nb - 1 : -1] * s[:, :, -nb - 1 : -1] * qr[:, :, -nb - 1 : -1]
                    - w[:, :, -nb:] * s[:, :, -nb:] * qr[:, :, -nb:]
                ) / (dz * s[:, :, -nb:])
        else:
            self._out_s[:, :, nz - nb : nz] = (
                0.5
                * (
                    -3.0 * w[:, :, -nb:] * s[:, :, -nb:]
                    + 4.0 * w[:, :, -nb - 1 : -1] * s[:, :, -nb - 1 : -1]
                    - 1.0 * w[:, :, -nb - 2 : -2] * s[:, :, -nb - 2 : -2]
                )
                / dz
            )
            self._out_su[:, :, nz - nb : nz] = (
                0.5
                * (
                    -3.0 * w[:, :, -nb:] * su[:, :, -nb:]
                    + 4.0 * w[:, :, -nb - 1 : -1] * su[:, :, -nb - 1 : -1]
                    - 1.0 * w[:, :, -nb - 2 : -2] * su[:, :, -nb - 2 : -2]
                )
                / dz
            )
            self._out_sv[:, :, nz - nb : nz] = (
                0.5
                * (
                    -3.0 * w[:, :, -nb:] * sv[:, :, -nb:]
                    + 4.0 * w[:, :, -nb - 1 : -1] * sv[:, :, -nb - 1 : -1]
                    - 1.0 * w[:, :, -nb - 2 : -2] * sv[:, :, -nb - 2 : -2]
                )
                / dz
            )

            if self._moist:
                self._out_qv[:, :, nz - nb : nz] = (
                    0.5
                    * (
                        -3.0 * w[:, :, -nb:] * s[:, :, -nb:] * qv[:, :, -nb:]
                        + 4.0
                        * w[:, :, -nb - 1 : -1]
                        * s[:, :, -nb - 1 : -1]
                        * qv[:, :, -nb - 1 : -1]
                        - 1.0
                        * w[:, :, -nb - 2 : -2]
                        * s[:, :, -nb - 2 : -2]
                        * qv[:, :, -nb - 2 : -2]
                    )
                    / (dz * s[:, :, -nb:])
                )
                self._out_qc[:, :, nz - nb : nz] = (
                    0.5
                    * (
                        -3.0 * w[:, :, -nb:] * s[:, :, -nb:] * qc[:, :, -nb:]
                        + 4.0
                        * w[:, :, -nb - 1 : -1]
                        * s[:, :, -nb - 1 : -1]
                        * qc[:, :, -nb - 1 : -1]
                        - 1.0
                        * w[:, :, -nb - 2 : -2]
                        * s[:, :, -nb - 2 : -2]
                        * qc[:, :, -nb - 2 : -2]
                    )
                    / (dz * s[:, :, -nb:])
                )
                self._out_qr[:, :, nz - nb : nz] = (
                    0.5
                    * (
                        -3.0 * w[:, :, -nb:] * s[:, :, -nb:] * qr[:, :, -nb:]
                        + 4.0
                        * w[:, :, -nb - 1 : -1]
                        * s[:, :, -nb - 1 : -1]
                        * qr[:, :, -nb - 1 : -1]
                        - 1.0
                        * w[:, :, -nb - 2 : -2]
                        * s[:, :, -nb - 2 : -2]
                        * qr[:, :, -nb - 2 : -2]
                    )
                    / (dz * s[:, :, -nb:])
                )
>>>>>>> a2b21f12


class PrescribedSurfaceHeating(TendencyComponent):
    """
    Calculate the variation in air potential temperature as prescribed
    in the reference paper, namely

        .. math::
            \dot{\theta} =
            \Biggl \lbrace
            {
                \\frac{\theta \, R_d \, \alpha(t)}{p \, C_p}
                \exp[\left( - \alpha(t) \left( z - h_s \\right) \\right]}
                \left[ F_0^{sw}(t) \sin{\left( \omega^{sw} (t - t_0) \\right)}
                + F_0^{fw}(t) \sin{\left( \omega^{fw} (t - t_0) \\right)} \\right]
                \text{if} {r = \sqrt{x^2 + y^2} < R}
                \atop
                0 \text{otherwise}
            } .

    The class is always instantiated over the numerical grid of the
    underlying domain.

    References
    ----------
    Reisner, J. M., and P. K. Smolarkiewicz. (1994). \
        Thermally forced low Froude number flow past three-dimensional obstacles. \
        *Journal of Atmospheric Sciences*, *51*(1):117-133.
    """

    # Default values for the physical constants used in the class
    _d_physical_constants = {
        "gas_constant_of_dry_air": DataArray(287.0, attrs={"units": "J K^-1 kg^-1"}),
        "specific_heat_of_dry_air_at_constant_pressure": DataArray(
            1004.0, attrs={"units": "J K^-1 kg^-1"}
        ),
    }

    def __init__(
        self,
        domain,
        tendency_of_air_potential_temperature_in_diagnostics=False,
        tendency_of_air_potential_temperature_on_interface_levels=False,
        air_pressure_on_interface_levels=True,
        amplitude_at_day_sw=None,
        amplitude_at_day_fw=None,
        amplitude_at_night_sw=None,
        amplitude_at_night_fw=None,
        frequency_sw=None,
        frequency_fw=None,
        attenuation_coefficient_at_day=None,
        attenuation_coefficient_at_night=None,
        characteristic_length=None,
        starting_time=None,
        backend="numpy",
        physical_constants=None,
        **kwargs
    ):
        """
        Parameters
        ----------
        domain : tasmania.Domain
            The underlying domain.
        tendency_of_air_potential_temperature_in_diagnostics : `bool`, optional
            :obj:`True` to place the calculated tendency of air
            potential temperature in the ``diagnostics`` output
            dictionary, :obj:`False` to regularly place it in the
            `tendencies` dictionary. Defaults to :obj:`False`.
        tendency_of_air_potential_temperature_on_interface_levels : `bool`, optional
            :obj:`True` (respectively, :obj:`False`) if the tendency
            of air potential temperature should be calculated at the
            interface (resp., main) vertical levels. Defaults to :obj:`False`.
        air_pressure_on_interface_levels : `bool`, optional
            :obj:`True` (respectively, :obj:`False`) if the input
            air potential pressure is defined at the interface
            (resp., main) vertical levels. Defaults to :obj:`True`.
        amplitude_at_day_sw : `sympl.DataArray`, optional
            1-item :class:`~sympl.DataArray` representing :math:`F_0^{sw}` at day,
            in units compatible with [W m^-2].
        amplitude_at_day_fw : `sympl.DataArray`, optional
            1-item :class:`~sympl.DataArray` representing :math:`F_0^{fw}` at day,
            in units compatible with [W m^-2].
        amplitude_at_night_sw : `sympl.DataArray`, optional
            1-item :class:`~sympl.DataArray` representing :math:`F_0^{sw}` at night,
            in units compatible with [W m^-2].
        amplitude_at_night_fw : `sympl.DataArray`, optional
            1-item :class:`~sympl.DataArray` representing :math:`F_0^{fw}` at night,
            in units compatible with [W m^-2].
        frequency_sw : `sympl.DataArray`, optional
            1-item :class:`~sympl.DataArray` representing :math:`\omega^{sw}`,
            in units compatible with [s^-1].
        frequency_fw : `sympl.DataArray`, optional
            1-item :class:`~sympl.DataArray` representing :math:`\omega^{fw}`,
            in units compatible with [s^-1].
        attenuation_coefficient_at_day : `sympl.DataArray`, optional
            1-item :class:`~sympl.DataArray` representing :math:`\alpha` at day,
            in units compatible with [m^-1].
        attenuation_coefficient_at_night : `sympl.DataArray`, optional
            1-item :class:`~sympl.DataArray` representing :math:`\alpha` at night,
            in units compatible with [m^-1].
        characteristic_length : `sympl.DataArray`, optional
            1-item :class:`~sympl.DataArray` representing :math:`R`,
            in units compatible with [m].
        starting_time : `datetime`, optional
            The time :math:`t_0` when surface heating/cooling is triggered.
        backend : `obj`, optional
            TODO
        physical_constants : `dict`, optional
            Dictionary whose keys are strings indicating physical constants used
            within this object, and whose values are :class:`~sympl.DataArray`\s
            storing the values and units of those constants. The constants might be:

                * 'gas_constant_of_dry_air', in units compatible with \
                    [J K^-1 kg^-1];
                * 'specific_heat_of_dry_air_at_constant_pressure', in units compatible \
                    with [J K^-1 kg^-1].

        **kwargs :
            Additional keyword arguments to be directly forwarded to the parent
            :class:`sympl.TendencyComponent`.
        """
        self._tid = tendency_of_air_potential_temperature_in_diagnostics
        self._apil = air_pressure_on_interface_levels
        self._aptil = (
            tendency_of_air_potential_temperature_on_interface_levels
            and air_pressure_on_interface_levels
        )
        self._backend = backend

        super().__init__(domain, "numerical", **kwargs)

        self._f0d_sw = (
            amplitude_at_day_sw.to_units("W m^-2").values.item()
            if amplitude_at_day_sw is not None
            else 800.0
        )
        self._f0d_fw = (
            amplitude_at_day_fw.to_units("W m^-2").values.item()
            if amplitude_at_day_fw is not None
            else 400.0
        )
        self._f0n_sw = (
            amplitude_at_night_sw.to_units("W m^-2").values.item()
            if amplitude_at_night_sw is not None
            else -75.0
        )
        self._f0n_fw = (
            amplitude_at_night_fw.to_units("W m^-2").values.item()
            if amplitude_at_night_fw is not None
            else -37.5
        )
        self._w_sw = (
            frequency_sw.to_units("hr^-1").values.item()
            if frequency_sw is not None
            else np.pi / 12.0
        )
        self._w_fw = (
            frequency_fw.to_units("hr^-1").values.item()
            if frequency_fw is not None
            else np.pi
        )
        self._ad = (
            attenuation_coefficient_at_day.to_units("m^-1").values.item()
            if attenuation_coefficient_at_day is not None
            else 1.0 / 600.0
        )
        self._an = (
            attenuation_coefficient_at_night.to_units("m^-1").values.item()
            if attenuation_coefficient_at_night is not None
            else 1.0 / 75.0
        )
        self._cl = (
            characteristic_length.to_units("m").values.item()
            if characteristic_length is not None
            else 25000.0
        )
        self._t0 = starting_time

        pcs = get_physical_constants(self._d_physical_constants, physical_constants)
        self._rd = pcs["gas_constant_of_dry_air"]
        self._cp = pcs["specific_heat_of_dry_air_at_constant_pressure"]

    @property
    def input_properties(self):
        g = self.grid
        dims = (g.x.dims[0], g.y.dims[0], g.z.dims[0])
        dims_stgz = (g.x.dims[0], g.y.dims[0], g.z_on_interface_levels.dims[0])

        return_dict = {"height_on_interface_levels": {"dims": dims_stgz, "units": "m"}}

        if self._apil:
            return_dict["air_pressure_on_interface_levels"] = {
                "dims": dims_stgz,
                "units": "Pa",
            }
        else:
            return_dict["air_pressure"] = {"dims": dims, "units": "Pa"}

        return return_dict

    @property
    def tendency_properties(self):
        g = self.grid

        return_dict = {}

        if not self._tid:
            if self._aptil:
                dims = (g.x.dims[0], g.y.dims[0], g.z_on_interface_levels.dims[0])
                return_dict["air_potential_temperature_on_interface_levels"] = {
                    "dims": dims,
                    "units": "K s^-1",
                }
            else:
                dims = (g.x.dims[0], g.y.dims[0], g.z.dims[0])
                return_dict["air_potential_temperature"] = {
                    "dims": dims,
                    "units": "K s^-1",
                }

        return return_dict

    @property
    def diagnostic_properties(self):
        g = self.grid

        return_dict = {}

        if self._tid:
            if self._aptil:
                dims = (g.x.dims[0], g.y.dims[0], g.z_on_interface_levels.dims[0])
                return_dict[
                    "tendency_of_air_potential_temperature_on_interface_levels"
                ] = {"dims": dims, "units": "K s^-1"}
            else:
                dims = (g.x.dims[0], g.y.dims[0], g.z.dims[0])
                return_dict["tendency_of_air_potential_temperature"] = {
                    "dims": dims,
                    "units": "K s^-1",
                }

        return return_dict

    def array_call(self, state):
        g = self.grid
        mi, mj = g.nx, g.ny
        mk = g.nz + 1 if self._aptil else g.nz

        t = state["time"]
        dt = (t - self._t0).total_seconds() / 3600.0 if self._t0 is not None else t.hour

        if dt <= 0.0:
            out = np.zeros((mi, mj, mk), dtype=state["height_on_interface_levels"].dtype)
        else:
            x = g.x.to_units("m").values[:, np.newaxis, np.newaxis]
            y = g.y.to_units("m").values[np.newaxis, :, np.newaxis]
            theta1d = (
                g.z_on_interface_levels.to_units("K").values
                if self._aptil
                else g.z.to_units("K").values
            )
            theta = theta1d[np.newaxis, np.newaxis, :]

            pv = (
                state["air_pressure_on_interface_levels"]
                if self._apil
                else state["air_pressure"]
            )
            p = pv if pv.shape[2] == mk else 0.5 * (pv[:, :, 1:] + pv[:, :, :-1])
            zv = state["height_on_interface_levels"]
            z = zv if self._aptil else 0.5 * (zv[:, :, 1:] + zv[:, :, :-1])
            h = zv[:, :, -1:]

            w_sw = self._w_sw
            w_fw = self._w_fw
            cl = self._cl

            t_in_seconds = t.hour * 60 * 60 + t.minute * 60 + t.second
            t_sw = (2 * np.pi / w_sw) * 60 * 60
            day = int(t_in_seconds / t_sw) % 2 == 0
            f0_sw = self._f0d_sw if day else self._f0n_sw
            f0_fw = self._f0d_fw if day else self._f0n_fw
            a = self._ad if day else self._an

            out = (
                theta
                * self._rd
                * a
                / (p * self._cp)
                * np.exp(-a * (z - h))
                * (f0_sw * np.sin(w_sw * dt) + f0_fw * np.sin(w_fw * dt))
                * (x ** 2 + y ** 2 < cl ** 2)
            )

        tendencies = {}
        if not self._tid:
            if self._aptil:
                tendencies["air_potential_temperature_on_interface_levels"] = out
            else:
                tendencies["air_potential_temperature"] = out

        diagnostics = {}
        if self._tid:
            if self._aptil:
                diagnostics[
                    "tendency_of_air_potential_temperature_on_interface_levels"
                ] = out
            else:
                diagnostics["tendency_of_air_potential_temperature"] = out

        return tendencies, diagnostics<|MERGE_RESOLUTION|>--- conflicted
+++ resolved
@@ -51,14 +51,9 @@
 
 import gridtools as gt
 from tasmania.python.framework.base_components import TendencyComponent
-<<<<<<< HEAD
-from tasmania.python.isentropic.dynamics.vertical_fluxes import \
-	NGIsentropicMinimalVerticalFlux
-=======
 from tasmania.python.isentropic.dynamics.vertical_fluxes import (
     IsentropicMinimalVerticalFlux,
 )
->>>>>>> a2b21f12
 from tasmania.python.utils.data_utils import get_physical_constants
 from tasmania.python.utils.storage_utils import zeros
 
@@ -74,305 +69,6 @@
 
 
 class IsentropicVerticalAdvection(TendencyComponent):
-<<<<<<< HEAD
-	"""
-	This class inherits :class:`tasmania.TendencyComponent` to calculate
-	the vertical derivative of the conservative vertical advection flux
-	in isentropic coordinates for any prognostic variable included in
-	the isentropic model. The class is always instantiated over the
-	numerical grid of the underlying domain.
-	"""
-	def __init__(
-		self, domain, flux_scheme='upwind', tracers=None,
-		tendency_of_air_potential_temperature_on_interface_levels=False,
-		backend=gt.mode.NUMPY, dtype=datatype, **kwargs
-	):
-		"""
-		Parameters
-		----------
-		domain : tasmania.Domain
-			The underlying domain.
-		flux_scheme : `str`, optional
-			The numerical flux scheme to implement. Defaults to 'upwind'.
-			See :class:`~tasmania.IsentropicMinimalVerticalFlux` for all
-			available options.
-		tracers : `ordered dict`, optional
-			(Ordered) dictionary whose keys are strings denoting the tracers
-			included in the model, and whose values are	dictionaries specifying
-			fundamental properties ('units', 'stencil_symbol') for those tracers.
-		tendency_of_air_potential_temperature_on_interface_levels : `bool`, optional
-			:obj:`True` if the input tendency of air potential temperature
-			is defined at the interface levels, :obj:`False` otherwise.
-			Defaults to :obj:`False`.
-		backend : `obj`, optional
-			TODO
-		dtype : `numpy.dtype`, optional
-			The data type for any :class:`numpy.ndarray` instantiated and
-			used within this class.
-		**kwargs :
-			Additional keyword arguments to be directly forwarded to the parent
-			:class:`~tasmania.TendencyComponent`.
-		"""
-		# keep track of input arguments
-		self._tracers = {} if tracers is None else tracers
-		self._stgz    = tendency_of_air_potential_temperature_on_interface_levels
-
-		# call parent's constructor
-		super().__init__(domain, 'numerical', **kwargs)
-
-		# instantiate the object calculating the flux
-		self._vflux = NGIsentropicMinimalVerticalFlux.factory(
-			flux_scheme, self.grid, tracers
-		)
-
-		# initialize the underlying GT4Py stencil
-		# remark: thanks to _vflux, now each dictionary in _tracers has the
-		# 'stencil_symbol' key
-		self._stencil_initialize(backend, dtype)
-
-	@property
-	def input_properties(self):
-		grid = self.grid
-		dims = (grid.x.dims[0], grid.y.dims[0], grid.z.dims[0])
-
-		return_dict = {
-			'air_isentropic_density': {'dims': dims, 'units': 'kg m^-2 K^-1'},
-			'x_momentum_isentropic': {'dims': dims, 'units': 'kg m^-1 K^-1 s^-1'},
-			'y_momentum_isentropic': {'dims': dims, 'units': 'kg m^-1 K^-1 s^-1'},
-		}
-
-		if self._stgz:
-			dims_stgz = (
-				grid.x.dims[0], grid.y.dims[0], grid.z_on_interface_levels.dims[0]
-			)
-			return_dict['tendency_of_air_potential_temperature_on_interface_levels'] = \
-				{'dims': dims_stgz, 'units': 'K s^-1'}
-		else:
-			return_dict['tendency_of_air_potential_temperature'] = \
-				{'dims': dims, 'units': 'K s^-1'}
-
-		for tracer, props in self._tracers.items():
-			return_dict[tracer] = {'dims': dims, 'units': props['units']}
-
-		return return_dict
-
-	@property
-	def tendency_properties(self):
-		grid = self.grid
-		dims = (grid.x.dims[0], grid.y.dims[0], grid.z.dims[0])
-
-		return_dict = {
-			'air_isentropic_density': {'dims': dims, 'units': 'kg m^-2 K^-1 s^-1'},
-			'x_momentum_isentropic': {'dims': dims, 'units': 'kg m^-1 K^-1 s^-2'},
-			'y_momentum_isentropic': {'dims': dims, 'units': 'kg m^-1 K^-1 s^-2'},
-		}
-		for tracer, props in self._tracers.items():
-			return_dict[tracer] = {'dims': dims, 'units': props['units'] + ' s^-1'}
-
-		return return_dict
-
-	@property
-	def diagnostic_properties(self):
-		return {}
-
-	def array_call(self, state):
-		# set the stencil's inputs
-		self._stencil_set_inputs(state)
-
-		# run the stencil
-		self._stencil.compute()
-
-		# set lower layers
-		self._set_lower_layers()
-
-		# collect the output arrays in a dictionary
-		tendencies = {
-			'air_isentropic_density': self._out_s,
-			'x_momentum_isentropic': self._out_su,
-			'y_momentum_isentropic': self._out_sv,
-		}
-		tendencies.update({tracer: self._out_q[tracer] for tracer in self._tracers})
-
-		return tendencies, {}
-
-	def _stencil_initialize(self, backend, dtype):
-		# shortcuts
-		nx, ny, nz = self.grid.nx, self.grid.ny, self.grid.nz
-		mk = nz + 1 if self._stgz else nz
-		nb = self._vflux.extent
-
-		# allocate arrays serving as stencil's inputs
-		self._in_w  = np.zeros((nx, ny, mk), dtype=dtype)
-		self._in_s  = np.zeros((nx, ny, nz), dtype=dtype)
-		self._in_su = np.zeros((nx, ny, nz), dtype=dtype)
-		self._in_sv = np.zeros((nx, ny, nz), dtype=dtype)
-		self._in_q  = {
-			tracer: np.zeros((nx, ny, nz), dtype=dtype)
-			for tracer in self._tracers
-		}
-
-		# allocate arrays serving as stencil's outputs
-		self._out_s  = np.zeros((nx, ny, nz), dtype=dtype)
-		self._out_su = np.zeros((nx, ny, nz), dtype=dtype)
-		self._out_sv = np.zeros((nx, ny, nz), dtype=dtype)
-		self._out_q  = {
-			tracer: np.zeros((nx, ny, nz), dtype=dtype)
-			for tracer in self._tracers
-		}
-
-		# set stencil's inputs
-		inputs = {
-			'in_w': self._in_w, 'in_s': self._in_s,
-			'in_su': self._in_su, 'in_sv': self._in_sv,
-		}
-		inputs.update({
-			'in_' + props['stencil_symbol']: self._in_q[tracer]
-			for tracer, props in self._tracers.items()
-		})
-
-		# set stencil's outputs
-		outputs = {
-			'out_s': self._out_s, 'out_su': self._out_su, 'out_sv': self._out_sv,
-		}
-		outputs.update({
-			'out_' + props['stencil_symbol']: self._out_q[tracer]
-			for tracer, props in self._tracers.items()
-		})
-
-		# instantiate the stencil
-		self._stencil = gt.NGStencil(
-			definitions_func=self._stencil_defs,
-			inputs=inputs,
-			outputs=outputs,
-			domain=gt.domain.Rectangle((0, 0, nb), (nx-1, ny-1, nz-nb-1)),
-			mode=backend
-		)
-
-	def _stencil_set_inputs(self, state):
-		if self._stgz:
-			self._in_w[...] = \
-				state['tendency_of_air_potential_temperature_on_interface_levels'][...]
-		else:
-			self._in_w[...] = state['tendency_of_air_potential_temperature'][...]
-
-		self._in_s[...]  = state['air_isentropic_density'][...]
-		self._in_su[...] = state['x_momentum_isentropic'][...]
-		self._in_sv[...] = state['y_momentum_isentropic'][...]
-
-		for tracer in self._tracers:
-			self._in_q[tracer][...] = state[tracer][...]
-
-	def _stencil_defs(self, in_w, in_s, in_su, in_sv, **tracer_kwargs):
-		# shortcuts
-		dz = self._grid.dz.to_units('K').values.item()
-		ts = {
-			tracer: props['stencil_symbol']
-			for tracer, props in self._tracers.items()
-		}
-
-		# vertical index
-		k = gt.Index(axis=2)
-
-		# temporary fields
-		in_sq = {
-			's' + ts[tracer]: gt.Equation(name='in_s' + ts[tracer])
-			for tracer in ts
-		}
-
-		# output fields
-		out_s  = gt.Equation()
-		out_su = gt.Equation()
-		out_sv = gt.Equation()
-		out_q  = {
-			tracer: gt.Equation(name='out_' + ts[tracer])
-			for tracer in ts
-		}
-
-		# retrieve tracers
-		in_q = {
-			tracer: tracer_kwargs['in_' + ts[tracer]]
-			for tracer in ts
-		}
-
-		# vertical velocity at the interface levels
-		if self._stgz:
-			w = in_w
-		else:
-			w = gt.Equation()
-			w[k] = 0.5 * (in_w[k] + in_w[k-1])
-
-		# vertical fluxes
-		for tracer in ts:
-			in_sq['s' + ts[tracer]][k] = in_s[k] * in_q[tracer][k]
-		fluxes = self._vflux(k, w, in_s, in_su, in_sv, **in_sq)
-
-		# vertical advection
-		out_s[k]  = (fluxes[0][k+1] - fluxes[0][k]) / dz
-		out_su[k] = (fluxes[1][k+1] - fluxes[1][k]) / dz
-		out_sv[k] = (fluxes[2][k+1] - fluxes[2][k]) / dz
-		for idx, tracer in enumerate(ts.keys()):
-			out_q[tracer][k] = (fluxes[3 + idx][k+1] - fluxes[3 + idx][k]) / \
-							   (in_s[k] * dz)
-
-		return_list = [out_s, out_su, out_sv] + [out_q[tracer] for tracer in ts]
-
-		return return_list
-
-	def _set_lower_layers(self):
-		dz = self._grid.dz.to_units('K').values.item()
-		nb, order = self._vflux.extent, self._vflux.order
-
-		w = self._in_w if not self._stgz \
-			else 0.5 * (self._in_w[:, :, -nb-2:] + self._in_w[:, :, -nb-3:-1])
-
-		s  = self._in_s
-		su = self._in_su
-		sv = self._in_sv
-		q  = self._in_q
-
-		if order == 1:
-			self._out_s[:, :, -nb:] = (
-				w[:, :, -nb-1:-1] * s[:, :, -nb-1:-1] -
-				w[:, :, -nb:    ] * s[:, :, -nb:    ]
-			) / dz
-			self._out_su[:, :, -nb:] = (
-				w[:, :, -nb-1:-1] * su[:, :, -nb-1:-1] -
-				w[:, :, -nb:    ] * su[:, :, -nb:    ]
-			) / dz
-			self._out_sv[:, :, -nb:] = (
-				w[:, :, -nb-1:-1] * sv[:, :, -nb-1:-1] -
-				w[:, :, -nb:    ] * sv[:, :, -nb:    ]
-			) / dz
-
-			for tracer in self._tracers:
-				self._out_q[tracer][:, :, -nb:] = (
-					w[:, :, -nb-1:-1] * (s[:, :, -nb-1:-1] * q[tracer][:, :, -nb-1:-1]) -
-					w[:, :, -nb:    ] * (s[:, :, -nb:    ] * q[tracer][:, :, -nb:    ])
-				) / (dz * s[:, :, -nb:])
-		else:
-			self._out_s[:, :, -nb:] = 0.5 * (
-				- 3.0 * w[:, :, -nb:    ] * s[:, :, -nb:    ]
-				+ 4.0 * w[:, :, -nb-1:-1] * s[:, :, -nb-1:-1]
-				- 1.0 * w[:, :, -nb-2:-2] * s[:, :, -nb-2:-2]
-			) / dz
-			self._out_su[:, :, -nb:] = 0.5 * (
-				- 3.0 * w[:, :, -nb:    ] * su[:, :, -nb:    ]
-				+ 4.0 * w[:, :, -nb-1:-1] * su[:, :, -nb-1:-1]
-				- 1.0 * w[:, :, -nb-2:-2] * su[:, :, -nb-2:-2]
-			) / dz
-			self._out_sv[:, :, -nb:] = 0.5 * (
-				- 3.0 * w[:, :, -nb:    ] * sv[:, :, -nb:    ]
-				+ 4.0 * w[:, :, -nb-1:-1] * sv[:, :, -nb-1:-1]
-				- 1.0 * w[:, :, -nb-2:-2] * sv[:, :, -nb-2:-2]
-			) / dz
-
-			for tracer in self._tracers:
-				self._out_q[tracer][:, :, -nb:] = 0.5 * (
-					- 3.0 * w[:, :, -nb:    ] * (s[:, :, -nb:    ] * q[tracer][:, :, -nb:    ])
-					+ 4.0 * w[:, :, -nb-1:-1] * (s[:, :, -nb-1:-1] * q[tracer][:, :, -nb-1:-1])
-					- 1.0 * w[:, :, -nb-2:-2] * (s[:, :, -nb-2:-2] * q[tracer][:, :, -nb-2:-2])
-				) / (dz * s[:, :, -nb:])
-=======
     """
     This class inherits :class:`tasmania.TendencyComponent` to calculate
     the vertical derivative of the conservative vertical advection flux
@@ -786,7 +482,6 @@
                     )
                     / (dz * s[:, :, -nb:])
                 )
->>>>>>> a2b21f12
 
 
 class PrescribedSurfaceHeating(TendencyComponent):
