# -*- coding: utf-8 -*-
#
# Tasmania
#
# Copyright (c) 2018-2019, ETH Zurich
# All rights reserved.
#
# This file is part of the Tasmania project. Tasmania is free software:
# you can redistribute it and/or modify it under the terms of the
# GNU General Public License as published by the Free Software Foundation,
# either version 3 of the License, or any later version. 
#
# This program is distributed in the hope that it will be useful,
# but WITHOUT ANY WARRANTY; without even the implied warranty of
# MERCHANTABILITY or FITNESS FOR A PARTICULAR PURPOSE.  See the
# GNU General Public License for more details.
#
# You should have received a copy of the GNU General Public License
# along with this program.  If not, see <http://www.gnu.org/licenses/>.
#
# SPDX-License-Identifier: GPL-3.0-or-later
#
"""
This module contains:
    IsentropicHorizontalSmoothing(DiagnosticComponent)
"""
import numpy as np

import gridtools as gt
from tasmania.python.dwarfs.horizontal_smoothing import HorizontalSmoothing
from tasmania.python.framework.base_components import DiagnosticComponent
from tasmania.python.utils.storage_utils import get_storage_descriptor

try:
    from tasmania.conf import datatype
except ImportError:
    datatype = np.float64


mfwv = "mass_fraction_of_water_vapor_in_air"
mfcw = "mass_fraction_of_cloud_liquid_water_in_air"
mfpw = "mass_fraction_of_precipitation_water_in_air"


class IsentropicHorizontalSmoothing(DiagnosticComponent):
<<<<<<< HEAD
	"""
	Apply numerical smoothing to the prognostic fields of an
	isentropic model state. The class is always instantiated
	over the numerical grid of the underlying domain.
	"""
	def __init__(
		self, domain, smooth_type, smooth_coeff, smooth_coeff_max, smooth_damp_depth,
		tracers=None, smooth_tracer_coeff=None, smooth_tracer_coeff_max=None,
		smooth_tracer_damp_depth=None, backend=gt.mode.NUMPY, dtype=np.float64,
	):
		"""
		Parameters
		----------
		domain : tasmania.Domain
			The underlying domain.
		smooth_type : str
			The type of numerical smoothing to implement.
			See :class:`~tasmania.HorizontalSmoothing` for all available options.
		smooth_coeff : float
			The smoothing coefficient.
		smooth_coeff_max : float
			The maximum value assumed by the smoothing coefficient close to the
			upper boundary.
		smooth_damp_depth : int
			Depth of the damping region.
		tracers : `dict`, optional
			Dictionary whose keys are strings denoting the tracers included in
			the model, and whose values are	dictionaries specifying fundamental
			properties ('units') for those tracers.
		smooth_tracer_coeff : `float`, optional
			The smoothing coefficient for the water species.
		smooth_tracer_coeff_max : `float`, optional
			The maximum value assumed by the smoothing coefficient for the water
			species close to the upper boundary.
		smooth_tracer_damp_depth : int
			Depth of the damping region for the water species.
		backend : `obj`, optional
			TODO
		dtype : `numpy.dtype`, optional
			The data type for any :class:`numpy.ndarray` instantiated and
			used within this class.
		"""
		self._tracers = {} if tracers is None else tracers
		self._moist = len(self._tracers) and smooth_tracer_coeff is not None

		super().__init__(domain, 'numerical')

		nx, ny, nz = self.grid.nx, self.grid.ny, self.grid.nz
		nb = self.horizontal_boundary.nb

		self._core = HorizontalSmoothing.factory(
			smooth_type, (nx, ny, nz), smooth_coeff, smooth_coeff_max,
			smooth_damp_depth, nb, backend, dtype
		)

		if self._moist:
			smooth_tracer_coeff_max = \
				smooth_tracer_coeff if smooth_tracer_coeff_max is None \
				else smooth_tracer_coeff_max
			smooth_tracer_damp_depth = \
				0 if smooth_tracer_damp_depth is None \
				else smooth_tracer_damp_depth

			self._core_tracer = HorizontalSmoothing.factory(
				smooth_type, (nx, ny, nz), smooth_tracer_coeff,
				smooth_tracer_coeff_max, smooth_tracer_damp_depth,
				nb, backend, dtype
			)
		else:
			self._core_tracer = None

		self._s_out  = np.zeros((nx, ny, nz), dtype=dtype)
		self._su_out = np.zeros((nx, ny, nz), dtype=dtype)
		self._sv_out = np.zeros((nx, ny, nz), dtype=dtype)
		self._q_out  = {
			name: np.zeros((nx, ny, nz), dtype=dtype) for name in self._tracers
		}

	@property
	def input_properties(self):
		dims = (self.grid.x.dims[0], self.grid.y.dims[0], self.grid.z.dims[0])

		return_dict = {
			'air_isentropic_density': {'dims': dims, 'units': 'kg m^-2 K^-1'},
			'x_momentum_isentropic':  {'dims': dims, 'units': 'kg m^-1 K^-1 s^-1'},
			'y_momentum_isentropic':  {'dims': dims, 'units': 'kg m^-1 K^-1 s^-1'},
		}

		if self._moist:
			return_dict.update({
				name: {'dims': dims, 'units': props['units']}
				for name, props in self._tracers.items()
			})

		return return_dict

	@property
	def diagnostic_properties(self):
		return self.input_properties

	def array_call(self, state):
		self._core(state['air_isentropic_density'], self._s_out)
		self._core(state['x_momentum_isentropic'], self._su_out)
		self._core(state['y_momentum_isentropic'], self._sv_out)
		return_dict = {
			'air_isentropic_density': self._s_out,
			'x_momentum_isentropic':  self._su_out,
			'y_momentum_isentropic':  self._sv_out,
		}

		if self._moist:
			for name in self._tracers:
				self._core_tracer(state[name], self._q_out[name])
				return_dict[name] = self._q_out[name]

		return return_dict
=======
    """
    Apply numerical smoothing to the prognostic fields of an
    isentropic model state. The class is always instantiated
    over the numerical grid of the underlying domain.
    """

    def __init__(
        self,
        domain,
        smooth_type,
        smooth_coeff,
        smooth_coeff_max,
        smooth_damp_depth,
        moist=False,
        smooth_moist_coeff=None,
        smooth_moist_coeff_max=None,
        smooth_moist_damp_depth=None,
        *,
        backend="numpy",
        backend_opts=None,
        build_info=None,
        dtype=datatype,
        exec_info=None,
        halo=None,
        rebuild=False
    ):
        """
        Parameters
        ----------
        domain : tasmania.Domain
            The underlying domain.
        smooth_type : str
            The type of numerical smoothing to implement.
            See :class:`~tasmania.HorizontalSmoothing` for all available options.
        smooth_coeff : float
            The smoothing coefficient.
        smooth_coeff_max : float
            The maximum value assumed by the smoothing coefficient close to the
            upper boundary.
        smooth_damp_depth : int
            Depth of the damping region.
        moist : `bool`, optional
            :obj:`True` if water species are included in the model and should
            be smoothed, :obj:`False` otherwise. Defaults to :obj:`False`.
        smooth_moist_coeff : `float`, optional
            The smoothing coefficient for the water species.
        smooth_moist_coeff_max : `float`, optional
            The maximum value assumed by the smoothing coefficient for the water
            species close to the upper boundary.
        smooth_damp_depth : int
            Depth of the damping region for the water species.
        backend : `str`, optional
            TODO
        backend_opts : `dict`, optional
            TODO
        build_info : `dict`, optional
            TODO
        dtype : `numpy.dtype`, optional
            TODO
        exec_info : `dict`, optional
            TODO
        halo : `tuple`, optional
            TODO
        rebuild : `bool`, optional
            TODO
        """
        self._moist = moist and smooth_moist_coeff is not None

        super().__init__(domain, "numerical")

        nx, ny, nz = self.grid.nx, self.grid.ny, self.grid.nz
        nb = self.horizontal_boundary.nb

        self._core = HorizontalSmoothing.factory(
            smooth_type,
            (nx, ny, nz),
            smooth_coeff,
            smooth_coeff_max,
            smooth_damp_depth,
            nb,
            backend=backend,
            backend_opts=backend_opts,
            build_info=build_info,
            dtype=dtype,
            exec_info=exec_info,
            halo=halo,
            rebuild=rebuild,
        )

        if self._moist:
            smooth_moist_coeff_max = (
                smooth_moist_coeff
                if smooth_moist_coeff_max is None
                else smooth_moist_coeff_max
            )
            smooth_moist_damp_depth = (
                0 if smooth_moist_damp_depth is None else smooth_moist_damp_depth
            )

            self._core_moist = HorizontalSmoothing.factory(
                smooth_type,
                (nx, ny, nz),
                smooth_moist_coeff,
                smooth_moist_coeff_max,
                smooth_moist_damp_depth,
                nb,
                backend=backend,
                backend_opts=backend_opts,
                build_info=build_info,
                dtype=dtype,
                exec_info=exec_info,
                halo=halo,
                rebuild=rebuild,
            )
        else:
            self._core_moist = None

        descriptor = get_storage_descriptor((nx, ny, nz), dtype, halo=halo)
        self._in_s = gt.storage.zeros(descriptor, backend=backend)
        self._out_s = gt.storage.zeros(descriptor, backend=backend)
        self._in_su = gt.storage.zeros(descriptor, backend=backend)
        self._out_su = gt.storage.zeros(descriptor, backend=backend)
        self._in_sv = gt.storage.zeros(descriptor, backend=backend)
        self._out_sv = gt.storage.zeros(descriptor, backend=backend)
        if self._moist:
            self._in_qv = gt.storage.zeros(descriptor, backend=backend)
            self._out_qv = gt.storage.zeros(descriptor, backend=backend)
            self._in_qc = gt.storage.zeros(descriptor, backend=backend)
            self._out_qc = gt.storage.zeros(descriptor, backend=backend)
            self._in_qr = gt.storage.zeros(descriptor, backend=backend)
            self._out_qr = gt.storage.zeros(descriptor, backend=backend)

    @property
    def input_properties(self):
        dims = (self.grid.x.dims[0], self.grid.y.dims[0], self.grid.z.dims[0])

        return_dict = {
            "air_isentropic_density": {"dims": dims, "units": "kg m^-2 K^-1"},
            "x_momentum_isentropic": {"dims": dims, "units": "kg m^-1 K^-1 s^-1"},
            "y_momentum_isentropic": {"dims": dims, "units": "kg m^-1 K^-1 s^-1"},
        }

        if self._moist:
            return_dict[mfwv] = {"dims": dims, "units": "g g^-1"}
            return_dict[mfcw] = {"dims": dims, "units": "g g^-1"}
            return_dict[mfpw] = {"dims": dims, "units": "g g^-1"}

        return return_dict

    @property
    def diagnostic_properties(self):
        return self.input_properties

    def array_call(self, state):
        self._in_s.data[...] = state["air_isentropic_density"]
        self._in_su.data[...] = state["x_momentum_isentropic"]
        self._in_sv.data[...] = state["y_momentum_isentropic"]
        if self._moist:
            self._in_qv.data[...] = state[mfwv]
            self._in_qc.data[...] = state[mfcw]
            self._in_qr.data[...] = state[mfpw]

        self._core(self._in_s, self._out_s)
        self._core(self._in_su, self._out_su)
        self._core(self._in_sv, self._out_sv)

        return_dict = {
            "air_isentropic_density": self._out_s.data,
            "x_momentum_isentropic": self._out_su.data,
            "y_momentum_isentropic": self._out_sv.data,
        }

        if self._moist:
            self._core_moist(self._in_qv, self._out_qv)
            self._core_moist(self._in_qc, self._out_qc)
            self._core_moist(self._in_qr, self._out_qr)

            return_dict[mfwv] = self._out_qv.data
            return_dict[mfcw] = self._out_qc.data
            return_dict[mfpw] = self._out_qr.data

        return return_dict
>>>>>>> a2b21f12
<|MERGE_RESOLUTION|>--- conflicted
+++ resolved
@@ -43,124 +43,6 @@
 
 
 class IsentropicHorizontalSmoothing(DiagnosticComponent):
-<<<<<<< HEAD
-	"""
-	Apply numerical smoothing to the prognostic fields of an
-	isentropic model state. The class is always instantiated
-	over the numerical grid of the underlying domain.
-	"""
-	def __init__(
-		self, domain, smooth_type, smooth_coeff, smooth_coeff_max, smooth_damp_depth,
-		tracers=None, smooth_tracer_coeff=None, smooth_tracer_coeff_max=None,
-		smooth_tracer_damp_depth=None, backend=gt.mode.NUMPY, dtype=np.float64,
-	):
-		"""
-		Parameters
-		----------
-		domain : tasmania.Domain
-			The underlying domain.
-		smooth_type : str
-			The type of numerical smoothing to implement.
-			See :class:`~tasmania.HorizontalSmoothing` for all available options.
-		smooth_coeff : float
-			The smoothing coefficient.
-		smooth_coeff_max : float
-			The maximum value assumed by the smoothing coefficient close to the
-			upper boundary.
-		smooth_damp_depth : int
-			Depth of the damping region.
-		tracers : `dict`, optional
-			Dictionary whose keys are strings denoting the tracers included in
-			the model, and whose values are	dictionaries specifying fundamental
-			properties ('units') for those tracers.
-		smooth_tracer_coeff : `float`, optional
-			The smoothing coefficient for the water species.
-		smooth_tracer_coeff_max : `float`, optional
-			The maximum value assumed by the smoothing coefficient for the water
-			species close to the upper boundary.
-		smooth_tracer_damp_depth : int
-			Depth of the damping region for the water species.
-		backend : `obj`, optional
-			TODO
-		dtype : `numpy.dtype`, optional
-			The data type for any :class:`numpy.ndarray` instantiated and
-			used within this class.
-		"""
-		self._tracers = {} if tracers is None else tracers
-		self._moist = len(self._tracers) and smooth_tracer_coeff is not None
-
-		super().__init__(domain, 'numerical')
-
-		nx, ny, nz = self.grid.nx, self.grid.ny, self.grid.nz
-		nb = self.horizontal_boundary.nb
-
-		self._core = HorizontalSmoothing.factory(
-			smooth_type, (nx, ny, nz), smooth_coeff, smooth_coeff_max,
-			smooth_damp_depth, nb, backend, dtype
-		)
-
-		if self._moist:
-			smooth_tracer_coeff_max = \
-				smooth_tracer_coeff if smooth_tracer_coeff_max is None \
-				else smooth_tracer_coeff_max
-			smooth_tracer_damp_depth = \
-				0 if smooth_tracer_damp_depth is None \
-				else smooth_tracer_damp_depth
-
-			self._core_tracer = HorizontalSmoothing.factory(
-				smooth_type, (nx, ny, nz), smooth_tracer_coeff,
-				smooth_tracer_coeff_max, smooth_tracer_damp_depth,
-				nb, backend, dtype
-			)
-		else:
-			self._core_tracer = None
-
-		self._s_out  = np.zeros((nx, ny, nz), dtype=dtype)
-		self._su_out = np.zeros((nx, ny, nz), dtype=dtype)
-		self._sv_out = np.zeros((nx, ny, nz), dtype=dtype)
-		self._q_out  = {
-			name: np.zeros((nx, ny, nz), dtype=dtype) for name in self._tracers
-		}
-
-	@property
-	def input_properties(self):
-		dims = (self.grid.x.dims[0], self.grid.y.dims[0], self.grid.z.dims[0])
-
-		return_dict = {
-			'air_isentropic_density': {'dims': dims, 'units': 'kg m^-2 K^-1'},
-			'x_momentum_isentropic':  {'dims': dims, 'units': 'kg m^-1 K^-1 s^-1'},
-			'y_momentum_isentropic':  {'dims': dims, 'units': 'kg m^-1 K^-1 s^-1'},
-		}
-
-		if self._moist:
-			return_dict.update({
-				name: {'dims': dims, 'units': props['units']}
-				for name, props in self._tracers.items()
-			})
-
-		return return_dict
-
-	@property
-	def diagnostic_properties(self):
-		return self.input_properties
-
-	def array_call(self, state):
-		self._core(state['air_isentropic_density'], self._s_out)
-		self._core(state['x_momentum_isentropic'], self._su_out)
-		self._core(state['y_momentum_isentropic'], self._sv_out)
-		return_dict = {
-			'air_isentropic_density': self._s_out,
-			'x_momentum_isentropic':  self._su_out,
-			'y_momentum_isentropic':  self._sv_out,
-		}
-
-		if self._moist:
-			for name in self._tracers:
-				self._core_tracer(state[name], self._q_out[name])
-				return_dict[name] = self._q_out[name]
-
-		return return_dict
-=======
     """
     Apply numerical smoothing to the prognostic fields of an
     isentropic model state. The class is always instantiated
@@ -342,5 +224,4 @@
             return_dict[mfcw] = self._out_qc.data
             return_dict[mfpw] = self._out_qr.data
 
-        return return_dict
->>>>>>> a2b21f12
+        return return_dict