--- conflicted
+++ resolved
@@ -173,283 +173,6 @@
 			Additional keyword arguments to be directly forwarded to the parent
 			:class:`tasmania.TendencyComponent`.
 		"""
-<<<<<<< HEAD
-		# keep track of input arguments
-		self._pttd = tendency_of_air_potential_temperature_in_diagnostics
-		self._air_pressure_on_interface_levels = air_pressure_on_interface_levels
-		self._rain_evaporation = rain_evaporation
-		self._ninf = activation_parameter.to_units('kg^-1').values.item()
-
-		# call parent's constructor
-		super().__init__(domain, grid_type, **kwargs)
-
-		# set physical parameters values
-		self._physical_constants = get_physical_constants(
-			self._d_physical_constants, physical_constants
-		)
-
-		# set the formula calculating the saturation water vapor pressure
-		self._swvf = \
-			goff_gratch_formula if saturation_water_vapor_formula == 'goff_gratch' \
-			else tetens_formula
-
-		# instantiate the underlying GT4Py stencil
-		self._stencil_initialize(backend, dtype)
-
-	@property
-	def input_properties(self):
-		g = self.grid
-		dims = (g.x.dims[0], g.y.dims[0], g.z.dims[0])
-		dims_stgz = (g.x.dims[0], g.y.dims[0], g.z_on_interface_levels.dims[0])
-
-		return_dict = {
-			'air_density':
-				{'dims': dims, 'units': 'kg m^-3'},
-			'air_temperature':
-				{'dims': dims, 'units': 'K'},
-			'mass_fraction_of_water_vapor_in_air':
-				{'dims': dims, 'units': 'kg kg^-1'},
-			'mass_fraction_of_cloud_liquid_water_in_air':
-				{'dims': dims, 'units': 'kg kg^-1'},
-			'mass_fraction_of_precipitation_water_in_air':
-				{'dims': dims, 'units': 'kg kg^-1'},
-			'number_density_of_precipitation_water':
-				{'dims': dims, 'units': 'kg^-1'}
-		}
-
-		if self._air_pressure_on_interface_levels:
-			return_dict['air_pressure_on_interface_levels'] = \
-				{'dims': dims_stgz, 'units': 'Pa'}
-		else:
-			return_dict['air_pressure'] = {'dims': dims, 'units': 'Pa'}
-
-		return return_dict
-
-	@property
-	def tendency_properties(self):
-		grid = self._grid
-		dims = (grid.x.dims[0], grid.y.dims[0], grid.z.dims[0])
-
-		return_dict = {
-			'mass_fraction_of_water_vapor_in_air':
-				{'dims': dims, 'units': 'kg kg^-1 s^-1'},
-			'mass_fraction_of_cloud_liquid_water_in_air':
-				{'dims': dims, 'units': 'kg kg^-1 s^-1'},
-			'mass_fraction_of_precipitation_water_in_air':
-				{'dims': dims, 'units': 'kg kg^-1 s^-1'},
-			'number_density_of_precipitation_water':
-				{'dims': dims, 'units': 'kg^-1 s^-1'}
-		}
-
-		if not self._pttd:
-			return_dict['air_potential_temperature'] = \
-				{'dims': dims, 'units': 'K s^-1'}
-
-		return return_dict
-
-	@property
-	def diagnostic_properties(self):
-		if self._pttd:
-			grid = self._grid
-			dims = (grid.x.dims[0], grid.y.dims[0], grid.z.dims[0])
-			return {
-				'tendency_of_air_potential_temperature':
-					{'dims': dims, 'units': 'K s^-1'}
-			}
-		else:
-			return {}
-
-	def array_call(self, state):
-		# retrieve needed quantities from input state
-		self._in_rho[...] = state['air_density'][...]
-		self._in_p[...]   = \
-			state['air_pressure'][...] if not self._air_pressure_on_interface_levels \
-			else state['air_pressure_on_interface_levels'][...]
-		self._in_t[...]   = state['air_temperature'][...]
-		self._in_qv[...]  = state['mass_fraction_of_water_vapor_in_air'][...]
-		self._in_qc[...]  = state['mass_fraction_of_cloud_liquid_water_in_air'][...]
-		self._in_qr[...]  = state['mass_fraction_of_precipitation_water_in_air'][...]
-		self._in_nr[...]  = state['number_density_of_precipitation_water'][...]
-
-		# calculate the saturation concentration for water vapor
-		self._in_ps[...] = self._swvf(self._in_t)
-
-		# calculate the number density of cloud droplets
-		qc, Ninf = self._in_qc, self._ninf
-		zero = np.where(qc <= 0.0)
-		nonzero = np.where(qc > 0.0)
-		self._in_nc[zero] = 0.0
-		self._in_nc[nonzero] = qc[nonzero] * Ninf / \
-			((qc[nonzero] + Ninf * self.m0) * np.tanh(qc[nonzero] / (self.N0 * self.m0)))
-
-		if False:
-			# evaluate the stencil
-			self._stencil.compute()
-		else:
-			# shortcuts
-			pref = self._physical_constants['air_pressure_at_sea_level']
-			rhol = self._physical_constants['density_of_liquid_water']
-			rd   = self._physical_constants['gas_constant_of_dry_air']
-			rv   = self._physical_constants['gas_constant_of_water_vapor']
-			l    = self._physical_constants['latent_heat_of_vaporization_of_water']
-			cp   = self._physical_constants['specific_heat_of_dry_air_at_constant_pressure']
-			rho  = self._in_rho
-			p    = self._in_p if not self._air_pressure_on_interface_levels \
-				else 0.5 * (self._in_p[:, :, :-1] + self._in_p[:, :, 1:])
-			ps   = self._in_ps
-			t    = self._in_t
-			qv   = self._in_qv
-			qc   = self._in_qc
-			qr   = self._in_qr
-			nc   = self._in_nc
-			nr   = self._in_nr
-
-			# calculate some of the coefficients needed to compute the tendencies
-			D  = self.D0 * (t / self.t0)**1.94 * self.p_star / p
-			K  = self.ak * t**1.5 / (t + self.bk * 10**(self.ck / t))
-			G  = 1.0 / ((l / (rv * t) - 1.0) * l * ps * D / (rv * K * t**2) + 1.0)
-			d  = 4.0 * np.pi * (3.0 / (4.0 * np.pi * rhol))**(1.0 / 3.0) * D * G
-			mu = self.mu0 * t**1.5 / (t + self.t_mu)
-			be = self.bv * (mu / (rho * D))**(1.0 / 3.0) * (2.0 * rho / mu)**0.5 * \
-			 	(3.0 / (4.0 * np.pi * rhol))**(1.0 / 6.0)
-
-			# calculate the terminal velocity of water particles
-			nonzero = np.where(qr > 0.0)
-			vt = np.zeros_like(qr, dtype=qr.dtype)
-			vt[nonzero] = self.alpha * qr[nonzero]**self.beta * \
-				(self.mt / (qr[nonzero] + self.mt * nr[nonzero]))**self.beta * \
-				(self.rho_star / rho[nonzero])**0.5
-
-			# calculate the saturation mixing ratio of water vapor
-			qvs = self.eps * ps / p
-
-			# calculate the tendencies due to autoconversion, accretion and condensation
-			A1  = self.k1 * rho * qc**2 / rhol
-			A1p = 0.5 * self.k1 * rho * nc * qc / rhol
-			A2  = self.k2 * np.pi * (3.0 / (4.0 * np.pi * rhol))**(2.0 / 3.0) * \
-			 	vt * rho * qc * qr**(2.0 / 3.0) * nr**(1.0 / 3.0)
-			C   = d * rho * (qv - qvs) * nc**(2.0 / 3.0) * qc**(1.0 / 3.0)
-			C[np.where(qc <= 0.0) or np.where(nc <= 0.0)] = 0.0
-
-			if self._rain_evaporation:
-				# calculate the tendencies due to evaporation
-				E  = d * rho * ((qvs - qv) > 0.0) * (qvs - qv) * \
-					 (self.ae * qr**(1.0 / 3.0) * nr**(2.0 / 3.0) +
-					  be * vt**0.5 * qr**0.5 * nr**0.5)
-				Ep = E * nr / qr
-				Ep[qr <= 0.0] = 0.0
-
-			# calculate the overall tendencies
-			if self._rain_evaporation:
-				self._out_qv[...] = - C[...] + E[...]
-				self._out_qc[...] = C[...] - A1[...] - A2[...]
-				self._out_qr[...] = A1[...] + A2[...] - E[...]
-				self._out_nr[...] = A1p[...] - Ep[...]
-				self._out_theta[...] = (pref / p[...])**(rd / cp) * l * (C[...] - E[...]) / cp
-			else:
-				self._out_qv[...] = - C[...]
-				self._out_qc[...] = C[...] - A1[...] - A2[...]
-				self._out_qr[...] = A1[...] + A2[...]
-				self._out_nr[...] = A1p[...]
-				self._out_theta[...] = (pref / p[...])**(rd / cp) * l * C[...] / cp
-
-		# set the outputs
-		tendencies = {
-			'mass_fraction_of_water_vapor_in_air': self._out_qv,
-			'mass_fraction_of_cloud_liquid_water_in_air': self._out_qc,
-			'mass_fraction_of_precipitation_water_in_air': self._out_qr,
-			'number_density_of_precipitation_water': self._out_nr,
-		}
-		if self._pttd:
-			diagnostics = {'tendency_of_air_potential_temperature': self._out_theta}
-		else:
-			tendencies['air_potential_temperature'] = self._out_theta
-			diagnostics = {}
-
-		return tendencies, diagnostics
-
-	def _stencil_initialize(self, backend, dtype):
-		nx, ny, nz = self.grid.nx, self.grid.ny, self.grid.nz
-
-		# allocate the numpy arrays serving as stencil inputs
-		self._in_rho = np.zeros((nx, ny, nz), dtype=dtype)
-		self._in_p   = np.zeros(
-			(nx, ny, nz+1 if self._air_pressure_on_interface_levels else nz),
-			dtype=dtype
-		)
-		self._in_ps  = np.zeros((nx, ny, nz), dtype=dtype)
-		self._in_t   = np.zeros((nx, ny, nz), dtype=dtype)
-		self._in_qv  = np.zeros((nx, ny, nz), dtype=dtype)
-		self._in_qc  = np.zeros((nx, ny, nz), dtype=dtype)
-		self._in_qr  = np.zeros((nx, ny, nz), dtype=dtype)
-		self._in_nc  = np.zeros((nx, ny, nz), dtype=dtype)
-		self._in_nr  = np.zeros((nx, ny, nz), dtype=dtype)
-
-		# allocate the numpy arrays serving as stencil outputs
-		self._out_qv    = np.zeros((nx, ny, nz), dtype=dtype)
-		self._out_qc    = np.zeros((nx, ny, nz), dtype=dtype)
-		self._out_qr    = np.zeros((nx, ny, nz), dtype=dtype)
-		self._out_nr    = np.zeros((nx, ny, nz), dtype=dtype)
-		self._out_theta = np.zeros((nx, ny, nz), dtype=dtype)
-
-		# instantiate the stencil
-		self._stencil = gt.NGStencil(
-			definitions_func=self._stencil_defs,
-			inputs={
-				'in_rho': self._in_rho, 'in_p': self._in_p, 'in_ps': self._in_ps,
-				'in_t': self._in_t, 'in_qv': self._in_qv, 'in_qc': self._in_qc,
-				'in_qr': self._in_qr, 'in_nc': self._in_nc, 'in_nr': self._in_nr
-			},
-			outputs={
-				'out_qv': self._out_qv, 'out_qc': self._out_qc, 'out_qr': self._out_qr,
-				'out_nr': self._out_nr, 'out_theta': self._out_theta
-			},
-			domain=gt.domain.Rectangle((0, 0, 0), (nx-1, ny-1, nz-1)),
-			mode=backend
-		)
-
-	def _stencil_defs(
-		self, in_rho, in_p, in_ps, in_t, in_qv, in_qc, in_qr, in_nc, in_nr
-	):
-		# shortcuts
-		pref = self._physical_constants['air_pressure_at_sea_level']
-		rhol = self._physical_constants['density_of_liquid_water']
-		rd   = self._physical_constants['gas_constant_of_dry_air']
-		rw   = self._physical_constants['gas_constant_of_water_vapor']
-		l    = self._physical_constants['latent_heat_of_vaporization_of_water']
-		cp   = self._physical_constants['specific_heat_of_dry_air_at_constant_pressure']
-
-		# instantiate the indices
-		k = gt.Index(axis=2)
-
-		# allocate the temporary fields
-		p   = gt.Equation()
-		qvs = gt.Equation()
-		D   = gt.Equation()
-		K   = gt.Equation()
-		G   = gt.Equation()
-		d   = gt.Equation()
-		mu  = gt.Equation()
-		be  = gt.Equation()
-		vt  = gt.Equation()
-		A1  = gt.Equation()
-		A1p = gt.Equation()
-		A2  = gt.Equation()
-		C   = gt.Equation()
-		if self._rain_evaporation:
-			E  = gt.Equation()
-			Ep = gt.Equation()
-
-		# allocate the output fields
-		out_qv 	  = gt.Equation()
-		out_qc 	  = gt.Equation()
-		out_qr 	  = gt.Equation()
-		out_nr 	  = gt.Equation()
-		out_theta = gt.Equation()
-
-		# computations
-		## TODO
-=======
         # keep track of input arguments
         self._pttd = tendency_of_air_potential_temperature_in_diagnostics
         self._air_pressure_on_interface_levels = air_pressure_on_interface_levels
@@ -768,7 +491,6 @@
 
         # computations
         ## TODO
->>>>>>> a2b21f12
 
 
 class PorzFallVelocity(DiagnosticComponent):
@@ -831,108 +553,6 @@
 		rebuild : `bool`, optional
 			TODO
 		"""
-<<<<<<< HEAD
-		super().__init__(domain, grid_type)
-
-		# initialize the underlying GT4Py stencil
-		self._stencil_initialize(backend, dtype)
-
-	@property
-	def input_properties(self):
-		dims = (self.grid.x.dims[0], self.grid.y.dims[0], self.grid.z.dims[0])
-
-		return_dict = {
-			'air_density':
-				{'dims': dims, 'units': 'kg m^-3'},
-			'mass_fraction_of_precipitation_water_in_air':
-				{'dims': dims, 'units': 'kg kg^-1'},
-			'number_density_of_precipitation_water':
-				{'dims': dims, 'units': 'kg^-1'}
-		}
-
-		return return_dict
-
-	@property
-	def diagnostic_properties(self):
-		dims = (self.grid.x.dims[0], self.grid.y.dims[0], self.grid.z.dims[0])
-
-		return_dict = {
-			'raindrop_fall_velocity':
-				{'dims': dims, 'units': 'm s^-1'},
-			'number_density_of_raindrop_fall_velocity':
-				{'dims': dims, 'units': 'm s^-1'}
-		}
-
-		return return_dict
-
-	def array_call(self, state):
-		# extract the needed model variables
-		self._in_rho[...] = state['air_density'][...]
-		self._in_qr[...]  = state['mass_fraction_of_precipitation_water_in_air'][...]
-		self._in_nr[...]  = state['number_density_of_precipitation_water'][...]
-
-		# call the stencil's compute function
-		if False:
-			self._stencil.compute()
-		else:
-			rho, qr, nr = self._in_rho, self._in_qr, self._in_nr
-			nonzero = np.where(qr > 0.0)
-			vt = np.zeros_like(qr, dtype=qr.dtype)
-			vt[nonzero] = self.alpha * qr[nonzero]**self.beta * \
-				(self.mt / (qr[nonzero] + self.mt * nr[nonzero]))*self.beta * \
-				(self.rho_star / rho[nonzero])**0.5
-			self._out_vq[...] = self.cq * vt[...]
-			self._out_vn[...] = self.cn * vt[...]
-
-		# collect the diagnostics
-		diagnostics = {
-			'raindrop_fall_velocity': self._out_vq,
-			'number_density_of_raindrop_fall_velocity': self._out_vn
-		}
-
-		return diagnostics
-
-	def _stencil_initialize(self, backend, dtype):
-		nx, ny, nz = self.grid.nx, self.grid.ny, self.grid.nz
-
-		# allocate the numpy arrays which will serve as stencil inputs
-		self._in_rho = np.zeros((nx, ny, nz), dtype=dtype)
-		self._in_qr  = np.zeros((nx, ny, nz), dtype=dtype)
-		self._in_nr  = np.zeros((nx, ny, nz), dtype=dtype)
-
-		# allocate the numpy arrays which will serve as stencil outputs
-		self._out_vq = np.zeros((nx, ny, nz), dtype=dtype)
-		self._out_vn = np.zeros((nx, ny, nz), dtype=dtype)
-
-		# initialize the stencil
-		self._stencil = gt.NGStencil(
-			definitions_func=self._stencil_defs,
-			inputs={
-				'in_rho': self._in_rho, 'in_qr': self._in_qr, 'in_nr': self._in_nr
-			},
-			outputs={'out_vq': self._out_vq, 'out_vn': self._out_vn},
-			domain=gt.domain.Rectangle((0, 0, 0), (nx-1, ny-1, nz-1)),
-			mode=backend
-		)
-
-	def _stencil_defs(self, in_rho, in_qr, in_nr):
-		# declare the index scanning the vertical axis
-		k = gt.Index(axis=2)
-
-		# instantiate the temporary and output fields
-		vt = gt.Equation()
-		out_vq = gt.Equation()
-		out_vn = gt.Equation()
-
-		# perform computations
-		vt[k] = self.alpha * in_qr[k]**self.beta * \
-			(self.mt / (in_qr[k] + self.mt * in_nr[k]))**self.beta * \
-			(self.rho_star / in_rho[k])**0.5
-		out_vq[k] = self.cq * vt[k]
-		out_vn[k] = self.cn * vt[k]
-
-		return out_vq, out_vn
-=======
         super().__init__(domain, grid_type)
 
         self._exec_info = exec_info
@@ -1032,7 +652,6 @@
         )
         out_vq = cq * vt[0, 0, 0]
         out_vn = cn * vt[0, 0, 0]
->>>>>>> a2b21f12
 
 
 class PorzSedimentation(ImplicitTendencyComponent):
