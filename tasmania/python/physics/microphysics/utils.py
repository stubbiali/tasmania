# -*- coding: utf-8 -*-
#
# Tasmania
#
# Copyright (c) 2018-2019, ETH Zurich
# All rights reserved.
#
# This file is part of the Tasmania project. Tasmania is free software:
# you can redistribute it and/or modify it under the terms of the
# GNU General Public License as published by the Free Software Foundation,
# either version 3 of the License, or any later version. 
#
# This program is distributed in the hope that it will be useful,
# but WITHOUT ANY WARRANTY; without even the implied warranty of
# MERCHANTABILITY or FITNESS FOR A PARTICULAR PURPOSE.  See the
# GNU General Public License for more details.
#
# You should have received a copy of the GNU General Public License
# along with this program.  If not, see <http://www.gnu.org/licenses/>.
#
# SPDX-License-Identifier: GPL-3.0-or-later
#
"""
This module contains:
    Clipping(DiagnosticComponent)
    Precipitation(ImplicitTendencyComponent)
    SedimentationFlux
    _{First, Second}OrderUpwind(SedimentationFlux)
    Sedimentation(ImplicitTendencyComponent)
"""
import abc
import numpy as np
from sympl import DataArray

import gridtools as gt
from tasmania.python.framework.base_components import (
    DiagnosticComponent,
    ImplicitTendencyComponent,
)
from tasmania.python.utils.data_utils import get_physical_constants
from tasmania.python.utils.storage_utils import get_storage_shape, zeros

try:
    from tasmania.conf import datatype
except ImportError:
    from numpy import float32 as datatype


mfwv = "mass_fraction_of_water_vapor_in_air"
mfcw = "mass_fraction_of_cloud_liquid_water_in_air"
mfpw = "mass_fraction_of_precipitation_water_in_air"


class Clipping(DiagnosticComponent):
    """
    Clipping negative values of water species.
    """

<<<<<<< HEAD
	def __init__(self, domain, grid_type, tracers=None):
		"""
		Parameters
		----------
		domain : tasmania.Domain
			The underlying domain.
		grid_type : str
			The type of grid over which instantiating the class. Either:
=======
    def __init__(self, domain, grid_type, water_species_names=None):
        """
        Parameters
        ----------
        domain : tasmania.Domain
            The underlying domain.
        grid_type : str
            The type of grid over which instantiating the class. Either:
>>>>>>> a2b21f12

                * 'physical';
                * 'numerical'.

<<<<<<< HEAD
		tracers : `dict`, optional
			Dictionary whose keys are the names of the tracers to clip,
			and whose values are dictionaries specifying fundamental
			properties ('units') for those tracers.
		"""
		self._tracers = tracers
		super().__init__(domain, grid_type)
=======
        water_species_names : `tuple`, optional
            The names of the water species to clip.
        """
        self._names = water_species_names
        super().__init__(domain, grid_type)
>>>>>>> a2b21f12

    @property
    def input_properties(self):
        dims = (self.grid.x.dims[0], self.grid.y.dims[0], self.grid.z.dims[0])

<<<<<<< HEAD
		return_dict = {}
		for name, props in self._tracers.items():
			return_dict[name] = {'dims': dims, 'units': props['units']}
=======
        return_dict = {}
        for name in self._names:
            return_dict[name] = {"dims": dims, "units": "g g^-1"}
>>>>>>> a2b21f12

        return return_dict

    @property
    def diagnostic_properties(self):
        dims = (self.grid.x.dims[0], self.grid.y.dims[0], self.grid.z.dims[0])

<<<<<<< HEAD
		return_dict = {}
		for name, props in self._tracers.items():
			return_dict[name] = {'dims': dims, 'units': props['units']}
=======
        return_dict = {}
        for name in self._names:
            return_dict[name] = {"dims": dims, "units": "g g^-1"}
>>>>>>> a2b21f12

        return return_dict

    def array_call(self, state):
        diagnostics = {}

<<<<<<< HEAD
		for name in self._tracers:
			q = state[name]
			q[q < 0.0] = 0.0
			diagnostics[name] = q
=======
        for name in self._names:
            q = state[name]
            q[q < 0.0] = 0.0
            diagnostics[name] = q
>>>>>>> a2b21f12

        return diagnostics


class Precipitation(ImplicitTendencyComponent):
<<<<<<< HEAD
	"""
	Update the (accumulated) precipitation.
	"""
	_d_physical_constants = {
		'density_of_liquid_water':
			DataArray(1e3, attrs={'units': 'kg m^-3'}),
	}

	def __init__(
		self, domain, grid_type='numerical', backend=gt.mode.NUMPY,
		dtype=datatype,	physical_constants=None, **kwargs
	):
		"""
		Parameters
		----------
		domain : tasmania.Domain
			The underlying domain.
		grid_type : `str`, optional
			The type of grid over which instantiating the class. Either:

				* 'physical';
				* 'numerical' (default).

		backend : `obj`, optional
			TODO
		dtype : `numpy.dtype`, optional
			The data type for any :class:`numpy.ndarray` instantiated and
			used within this class.
		physical_constants : `dict`, optional
			Dictionary whose keys are strings indicating physical constants used
			within this object, and whose values are :class:`sympl.DataArray`\s
			storing the values and units of those constants. The constants might be:

				* 'density_of_liquid_water', in units compatible with [kg m^-3].

		**kwargs :
			Additional keyword arguments to be directly forwarded to the parent
			:class:`~tasmania.ImplicitTendencyComponent`.
		"""
		super().__init__(domain, grid_type, **kwargs)

		pcs = get_physical_constants(
			self._d_physical_constants, physical_constants
		)
		self._rhow = gt.Global(pcs['density_of_liquid_water'])

		nx, ny = self.grid.nx, self.grid.ny
		self._dt = gt.Global()
		self._in_rho = np.zeros((nx, ny, 1), dtype=dtype)
		self._in_qr = np.zeros((nx, ny, 1), dtype=dtype)
		self._in_vt = np.zeros((nx, ny, 1), dtype=dtype)
		self._in_accprec = np.zeros((nx, ny, 1), dtype=dtype)
		self._out_prec = np.zeros((nx, ny, 1), dtype=dtype)
		self._out_accprec = np.zeros((nx, ny, 1), dtype=dtype)

		self._stencil = gt.NGStencil(
			definitions_func=self._stencil_defs,
			inputs={
				'in_rho': self._in_rho, 'in_qr': self._in_qr,
				'in_vt': self._in_vt, 'in_accprec': self._in_accprec
			},
			global_inputs={'rhow': self._rhow, 'dt': self._dt},
			outputs={'out_prec': self._out_prec, 'out_accprec': self._out_accprec},
			domain=gt.domain.Rectangle((0, 0, 0), (nx - 1, ny - 1, 0)),
			mode=backend
		)

	@property
	def input_properties(self):
		g = self.grid
		dims = (g.x.dims[0], g.y.dims[0], g.z.dims[0])
		dims2d = (g.x.dims[0], g.y.dims[0], g.z.dims[0] + '_at_surface_level') \
			if g.nz > 1 else (g.x.dims[0], g.y.dims[0], g.z.dims[0])

		return {
			'air_density': {'dims': dims, 'units': 'kg m^-3'},
			'mass_fraction_of_precipitation_water_in_air':
				{'dims': dims, 'units': 'g g^-1'},
			'raindrop_fall_velocity': {'dims': dims, 'units': 'm s^-1'},
			'accumulated_precipitation': {'dims': dims2d, 'units': 'mm'}
		}

	@property
	def tendency_properties(self):
		return {}

	@property
	def diagnostic_properties(self):
		g = self.grid
		dims2d = (g.x.dims[0], g.y.dims[0], g.z.dims[0] + '_at_surface_level') \
			if g.nz > 1 else (g.x.dims[0], g.y.dims[0], g.z.dims[0])

		return {
			'precipitation': {'dims': dims2d, 'units': 'mm hr^-1'},
			'accumulated_precipitation': {'dims': dims2d, 'units': 'mm'}
		}

	def array_call(self, state, timestep):
		self._dt.value = timestep.total_seconds()
		self._in_rho[...] = state['air_density'][:, :, -1:]
		self._in_qr[...] = \
			state['mass_fraction_of_precipitation_water_in_air'][:, :, -1:]
		self._in_vt[...] = state['raindrop_fall_velocity'][:, :, -1:]
		self._in_accprec[...] = state['accumulated_precipitation'][...]

		self._stencil.compute()

		tendencies = {}
		diagnostics = {
			'precipitation': self._out_prec,
			'accumulated_precipitation': self._out_accprec
		}

		return tendencies, diagnostics

	@staticmethod
	def _stencil_defs(rhow, dt, in_rho, in_qr, in_vt, in_accprec):
		i = gt.Index(axis=0)
		j = gt.Index(axis=1)

		out_prec = gt.Equation()
		out_accprec = gt.Equation()

		out_prec[i, j] = 3.6e6 * in_rho[i, j] * in_qr[i, j] * in_vt[i, j] / rhow
		out_accprec[i, j] = in_accprec[i, j] + dt * out_prec[i, j] / 3.6e3

		return out_prec, out_accprec


class SedimentationFlux:
	"""
	Abstract base class whose derived classes discretize the
	vertical derivative of the sedimentation flux with different
	orders of accuracy.
	"""
	__metaclass__ = abc.ABCMeta

	# the vertical extent of the stencil
	nb = None

	@staticmethod
	@abc.abstractmethod
	def __call__(k, rho, h_on_interface_levels, q, vt, dfdz):
		"""
		Get the vertical derivative of the sedimentation flux.
		As this method is marked as abstract, its implementation
		is delegated to the derived classes.

		Parameters
		----------
		k : gridtools.Index
			The index running along the vertical axis.
		rho : gridtools.Equation
			The air density, in units of [kg m^-3].
		h_on_interface_levels : gridtools.Equation
			The geometric height of the model half-levels, in units of [m].
		q : gridtools.Equation
			The precipitating water species.
		vt : gridtools.Equation
			The raindrop fall velocity, in units of [m s^-1].
		dfdz : gridtools.Equation
			The vertical derivative of the sedimentation flux.
		"""

	@staticmethod
	def factory(sedimentation_flux_type):
		"""
		Static method returning an instance of the derived class
		which discretizes the vertical derivative of the
		sedimentation flux with the desired level of accuracy.

		Parameters
		----------
		sedimentation_flux_type : str
			String specifying the method used to compute the numerical
			sedimentation flux. Available options are:

			- 'first_order_upwind', for the first-order upwind scheme;
			- 'second_order_upwind', for the second-order upwind scheme.

		Return
		------
			Instance of the derived class implementing the desired method.
		"""
		if sedimentation_flux_type == 'first_order_upwind':
			return _FirstOrderUpwind()
		elif sedimentation_flux_type == 'second_order_upwind':
			return _SecondOrderUpwind()
		else:
			raise ValueError(
				'Only first- and second-order upwind methods have been implemented.'
			)
=======
    """
    Update the (accumulated) precipitation.
    """

    _d_physical_constants = {
        "density_of_liquid_water": DataArray(1e3, attrs={"units": "kg m^-3"})
    }

    def __init__(
        self,
        domain,
        grid_type="numerical",
        physical_constants=None,
        *,
        backend="numpy",
        backend_opts=None,
        build_info=None,
        dtype=datatype,
        exec_info=None,
        halo=None,
        rebuild=False,
        storage_shape=None,
        **kwargs
    ):
        """
        Parameters
        ----------
        domain : tasmania.Domain
            The underlying domain.
        grid_type : `str`, optional
            The type of grid over which instantiating the class. Either:

                * 'physical';
                * 'numerical' (default).

        physical_constants : `dict`, optional
            Dictionary whose keys are strings indicating physical constants used
            within this object, and whose values are :class:`sympl.DataArray`\s
            storing the values and units of those constants. The constants might be:

                * 'density_of_liquid_water', in units compatible with [kg m^-3].

        backend : `str`, optional
            TODO
        backend_opts : `dict`, optional
            TODO
        build_info : `dict`, optional
            TODO
        dtype : `numpy.dtype`, optional
            TODO
        exec_info : `dict`, optional
            TODO
        halo : `tuple`, optional
            TODO
        rebuild : `bool`, optional
            TODO
        storage_shape : `tuple`, optional
            TODO
        **kwargs :
            Additional keyword arguments to be directly forwarded to the parent
            :class:`~tasmania.ImplicitTendencyComponent`.
        """
        self._exec_info = exec_info

        super().__init__(domain, grid_type, **kwargs)

        pcs = get_physical_constants(self._d_physical_constants, physical_constants)
        self._pcs = pcs  # needed by unit test

        nx, ny = self.grid.nx, self.grid.ny
        in_shape = (storage_shape[0], storage_shape[1], 1) if storage_shape is not None else None
        storage_shape = get_storage_shape(in_shape, (nx, ny, 1))

        self._in_rho = zeros(storage_shape, backend, dtype, halo=halo)
        self._in_qr = zeros(storage_shape, backend, dtype, halo=halo)
        self._in_vt = zeros(storage_shape, backend, dtype, halo=halo)
        self._out_prec = zeros(storage_shape, backend, dtype, halo=halo)
        self._out_accprec = zeros(storage_shape, backend, dtype, halo=halo)

        decorator = gt.stencil(
            backend,
            backend_opts=backend_opts,
            build_info=build_info,
            externals={"rhow": pcs["density_of_liquid_water"]},
            rebuild=rebuild,
        )
        self._stencil = decorator(self._stencil_defs)

    @property
    def input_properties(self):
        g = self.grid
        dims = (g.x.dims[0], g.y.dims[0], g.z.dims[0])
        dims2d = (
            (g.x.dims[0], g.y.dims[0], g.z.dims[0] + "_at_surface_level")
            if g.nz > 1
            else (g.x.dims[0], g.y.dims[0], g.z.dims[0])
        )

        return {
            "air_density": {"dims": dims, "units": "kg m^-3"},
            "mass_fraction_of_precipitation_water_in_air": {
                "dims": dims,
                "units": "g g^-1",
            },
            "raindrop_fall_velocity": {"dims": dims, "units": "m s^-1"},
            "accumulated_precipitation": {"dims": dims2d, "units": "mm"},
        }

    @property
    def tendency_properties(self):
        return {}

    @property
    def diagnostic_properties(self):
        g = self.grid
        dims2d = (
            (g.x.dims[0], g.y.dims[0], g.z.dims[0] + "_at_surface_level")
            if g.nz > 1
            else (g.x.dims[0], g.y.dims[0], g.z.dims[0])
        )

        return {
            "precipitation": {"dims": dims2d, "units": "mm hr^-1"},
            "accumulated_precipitation": {"dims": dims2d, "units": "mm"},
        }

    def array_call(self, state, timestep):
        nx, ny, nz = self.grid.nx, self.grid.ny, self.grid.nz

        self._in_rho[...] = state["air_density"][:, :, nz-1:nz]
        self._in_qr[...] = state["mass_fraction_of_precipitation_water_in_air"][
            :, :, nz-1:nz
        ]
        self._in_vt[...] = state["raindrop_fall_velocity"][:, :, nz-1:nz]
        in_accprec = state['accumulated_precipitation']

        dt = timestep.total_seconds()

        self._stencil(
            in_rho=self._in_rho,
            in_qr=self._in_qr,
            in_vt=self._in_vt,
            in_accprec=in_accprec,
            out_prec=self._out_prec,
            out_accprec=self._out_accprec,
            dt=dt,
            origin={"_all_": (0, 0, 0)},
            domain=(nx, ny, 1),
            exec_info=self._exec_info,
        )

        tendencies = {}
        diagnostics = {
            "precipitation": self._out_prec,
            "accumulated_precipitation": self._out_accprec,
        }

        return tendencies, diagnostics

    @staticmethod
    def _stencil_defs(
        in_rho: gt.storage.f64_sd,
        in_qr: gt.storage.f64_sd,
        in_vt: gt.storage.f64_sd,
        in_accprec: gt.storage.f64_sd,
        out_prec: gt.storage.f64_sd,
        out_accprec: gt.storage.f64_sd,
        *,
        dt: float
    ):
        out_prec = 3.6e6 * in_rho[0, 0, 0] * in_qr[0, 0, 0] * in_vt[0, 0, 0] / rhow
        out_accprec = in_accprec[0, 0, 0] + dt * out_prec[0, 0, 0] / 3.6e3


class SedimentationFlux(abc.ABC):
    """
    Abstract base class whose derived classes discretize the
    vertical derivative of the sedimentation flux with different
    orders of accuracy.
    """

    # the vertical extent of the stencil
    nb = None

    @staticmethod
    @abc.abstractmethod
    def __call__(rho, h, q, vt):
        """
        Get the vertical derivative of the sedimentation flux.
        As this method is marked as abstract, its implementation
        is delegated to the derived classes.

        Parameters
        ----------
        rho : gridtools.storage.Storage
            The air density, in units of [kg m^-3].
        h : gridtools.storage.Storage
            The geometric height of the model half-levels, in units of [m].
        q : gridtools.storage.Storage
            The precipitating water species.
        vt : gridtools.storage.Storage
            The raindrop fall velocity, in units of [m s^-1].

        Return
        ------
        gridtools.storage.Storage :
            The vertical derivative of the sedimentation flux.
        """

    @staticmethod
    def factory(sedimentation_flux_type):
        """
        Static method returning an instance of the derived class
        which discretizes the vertical derivative of the
        sedimentation flux with the desired level of accuracy.

        Parameters
        ----------
        sedimentation_flux_type : str
            String specifying the method used to compute the numerical
            sedimentation flux. Available options are:

            - 'first_order_upwind', for the first-order upwind scheme;
            - 'second_order_upwind', for the second-order upwind scheme.

        Return
        ------
            Instance of the derived class implementing the desired method.
        """
        if sedimentation_flux_type == "first_order_upwind":
            return _FirstOrderUpwind()
        elif sedimentation_flux_type == "second_order_upwind":
            return _SecondOrderUpwind()
        else:
            raise ValueError(
                "Only first- and second-order upwind methods have been implemented."
            )
>>>>>>> a2b21f12


class _FirstOrderUpwind(SedimentationFlux):
    """ The standard, first-order accurate upwind method. """

    nb = 1

    @staticmethod
    def __call__(rho, h, q, vt):
        # interpolate the geometric height at the model main levels
        tmp_h = 0.5 * (h[0, 0, 0] + h[0, 0, 1])

        # calculate the vertical derivative of the sedimentation flux
        dfdz = (
            rho[0, 0, -1] * q[0, 0, -1] * vt[0, 0, -1]
            - rho[0, 0, 0] * q[0, 0, 0] * vt[0, 0, 0]
        ) / (tmp_h[0, 0, -1] - tmp_h[0, 0, 0])

        return dfdz


class _SecondOrderUpwind(SedimentationFlux):
    """ The second-order accurate upwind method. """

    nb = 2

    @staticmethod
    def __call__(rho, h, q, vt):
        # interpolate the geometric height at the model main levels
        tmp_h = 0.5 * (h[0, 0, 0] + h[0, 0, 1])

        # evaluate the space-dependent coefficients occurring in the
        # second-order upwind finite difference approximation of the
        # vertical derivative of the flux
        tmp_a = (2.0 * tmp_h[0, 0, 0] - tmp_h[0, 0, -1] - tmp_h[0, 0, -2]) / (
            (tmp_h[0, 0, -1] - tmp_h[0, 0, 0]) * (tmp_h[0, 0, -2] - tmp_h[0, 0, 0])
        )
        tmp_b = (tmp_h[0, 0, -2] - tmp_h[0, 0, 0]) / (
            (tmp_h[0, 0, -1] - tmp_h[0, 0, 0]) * (tmp_h[0, 0, -2] - tmp_h[0, 0, -1])
        )
        tmp_c = (tmp_h[0, 0, 0] - tmp_h[0, 0, -1]) / (
            (tmp_h[0, 0, -2] - tmp_h[0, 0, 0]) * (tmp_h[0, 0, -2] - tmp_h[0, 0, -1])
        )

        # calculate the vertical derivative of the sedimentation flux
        dfdz = (
            tmp_a[0, 0, 0] * rho[0, 0, 0] * q[0, 0, 0] * vt[0, 0, 0]
            + tmp_b[0, 0, 0] * rho[0, 0, -1] * q[0, 0, -1] * vt[0, 0, -1]
            + tmp_c[0, 0, 0] * rho[0, 0, -2] * q[0, 0, -2] * vt[0, 0, -2]
        )

        return dfdz


class Sedimentation(ImplicitTendencyComponent):
<<<<<<< HEAD
	"""
	Calculate the vertical derivative of the sedimentation flux for multiple
	precipitating tracers.
	"""
	def __init__(
		self, domain, grid_type, tracers,
		sedimentation_flux_scheme='first_order_upwind',
		maximum_vertical_cfl=0.975,
		backend=gt.mode.NUMPY, dtype=datatype, **kwargs
	):
		"""
		Parameters
		----------
		domain : tasmania.Domain
			The underlying domain.
		grid_type : str
			The type of grid over which instantiating the class. Either:

				* 'physical';
				* 'numerical'.

		tracers : dict
			Dictionary whose keys are the names of the precipitating tracers to
			consider, and whose values are dictionaries specifying 'units' and
			'sedimentation_velocity' for those tracers.
		sedimentation_flux_scheme : `str`, optional
			The numerical sedimentation flux scheme. Please refer to
			:class:`~tasmania.SedimentationFlux` for the available options.
			Defaults to 'first_order_upwind'.
		maximum_vertical_cfl : `float`, optional
			Maximum allowed vertical CFL number. Defaults to 0.975.
		backend : `obj`, optional
			TODO
		dtype : `numpy.dtype`, optional
			The data type for any :class:`numpy.ndarray` instantiated and
			used within this class.
		**kwargs :
			Additional keyword arguments to be directly forwarded to the parent
			:class:`~tasmania.ImplicitTendencyComponent`.
		"""
		self._tracer_units = {}
		self._velocities = {}
		for tracer in tracers:
			try:
				self._tracer_units[tracer] = tracers[tracer]['units']
			except KeyError:
				raise KeyError(
					'Dictionary for ''{}'' misses the key ''units''.'.format(tracer)
				)

			try:
				self._velocities[tracer] = tracers[tracer]['sedimentation_velocity']
			except KeyError:
				raise KeyError(
					'Dictionary for ''{}'' misses the key ''sedimentation_velocity''.'
						.format(tracer)
				)

		super().__init__(domain, grid_type, **kwargs)

		self._sflux = SedimentationFlux.factory(sedimentation_flux_scheme)
		self._max_cfl = maximum_vertical_cfl
		self._stencil_initialize(backend, dtype)

	@property
	def input_properties(self):
		g = self.grid
		dims = (g.x.dims[0], g.y.dims[0], g.z.dims[0])
		dims_z = (g.x.dims[0], g.y.dims[0], g.z_on_interface_levels.dims[0])

		return_dict = {
			'air_density': {'dims': dims, 'units': 'kg m^-3'},
			'height_on_interface_levels': {'dims': dims_z, 'units': 'm'}
		}

		for tracer in self._tracer_units:
			return_dict[tracer] = {'dims': dims, 'units': self._tracer_units[tracer]}
			return_dict[self._velocities[tracer]] = {'dims': dims, 'units': 'm s^-1'}

		return return_dict

	@property
	def tendency_properties(self):
		g = self.grid
		dims = (g.x.dims[0], g.y.dims[0], g.z.dims[0])

		return_dict = {}
		for tracer, units in self._tracer_units.items():
			return_dict[tracer] = {'dims': dims, 'units': units + ' s^-1'}

		return return_dict

	@property
	def diagnostic_properties(self):
		return {}

	def array_call(self, state, timestep):
		self._stencil_set_inputs(state, timestep)

		self._stencil.compute()

		tendencies = {
			name: self._outputs['out_' + name] for name in self._tracer_units
		}
		diagnostics = {}

		return tendencies, diagnostics

	def _stencil_initialize(self, backend, dtype):
		nx, ny, nz = self.grid.nx, self.grid.ny, self.grid.nz

		self._dt = gt.Global()
		self._maxcfl = gt.Global(self._max_cfl)

		self._inputs = {
			'in_rho': np.zeros((nx, ny, nz), dtype=dtype),
			'in_h': np.zeros((nx, ny, nz+1), dtype=dtype)
		}
		self._outputs = {}
		for tracer in self._tracer_units:
			self._inputs['in_' + tracer] = np.zeros((nx, ny, nz), dtype=dtype)
			self._inputs['in_' + self._velocities[tracer]] = \
				np.zeros((nx, ny, nz), dtype=dtype)
			self._outputs['out_' + tracer] = np.zeros((nx, ny, nz), dtype=dtype)

		self._stencil = gt.NGStencil(
			definitions_func=self._stencil_defs,
			inputs=self._inputs,
			global_inputs={'dt': self._dt, 'max_cfl': self._maxcfl},
			outputs=self._outputs,
			domain=gt.domain.Rectangle((0, 0, self._sflux.nb), (nx-1, ny-1, nz-1)),
			mode=backend
		)

	def _stencil_set_inputs(self, state, timestep):
		self._dt.value = timestep.total_seconds()
		self._inputs['in_rho'][...] = state['air_density'][...]
		self._inputs['in_h'][...] = state['height_on_interface_levels'][...]
		for tracer in self._tracer_units:
			self._inputs['in_' + tracer][...] = state[tracer][...]
			velocity = self._velocities[tracer]
			self._inputs['in_' + velocity] = state[velocity][...]

	def _stencil_defs(self, dt, max_cfl, in_rho, in_h, **kwargs):
		k = gt.Index(axis=2)

		tmp_dh = gt.Equation()
		tmp_dh[k] = in_h[k] - in_h[k+1]

		outs = []

		for tracer in self._tracer_units:
			in_q  = kwargs['in_' + tracer]
			in_vt = kwargs['in_' + self._velocities[tracer]]
=======
    """
    Calculate the vertical derivative of the sedimentation flux for multiple
    precipitating tracers.
    """

    def __init__(
        self,
        domain,
        grid_type,
        tracers,
        sedimentation_flux_scheme="first_order_upwind",
        maximum_vertical_cfl=0.975,
        backend="numpy",
        dtype=datatype,
        **kwargs
    ):
        """
        Parameters
        ----------
        domain : tasmania.Domain
            The underlying domain.
        grid_type : str
            The type of grid over which instantiating the class. Either:

                * 'physical';
                * 'numerical'.

        tracers : dict
            Dictionary whose keys are the names of the precipitating tracers to
            consider, and whose values are dictionaries specifying 'units' and
            'velocity' for those tracers.
        sedimentation_flux_scheme : `str`, optional
            The numerical sedimentation flux scheme. Please refer to
            :class:`~tasmania.SedimentationFlux` for the available options.
            Defaults to 'first_order_upwind'.
        maximum_vertical_cfl : `float`, optional
            Maximum allowed vertical CFL number. Defaults to 0.975.
        backend : `obj`, optional
            TODO
        dtype : `numpy.dtype`, optional
            The data type for any :class:`numpy.ndarray` instantiated and
            used within this class.
        **kwargs :
            Additional keyword arguments to be directly forwarded to the parent
            :class:`~tasmania.ImplicitTendencyComponent`.
        """
        self._tracer_units = {}
        self._velocities = {}
        for tracer in tracers:
            try:
                self._tracer_units[tracer] = tracers[tracer]["units"]
            except KeyError:
                raise KeyError(
                    "Dictionary for " "{}" " misses the key " "units" ".".format(tracer)
                )

            try:
                self._velocities[tracer] = tracers[tracer]["velocity"]
            except KeyError:
                raise KeyError(
                    "Dictionary for "
                    "{}"
                    " misses the key "
                    "velocity"
                    ".".format(tracer)
                )

        super().__init__(domain, grid_type, **kwargs)

        self._sflux = SedimentationFlux.factory(sedimentation_flux_scheme)
        self._max_cfl = maximum_vertical_cfl
        self._stencil_initialize(backend, dtype)

    @property
    def input_properties(self):
        g = self.grid
        dims = (g.x.dims[0], g.y.dims[0], g.z.dims[0])
        dims_z = (g.x.dims[0], g.y.dims[0], g.z_on_interface_levels.dims[0])

        return_dict = {
            "air_density": {"dims": dims, "units": "kg m^-3"},
            "height_on_interface_levels": {"dims": dims_z, "units": "m"},
        }

        for tracer in self._tracer_units:
            return_dict[tracer] = {"dims": dims, "units": self._tracer_units[tracer]}
            return_dict[self._velocities[tracer]] = {"dims": dims, "units": "m s^-1"}

        return return_dict

    @property
    def tendency_properties(self):
        g = self.grid
        dims = (g.x.dims[0], g.y.dims[0], g.z.dims[0])

        return_dict = {}
        for tracer, units in self._tracer_units.items():
            return_dict[tracer] = {"dims": dims, "units": units + " s^-1"}

        return return_dict

    @property
    def diagnostic_properties(self):
        return {}

    def array_call(self, state, timestep):
        self._stencil_set_inputs(state, timestep)

        self._stencil.compute()

        tendencies = {name: self._outputs["out_" + name] for name in self._tracer_units}
        diagnostics = {}

        return tendencies, diagnostics

    def _stencil_initialize(self, backend, dtype):
        nx, ny, nz = self.grid.nx, self.grid.ny, self.grid.nz

        self._dt = gt.Global()
        self._maxcfl = gt.Global(self._max_cfl)

        self._inputs = {
            "in_rho": np.zeros((nx, ny, nz), dtype=dtype),
            "in_h": np.zeros((nx, ny, nz + 1), dtype=dtype),
        }
        self._outputs = {}
        for tracer in self._tracer_units:
            self._inputs["in_" + tracer] = np.zeros((nx, ny, nz), dtype=dtype)
            self._inputs["in_" + self._velocities[tracer]] = np.zeros(
                (nx, ny, nz), dtype=dtype
            )
            self._outputs["out_" + tracer] = np.zeros((nx, ny, nz), dtype=dtype)

        self._stencil = gt.NGStencil(
            definitions_func=self._stencil_defs,
            inputs=self._inputs,
            global_inputs={"dt": self._dt, "max_cfl": self._maxcfl},
            outputs=self._outputs,
            domain=gt.domain.Rectangle((0, 0, self._sflux.nb), (nx - 1, ny - 1, nz - 1)),
            mode=backend,
        )

    def _stencil_set_inputs(self, state, timestep):
        self._dt.value = timestep.total_seconds()
        self._inputs["in_rho"][...] = state["air_density"][...]
        self._inputs["in_h"][...] = state["height_on_interface_levels"][...]
        for tracer in self._tracer_units:
            self._inputs["in_" + tracer][...] = state[tracer][...]
            velocity = self._velocities[tracer]
            self._inputs["in_" + velocity] = state[velocity][...]

    def _stencil_defs(self, dt, max_cfl, in_rho, in_h, **kwargs):
        k = gt.Index(axis=2)

        tmp_dh = gt.Equation()
        tmp_dh[k] = in_h[k] - in_h[k + 1]

        outs = []

        for tracer in self._tracer_units:
            in_q = kwargs["in_" + tracer]
            in_vt = kwargs["in_" + self._velocities[tracer]]
>>>>>>> a2b21f12

            tmp_vt = gt.Equation(name="tmp_" + self._velocities[tracer])
            tmp_vt[k] = in_vt[k]
            # 	(vt[k] >  max_cfl * tmp_dh[k] / dt) * max_cfl * tmp_dh[k] / dt + \
            # 	(vt[k] <= max_cfl * tmp_dh[k] / dt) * vt[k]

            tmp_dfdz = gt.Equation(name="tmp_dfdz_" + tracer)
            self._sflux(k, in_rho, in_h, in_q, tmp_vt, tmp_dfdz)

            out_q = gt.Equation(name="out_" + tracer)
            out_q[k] = tmp_dfdz[k] / in_rho[k]

            outs.append(out_q)

        return outs<|MERGE_RESOLUTION|>--- conflicted
+++ resolved
@@ -56,16 +56,6 @@
     Clipping negative values of water species.
     """
 
-<<<<<<< HEAD
-	def __init__(self, domain, grid_type, tracers=None):
-		"""
-		Parameters
-		----------
-		domain : tasmania.Domain
-			The underlying domain.
-		grid_type : str
-			The type of grid over which instantiating the class. Either:
-=======
     def __init__(self, domain, grid_type, water_species_names=None):
         """
         Parameters
@@ -74,40 +64,23 @@
             The underlying domain.
         grid_type : str
             The type of grid over which instantiating the class. Either:
->>>>>>> a2b21f12
 
                 * 'physical';
                 * 'numerical'.
 
-<<<<<<< HEAD
-		tracers : `dict`, optional
-			Dictionary whose keys are the names of the tracers to clip,
-			and whose values are dictionaries specifying fundamental
-			properties ('units') for those tracers.
-		"""
-		self._tracers = tracers
-		super().__init__(domain, grid_type)
-=======
         water_species_names : `tuple`, optional
             The names of the water species to clip.
         """
         self._names = water_species_names
         super().__init__(domain, grid_type)
->>>>>>> a2b21f12
 
     @property
     def input_properties(self):
         dims = (self.grid.x.dims[0], self.grid.y.dims[0], self.grid.z.dims[0])
 
-<<<<<<< HEAD
-		return_dict = {}
-		for name, props in self._tracers.items():
-			return_dict[name] = {'dims': dims, 'units': props['units']}
-=======
         return_dict = {}
         for name in self._names:
             return_dict[name] = {"dims": dims, "units": "g g^-1"}
->>>>>>> a2b21f12
 
         return return_dict
 
@@ -115,231 +88,24 @@
     def diagnostic_properties(self):
         dims = (self.grid.x.dims[0], self.grid.y.dims[0], self.grid.z.dims[0])
 
-<<<<<<< HEAD
-		return_dict = {}
-		for name, props in self._tracers.items():
-			return_dict[name] = {'dims': dims, 'units': props['units']}
-=======
         return_dict = {}
         for name in self._names:
             return_dict[name] = {"dims": dims, "units": "g g^-1"}
->>>>>>> a2b21f12
 
         return return_dict
 
     def array_call(self, state):
         diagnostics = {}
 
-<<<<<<< HEAD
-		for name in self._tracers:
-			q = state[name]
-			q[q < 0.0] = 0.0
-			diagnostics[name] = q
-=======
         for name in self._names:
             q = state[name]
             q[q < 0.0] = 0.0
             diagnostics[name] = q
->>>>>>> a2b21f12
 
         return diagnostics
 
 
 class Precipitation(ImplicitTendencyComponent):
-<<<<<<< HEAD
-	"""
-	Update the (accumulated) precipitation.
-	"""
-	_d_physical_constants = {
-		'density_of_liquid_water':
-			DataArray(1e3, attrs={'units': 'kg m^-3'}),
-	}
-
-	def __init__(
-		self, domain, grid_type='numerical', backend=gt.mode.NUMPY,
-		dtype=datatype,	physical_constants=None, **kwargs
-	):
-		"""
-		Parameters
-		----------
-		domain : tasmania.Domain
-			The underlying domain.
-		grid_type : `str`, optional
-			The type of grid over which instantiating the class. Either:
-
-				* 'physical';
-				* 'numerical' (default).
-
-		backend : `obj`, optional
-			TODO
-		dtype : `numpy.dtype`, optional
-			The data type for any :class:`numpy.ndarray` instantiated and
-			used within this class.
-		physical_constants : `dict`, optional
-			Dictionary whose keys are strings indicating physical constants used
-			within this object, and whose values are :class:`sympl.DataArray`\s
-			storing the values and units of those constants. The constants might be:
-
-				* 'density_of_liquid_water', in units compatible with [kg m^-3].
-
-		**kwargs :
-			Additional keyword arguments to be directly forwarded to the parent
-			:class:`~tasmania.ImplicitTendencyComponent`.
-		"""
-		super().__init__(domain, grid_type, **kwargs)
-
-		pcs = get_physical_constants(
-			self._d_physical_constants, physical_constants
-		)
-		self._rhow = gt.Global(pcs['density_of_liquid_water'])
-
-		nx, ny = self.grid.nx, self.grid.ny
-		self._dt = gt.Global()
-		self._in_rho = np.zeros((nx, ny, 1), dtype=dtype)
-		self._in_qr = np.zeros((nx, ny, 1), dtype=dtype)
-		self._in_vt = np.zeros((nx, ny, 1), dtype=dtype)
-		self._in_accprec = np.zeros((nx, ny, 1), dtype=dtype)
-		self._out_prec = np.zeros((nx, ny, 1), dtype=dtype)
-		self._out_accprec = np.zeros((nx, ny, 1), dtype=dtype)
-
-		self._stencil = gt.NGStencil(
-			definitions_func=self._stencil_defs,
-			inputs={
-				'in_rho': self._in_rho, 'in_qr': self._in_qr,
-				'in_vt': self._in_vt, 'in_accprec': self._in_accprec
-			},
-			global_inputs={'rhow': self._rhow, 'dt': self._dt},
-			outputs={'out_prec': self._out_prec, 'out_accprec': self._out_accprec},
-			domain=gt.domain.Rectangle((0, 0, 0), (nx - 1, ny - 1, 0)),
-			mode=backend
-		)
-
-	@property
-	def input_properties(self):
-		g = self.grid
-		dims = (g.x.dims[0], g.y.dims[0], g.z.dims[0])
-		dims2d = (g.x.dims[0], g.y.dims[0], g.z.dims[0] + '_at_surface_level') \
-			if g.nz > 1 else (g.x.dims[0], g.y.dims[0], g.z.dims[0])
-
-		return {
-			'air_density': {'dims': dims, 'units': 'kg m^-3'},
-			'mass_fraction_of_precipitation_water_in_air':
-				{'dims': dims, 'units': 'g g^-1'},
-			'raindrop_fall_velocity': {'dims': dims, 'units': 'm s^-1'},
-			'accumulated_precipitation': {'dims': dims2d, 'units': 'mm'}
-		}
-
-	@property
-	def tendency_properties(self):
-		return {}
-
-	@property
-	def diagnostic_properties(self):
-		g = self.grid
-		dims2d = (g.x.dims[0], g.y.dims[0], g.z.dims[0] + '_at_surface_level') \
-			if g.nz > 1 else (g.x.dims[0], g.y.dims[0], g.z.dims[0])
-
-		return {
-			'precipitation': {'dims': dims2d, 'units': 'mm hr^-1'},
-			'accumulated_precipitation': {'dims': dims2d, 'units': 'mm'}
-		}
-
-	def array_call(self, state, timestep):
-		self._dt.value = timestep.total_seconds()
-		self._in_rho[...] = state['air_density'][:, :, -1:]
-		self._in_qr[...] = \
-			state['mass_fraction_of_precipitation_water_in_air'][:, :, -1:]
-		self._in_vt[...] = state['raindrop_fall_velocity'][:, :, -1:]
-		self._in_accprec[...] = state['accumulated_precipitation'][...]
-
-		self._stencil.compute()
-
-		tendencies = {}
-		diagnostics = {
-			'precipitation': self._out_prec,
-			'accumulated_precipitation': self._out_accprec
-		}
-
-		return tendencies, diagnostics
-
-	@staticmethod
-	def _stencil_defs(rhow, dt, in_rho, in_qr, in_vt, in_accprec):
-		i = gt.Index(axis=0)
-		j = gt.Index(axis=1)
-
-		out_prec = gt.Equation()
-		out_accprec = gt.Equation()
-
-		out_prec[i, j] = 3.6e6 * in_rho[i, j] * in_qr[i, j] * in_vt[i, j] / rhow
-		out_accprec[i, j] = in_accprec[i, j] + dt * out_prec[i, j] / 3.6e3
-
-		return out_prec, out_accprec
-
-
-class SedimentationFlux:
-	"""
-	Abstract base class whose derived classes discretize the
-	vertical derivative of the sedimentation flux with different
-	orders of accuracy.
-	"""
-	__metaclass__ = abc.ABCMeta
-
-	# the vertical extent of the stencil
-	nb = None
-
-	@staticmethod
-	@abc.abstractmethod
-	def __call__(k, rho, h_on_interface_levels, q, vt, dfdz):
-		"""
-		Get the vertical derivative of the sedimentation flux.
-		As this method is marked as abstract, its implementation
-		is delegated to the derived classes.
-
-		Parameters
-		----------
-		k : gridtools.Index
-			The index running along the vertical axis.
-		rho : gridtools.Equation
-			The air density, in units of [kg m^-3].
-		h_on_interface_levels : gridtools.Equation
-			The geometric height of the model half-levels, in units of [m].
-		q : gridtools.Equation
-			The precipitating water species.
-		vt : gridtools.Equation
-			The raindrop fall velocity, in units of [m s^-1].
-		dfdz : gridtools.Equation
-			The vertical derivative of the sedimentation flux.
-		"""
-
-	@staticmethod
-	def factory(sedimentation_flux_type):
-		"""
-		Static method returning an instance of the derived class
-		which discretizes the vertical derivative of the
-		sedimentation flux with the desired level of accuracy.
-
-		Parameters
-		----------
-		sedimentation_flux_type : str
-			String specifying the method used to compute the numerical
-			sedimentation flux. Available options are:
-
-			- 'first_order_upwind', for the first-order upwind scheme;
-			- 'second_order_upwind', for the second-order upwind scheme.
-
-		Return
-		------
-			Instance of the derived class implementing the desired method.
-		"""
-		if sedimentation_flux_type == 'first_order_upwind':
-			return _FirstOrderUpwind()
-		elif sedimentation_flux_type == 'second_order_upwind':
-			return _SecondOrderUpwind()
-		else:
-			raise ValueError(
-				'Only first- and second-order upwind methods have been implemented.'
-			)
-=======
     """
     Update the (accumulated) precipitation.
     """
@@ -577,7 +343,6 @@
             raise ValueError(
                 "Only first- and second-order upwind methods have been implemented."
             )
->>>>>>> a2b21f12
 
 
 class _FirstOrderUpwind(SedimentationFlux):
@@ -633,162 +398,6 @@
 
 
 class Sedimentation(ImplicitTendencyComponent):
-<<<<<<< HEAD
-	"""
-	Calculate the vertical derivative of the sedimentation flux for multiple
-	precipitating tracers.
-	"""
-	def __init__(
-		self, domain, grid_type, tracers,
-		sedimentation_flux_scheme='first_order_upwind',
-		maximum_vertical_cfl=0.975,
-		backend=gt.mode.NUMPY, dtype=datatype, **kwargs
-	):
-		"""
-		Parameters
-		----------
-		domain : tasmania.Domain
-			The underlying domain.
-		grid_type : str
-			The type of grid over which instantiating the class. Either:
-
-				* 'physical';
-				* 'numerical'.
-
-		tracers : dict
-			Dictionary whose keys are the names of the precipitating tracers to
-			consider, and whose values are dictionaries specifying 'units' and
-			'sedimentation_velocity' for those tracers.
-		sedimentation_flux_scheme : `str`, optional
-			The numerical sedimentation flux scheme. Please refer to
-			:class:`~tasmania.SedimentationFlux` for the available options.
-			Defaults to 'first_order_upwind'.
-		maximum_vertical_cfl : `float`, optional
-			Maximum allowed vertical CFL number. Defaults to 0.975.
-		backend : `obj`, optional
-			TODO
-		dtype : `numpy.dtype`, optional
-			The data type for any :class:`numpy.ndarray` instantiated and
-			used within this class.
-		**kwargs :
-			Additional keyword arguments to be directly forwarded to the parent
-			:class:`~tasmania.ImplicitTendencyComponent`.
-		"""
-		self._tracer_units = {}
-		self._velocities = {}
-		for tracer in tracers:
-			try:
-				self._tracer_units[tracer] = tracers[tracer]['units']
-			except KeyError:
-				raise KeyError(
-					'Dictionary for ''{}'' misses the key ''units''.'.format(tracer)
-				)
-
-			try:
-				self._velocities[tracer] = tracers[tracer]['sedimentation_velocity']
-			except KeyError:
-				raise KeyError(
-					'Dictionary for ''{}'' misses the key ''sedimentation_velocity''.'
-						.format(tracer)
-				)
-
-		super().__init__(domain, grid_type, **kwargs)
-
-		self._sflux = SedimentationFlux.factory(sedimentation_flux_scheme)
-		self._max_cfl = maximum_vertical_cfl
-		self._stencil_initialize(backend, dtype)
-
-	@property
-	def input_properties(self):
-		g = self.grid
-		dims = (g.x.dims[0], g.y.dims[0], g.z.dims[0])
-		dims_z = (g.x.dims[0], g.y.dims[0], g.z_on_interface_levels.dims[0])
-
-		return_dict = {
-			'air_density': {'dims': dims, 'units': 'kg m^-3'},
-			'height_on_interface_levels': {'dims': dims_z, 'units': 'm'}
-		}
-
-		for tracer in self._tracer_units:
-			return_dict[tracer] = {'dims': dims, 'units': self._tracer_units[tracer]}
-			return_dict[self._velocities[tracer]] = {'dims': dims, 'units': 'm s^-1'}
-
-		return return_dict
-
-	@property
-	def tendency_properties(self):
-		g = self.grid
-		dims = (g.x.dims[0], g.y.dims[0], g.z.dims[0])
-
-		return_dict = {}
-		for tracer, units in self._tracer_units.items():
-			return_dict[tracer] = {'dims': dims, 'units': units + ' s^-1'}
-
-		return return_dict
-
-	@property
-	def diagnostic_properties(self):
-		return {}
-
-	def array_call(self, state, timestep):
-		self._stencil_set_inputs(state, timestep)
-
-		self._stencil.compute()
-
-		tendencies = {
-			name: self._outputs['out_' + name] for name in self._tracer_units
-		}
-		diagnostics = {}
-
-		return tendencies, diagnostics
-
-	def _stencil_initialize(self, backend, dtype):
-		nx, ny, nz = self.grid.nx, self.grid.ny, self.grid.nz
-
-		self._dt = gt.Global()
-		self._maxcfl = gt.Global(self._max_cfl)
-
-		self._inputs = {
-			'in_rho': np.zeros((nx, ny, nz), dtype=dtype),
-			'in_h': np.zeros((nx, ny, nz+1), dtype=dtype)
-		}
-		self._outputs = {}
-		for tracer in self._tracer_units:
-			self._inputs['in_' + tracer] = np.zeros((nx, ny, nz), dtype=dtype)
-			self._inputs['in_' + self._velocities[tracer]] = \
-				np.zeros((nx, ny, nz), dtype=dtype)
-			self._outputs['out_' + tracer] = np.zeros((nx, ny, nz), dtype=dtype)
-
-		self._stencil = gt.NGStencil(
-			definitions_func=self._stencil_defs,
-			inputs=self._inputs,
-			global_inputs={'dt': self._dt, 'max_cfl': self._maxcfl},
-			outputs=self._outputs,
-			domain=gt.domain.Rectangle((0, 0, self._sflux.nb), (nx-1, ny-1, nz-1)),
-			mode=backend
-		)
-
-	def _stencil_set_inputs(self, state, timestep):
-		self._dt.value = timestep.total_seconds()
-		self._inputs['in_rho'][...] = state['air_density'][...]
-		self._inputs['in_h'][...] = state['height_on_interface_levels'][...]
-		for tracer in self._tracer_units:
-			self._inputs['in_' + tracer][...] = state[tracer][...]
-			velocity = self._velocities[tracer]
-			self._inputs['in_' + velocity] = state[velocity][...]
-
-	def _stencil_defs(self, dt, max_cfl, in_rho, in_h, **kwargs):
-		k = gt.Index(axis=2)
-
-		tmp_dh = gt.Equation()
-		tmp_dh[k] = in_h[k] - in_h[k+1]
-
-		outs = []
-
-		for tracer in self._tracer_units:
-			in_q  = kwargs['in_' + tracer]
-			in_vt = kwargs['in_' + self._velocities[tracer]]
-=======
     """
     Calculate the vertical derivative of the sedimentation flux for multiple
     precipitating tracers.
@@ -951,7 +560,6 @@
         for tracer in self._tracer_units:
             in_q = kwargs["in_" + tracer]
             in_vt = kwargs["in_" + self._velocities[tracer]]
->>>>>>> a2b21f12
 
             tmp_vt = gt.Equation(name="tmp_" + self._velocities[tracer])
             tmp_vt[k] = in_vt[k]
