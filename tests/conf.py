--- conflicted
+++ resolved
@@ -69,40 +69,21 @@
 
 # isentropic model
 isentropic_state = {
-<<<<<<< HEAD
-	'air_isentropic_density': {
-		'kg m^-2 K^-1': (10, 1000)
-	},
-	'x_velocity_at_u_locations': {
-		'm s^-1': (-50, 50),
-		'km hr^-1': (-150, 150),
-	},
-	'y_velocity_at_v_locations': {
-		'm s^-1': (-50, 50),
-		'km hr^-1': (-150, 150),
-	},
-	'mass_fraction_of_water_vapor_in_air': {
-		'g g^-1': (0, 5),
-		'g kg^-1': (0, 5000),
-	},
-	'mass_fraction_of_cloud_liquid_water_in_air': {
-		'g g^-1': (0, 5),
-		'g kg^-1': (0, 5000),
-	},
-	'mass_fraction_of_precipitation_water_in_air': {
-		'g g^-1': (0, 5),
-		'g kg^-1': (0, 5000),
-	},
-	'number_density_of_precipitation_water': {
-		'g^-1': (0, 1e3),
-		'kg^-1': (0, 1e6),
-	},
-	'precipitation': {
-		'mm hr^-1': (0, 100),
-	},
-	'accumulated_precipitation': {
-		'mm': (0, 100),
-	},
+    "air_isentropic_density": {"kg m^-2 K^-1": (10, 1000)},
+    "x_velocity_at_u_locations": {"m s^-1": (-50, 50), "km hr^-1": (-150, 150)},
+    "y_velocity_at_v_locations": {"m s^-1": (-50, 50), "km hr^-1": (-150, 150)},
+    "mass_fraction_of_water_vapor_in_air": {"g g^-1": (0, 5), "g kg^-1": (0, 5000)},
+    "mass_fraction_of_cloud_liquid_water_in_air": {
+        "g g^-1": (0, 5),
+        "g kg^-1": (0, 5000),
+    },
+    "mass_fraction_of_precipitation_water_in_air": {
+        "g g^-1": (0, 5),
+        "g kg^-1": (0, 5000),
+    },
+    "number_density_of_precipitation_water": {"g^-1": (0, 1e3), "kg^-1": (0, 1e6)},
+    "precipitation": {"mm hr^-1": (0, 100)},
+    "accumulated_precipitation": {"mm": (0, 100)},
 	'tracer0': {
 		'g g^-1': (0, 5),
 		'g kg^-1': (0, 5000),
@@ -119,23 +100,6 @@
 		'g^-1': (0, 1e3),
 		'kg^-1': (0, 1e6),
 	},
-=======
-    "air_isentropic_density": {"kg m^-2 K^-1": (10, 1000)},
-    "x_velocity_at_u_locations": {"m s^-1": (-50, 50), "km hr^-1": (-150, 150)},
-    "y_velocity_at_v_locations": {"m s^-1": (-50, 50), "km hr^-1": (-150, 150)},
-    "mass_fraction_of_water_vapor_in_air": {"g g^-1": (0, 5), "g kg^-1": (0, 5000)},
-    "mass_fraction_of_cloud_liquid_water_in_air": {
-        "g g^-1": (0, 5),
-        "g kg^-1": (0, 5000),
-    },
-    "mass_fraction_of_precipitation_water_in_air": {
-        "g g^-1": (0, 5),
-        "g kg^-1": (0, 5000),
-    },
-    "number_density_of_precipitation_water": {"g^-1": (0, 1e3), "kg^-1": (0, 1e6)},
-    "precipitation": {"mm hr^-1": (0, 100)},
-    "accumulated_precipitation": {"mm": (0, 100)},
->>>>>>> a2b21f12
 }
 
 # burgers model
