# -*- coding: utf-8 -*-
#
# Tasmania
#
# Copyright (c) 2018-2019, ETH Zurich
# All rights reserved.
#
# This file is part of the Tasmania project. Tasmania is free software:
# you can redistribute it and/or modify it under the terms of the
# GNU General Public License as published by the Free Software Foundation,
# either version 3 of the License, or any later version. 
#
# This program is distributed in the hope that it will be useful,
# but WITHOUT ANY WARRANTY; without even the implied warranty of
# MERCHANTABILITY or FITNESS FOR A PARTICULAR PURPOSE.  See the
# GNU General Public License for more details.
#
# You should have received a copy of the GNU General Public License
# along with this program.  If not, see <http://www.gnu.org/licenses/>.
#
# SPDX-License-Identifier: GPL-3.0-or-later
#
import numpy as np
import os
from sympl import DataArray
import tasmania as taz
import time

try:
    from . import namelist_zhao_ssus as nl
except (ImportError, ModuleNotFoundError):
    import namelist_zhao_ssus as nl

# ============================================================
# The underlying domain
# ============================================================
domain = taz.Domain(
    nl.domain_x,
    nl.nx,
    nl.domain_y,
    nl.ny,
    DataArray([0, 1], dims="z", attrs={"units": "1"}),
    1,
    horizontal_boundary_type=nl.hb_type,
    nb=nl.nb,
    horizontal_boundary_kwargs=nl.hb_kwargs,
    topography_type="flat_terrain",
    dtype=nl.gt_kwargs["dtype"],
)
pgrid = domain.physical_grid
cgrid = domain.numerical_grid

# ============================================================
# The initial state
# ============================================================
zsof = taz.ZhaoSolutionFactory(nl.init_time, nl.diffusion_coeff)
zsf = taz.ZhaoStateFactory(
    nl.init_time,
    nl.diffusion_coeff,
    backend=nl.gt_kwargs["backend"],
    dtype=nl.gt_kwargs["dtype"],
    halo=nl.gt_kwargs["halo"],
)
state = zsf(nl.init_time, cgrid)

# set the initial state as reference state for the handler of
# the lateral boundary conditions
domain.horizontal_boundary.reference_state = state

# ============================================================
# The dynamical core
# ============================================================
dycore = taz.BurgersDynamicalCore(
    domain,
    intermediate_tendencies=None,
    time_integration_scheme=nl.time_integration_scheme,
    flux_scheme=nl.flux_scheme,
    **nl.gt_kwargs
)

# ============================================================
# The physics
# ============================================================
# component calculating the Laplacian of the velocity
diff = taz.BurgersHorizontalDiffusion(
<<<<<<< HEAD
	domain, 'numerical', nl.diffusion_type, nl.diffusion_coeff,
	nl.backend, nl.dtype
=======
    domain, "numerical", nl.diffusion_type, nl.diffusion_coeff, **nl.gt_kwargs
>>>>>>> a2b21f12
)

# Wrap the component in a SequentialUpdateSplitting object
physics = taz.SequentialUpdateSplitting(
    {
        "component": diff,
        "time_integrator": nl.physics_time_integration_scheme,
        "time_integrator_kwargs": nl.gt_kwargs,
        "enforce_horizontal_boundary": True,
        "substeps": 1,
    }
)

# ============================================================
# A NetCDF monitor
# ============================================================
if nl.filename is not None and nl.save_frequency > 0:
    if os.path.exists(nl.filename):
        os.remove(nl.filename)

    netcdf_monitor = taz.NetCDFMonitor(nl.filename, domain, "physical")
    netcdf_monitor.store(state)

# ============================================================
# Time-marching
# ============================================================
dt = nl.timestep
nt = nl.niter

wall_time_start = time.time()
compute_time = 0.0

for i in range(nt):
    compute_time_start = time.time()

    state_aux = {}
    state_aux.update(state)

<<<<<<< HEAD
	# Calculate the dynamics
	taz.dict_update(state, dycore(state, {}, dt))
	state['time'] = nl.init_time + (i+0.5)*dt

	# Calculate the physics
	physics(state, 0.5*dt)
	state['time'] = nl.init_time + (i+1)*dt
=======
    # calculate the physics
    physics(state_aux, 0.5 * dt)
    taz.dict_copy(state, state_aux)

    # calculate the dynamics
    state["time"] = nl.init_time + i * dt
    state_prv = dycore(state, {}, dt)

    # calculate the physics
    state_prv["time"] = nl.init_time + (i + 0.5) * dt
    physics(state_prv, 0.5 * dt)

    # update the state
    taz.dict_copy(state, state_prv)
    state["time"] = nl.init_time + (i + 1) * dt
>>>>>>> a2b21f12

    compute_time += time.time() - compute_time_start

    if (nl.print_frequency > 0) and ((i + 1) % nl.print_frequency == 0) or i == nt - 1:
        dx = pgrid.dx.to_units("m").values.item()
        dy = pgrid.dy.to_units("m").values.item()

        u = state["x_velocity"].to_units("m s^-1").values[3:-3, 3:-3, :]
        v = state["y_velocity"].to_units("m s^-1").values[3:-3, 3:-3, :]

        uex = zsof(state["time"], cgrid, field_name="x_velocity")[3:-3, 3:-3, :]
        vex = zsof(state["time"], cgrid, field_name="y_velocity")[3:-3, 3:-3, :]

        err_u = np.linalg.norm(u - uex) * np.sqrt(dx * dy)
        err_v = np.linalg.norm(v - vex) * np.sqrt(dx * dy)

        # Print useful info
        print(
            "Iteration {:6d}: ||u - uex|| = {:8.4E} m/s, ||v - vex|| = {:8.4E} m/s".format(
                i + 1, err_u, err_v
            )
        )

    # Shortcuts
    to_save = (nl.filename is not None) and (
        ((nl.save_frequency > 0) and ((i + 1) % nl.save_frequency == 0)) or i + 1 == nt
    )

    if to_save:
        # Save the solution
        netcdf_monitor.store(state)

print("Simulation successfully completed. HOORAY!")

# ============================================================
# Post-processing
# ============================================================
# Dump the solution to file
if nl.filename is not None and nl.save_frequency > 0:
    netcdf_monitor.write()

# Stop chronometer
wall_time = time.time() - wall_time_start

# Print logs
print("Total wall time: {}.".format(taz.get_time_string(wall_time)))
print("Compute time: {}.".format(taz.get_time_string(compute_time)))<|MERGE_RESOLUTION|>--- conflicted
+++ resolved
@@ -83,12 +83,7 @@
 # ============================================================
 # component calculating the Laplacian of the velocity
 diff = taz.BurgersHorizontalDiffusion(
-<<<<<<< HEAD
-	domain, 'numerical', nl.diffusion_type, nl.diffusion_coeff,
-	nl.backend, nl.dtype
-=======
     domain, "numerical", nl.diffusion_type, nl.diffusion_coeff, **nl.gt_kwargs
->>>>>>> a2b21f12
 )
 
 # Wrap the component in a SequentialUpdateSplitting object
@@ -127,15 +122,6 @@
     state_aux = {}
     state_aux.update(state)
 
-<<<<<<< HEAD
-	# Calculate the dynamics
-	taz.dict_update(state, dycore(state, {}, dt))
-	state['time'] = nl.init_time + (i+0.5)*dt
-
-	# Calculate the physics
-	physics(state, 0.5*dt)
-	state['time'] = nl.init_time + (i+1)*dt
-=======
     # calculate the physics
     physics(state_aux, 0.5 * dt)
     taz.dict_copy(state, state_aux)
@@ -151,7 +137,6 @@
     # update the state
     taz.dict_copy(state, state_prv)
     state["time"] = nl.init_time + (i + 1) * dt
->>>>>>> a2b21f12
 
     compute_time += time.time() - compute_time_start
 
