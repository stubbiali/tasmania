# -*- coding: utf-8 -*-
#
# Tasmania
#
# Copyright (c) 2018-2019, ETH Zurich
# All rights reserved.
#
# This file is part of the Tasmania project. Tasmania is free software:
# you can redistribute it and/or modify it under the terms of the
# GNU General Public License as published by the Free Software Foundation,
# either version 3 of the License, or any later version. 
#
# This program is distributed in the hope that it will be useful,
# but WITHOUT ANY WARRANTY; without even the implied warranty of
# MERCHANTABILITY or FITNESS FOR A PARTICULAR PURPOSE.  See the
# GNU General Public License for more details.
#
# You should have received a copy of the GNU General Public License
# along with this program.  If not, see <http://www.gnu.org/licenses/>.
#
# SPDX-License-Identifier: GPL-3.0-or-later
#
from datetime import datetime, timedelta
import gridtools as gt
import numpy as np
from sympl import DataArray

# Backend settings
backend = gt.mode.NUMPY
dtype   = np.float64

# Computational domain
domain_x = DataArray([-250, 250], dims='x', attrs={'units': 'km'}).to_units('m')
nx       = 51
domain_y = DataArray([-250, 250], dims='y', attrs={'units': 'km'}).to_units('m')
ny       = 51
domain_z = DataArray([400, 300], dims='potential_temperature', attrs={'units': 'K'})
nz       = 50

# Topography
_width = DataArray(25.0, attrs={'units': 'km'})
topo_type   = 'gaussian'
topo_time   = timedelta(seconds=1800)
topo_kwargs = {
	#'topo_str': '1 * 10000. * 10000. / (x*x + 10000.*10000.)',
    #'topo_str': '3000. * pow(1. + (x*x + y*y) / 25000.*25000., -1.5)',
<<<<<<< HEAD
    'topo_max_height': DataArray(0.5, attrs={'units': 'km'}),
    'topo_width_x': _width,
    'topo_width_y': _width,
=======
    'topo_max_height': DataArray(1.0, attrs={'units': 'km'}),
    'topo_width_x': DataArray(2*_width.to_units('km').values.item(), attrs={'units': 'km'}),
    'topo_width_y': DataArray(2*_width.to_units('km').values.item(), attrs={'units': 'km'}),
>>>>>>> 2bb04eab
	'topo_smooth': False,
}

# Initial conditions
init_time       = datetime(year=1992, month=2, day=20, hour=0)
<<<<<<< HEAD
init_x_velocity = DataArray(1.0, attrs={'units': 'm s^-1'})
=======
init_x_velocity = DataArray(15.0, attrs={'units': 'm s^-1'})
>>>>>>> 2bb04eab
init_y_velocity = DataArray(0.0, attrs={'units': 'm s^-1'})
isothermal      = False
if isothermal:
    init_temperature = DataArray(250.0, attrs={'units': 'K'})
else:
    init_brunt_vaisala = DataArray(0.01, attrs={'units': 's^-1'})

# Numerical scheme
time_integration_scheme  = 'rk3cosmo'
horizontal_flux_scheme   = 'fifth_order_upwind'
vertical_flux_scheme     = 'third_order_upwind'
horizontal_boundary_type = 'relaxed'

# Coupling
coupling_time_integration_scheme = 'rk2'

# Damping, i.e., wave absorber
damp_on             = True
damp_type           = 'rayleigh'
damp_depth          = 15
damp_max            = 0.0002
damp_at_every_stage = False

# Smoothing, i.e., digital filtering
smooth_on             = True
smooth_type           = 'second_order'
smooth_damp_depth     = 0
smooth_coeff          = 0.15
smooth_coeff_max      = 0.15
smooth_at_every_stage = False

# Prescribed surface heating
tendency_of_air_potential_temperature_in_diagnostics = True
amplitude_at_day_sw            		= DataArray(800.0, attrs={'units': 'W m^-2'})
amplitude_at_day_fw            		= DataArray(800.0, attrs={'units': 'W m^-2'})
amplitude_at_night_sw               = DataArray(-75.0, attrs={'units': 'W m^-2'})
amplitude_at_night_fw               = DataArray(-75.0, attrs={'units': 'W m^-2'})
frequency_sw						= DataArray(np.pi/12.0, attrs={'units': 'h^-1'})
frequency_fw						= DataArray(1.0*np.pi, attrs={'units': 'h^-1'})
attenuation_coefficient_at_day		= DataArray(1.0/600.0, attrs={'units': 'm^-1'})
attenuation_coefficient_at_night    = DataArray(1.0/75.0, attrs={'units': 'm^-1'})
characteristic_length               = DataArray(3.0 * _width.values.item(),
									 		    attrs={'units': _width.attrs['units']})
starting_time                       = init_time + timedelta(hours=8)

# Coriolis
coriolis_parameter = None

<<<<<<< HEAD
timestep = timedelta(seconds=10)
=======
timestep = timedelta(seconds=24)
>>>>>>> 2bb04eab
niter    = int(20*60*60 / timestep.total_seconds())

filename        = '../data/smolarkiewicz_{}_{}_{}_nx{}_ny{}_nz{}_dt{}_nt{}_{}_L{}_H{}_u{}_wf1_f_cc.nc'.format(
					time_integration_scheme, horizontal_flux_scheme, vertical_flux_scheme,
					nx, ny, nz, int(timestep.total_seconds()), niter, topo_type,
					int(_width.to_units('m').values.item()),
					int(topo_kwargs['topo_max_height'].to_units('m').values.item()),
					int(init_x_velocity.to_units('m s^-1').values.item()))
<<<<<<< HEAD
save_frequency  = 180
print_frequency = 180
=======
save_frequency  = 75
print_frequency = 75
>>>>>>> 2bb04eab
plot_frequency  = -1<|MERGE_RESOLUTION|>--- conflicted
+++ resolved
@@ -44,25 +44,15 @@
 topo_kwargs = {
 	#'topo_str': '1 * 10000. * 10000. / (x*x + 10000.*10000.)',
     #'topo_str': '3000. * pow(1. + (x*x + y*y) / 25000.*25000., -1.5)',
-<<<<<<< HEAD
-    'topo_max_height': DataArray(0.5, attrs={'units': 'km'}),
-    'topo_width_x': _width,
-    'topo_width_y': _width,
-=======
     'topo_max_height': DataArray(1.0, attrs={'units': 'km'}),
     'topo_width_x': DataArray(2*_width.to_units('km').values.item(), attrs={'units': 'km'}),
     'topo_width_y': DataArray(2*_width.to_units('km').values.item(), attrs={'units': 'km'}),
->>>>>>> 2bb04eab
 	'topo_smooth': False,
 }
 
 # Initial conditions
 init_time       = datetime(year=1992, month=2, day=20, hour=0)
-<<<<<<< HEAD
-init_x_velocity = DataArray(1.0, attrs={'units': 'm s^-1'})
-=======
 init_x_velocity = DataArray(15.0, attrs={'units': 'm s^-1'})
->>>>>>> 2bb04eab
 init_y_velocity = DataArray(0.0, attrs={'units': 'm s^-1'})
 isothermal      = False
 if isothermal:
@@ -111,11 +101,7 @@
 # Coriolis
 coriolis_parameter = None
 
-<<<<<<< HEAD
-timestep = timedelta(seconds=10)
-=======
 timestep = timedelta(seconds=24)
->>>>>>> 2bb04eab
 niter    = int(20*60*60 / timestep.total_seconds())
 
 filename        = '../data/smolarkiewicz_{}_{}_{}_nx{}_ny{}_nz{}_dt{}_nt{}_{}_L{}_H{}_u{}_wf1_f_cc.nc'.format(
@@ -124,11 +110,6 @@
 					int(_width.to_units('m').values.item()),
 					int(topo_kwargs['topo_max_height'].to_units('m').values.item()),
 					int(init_x_velocity.to_units('m s^-1').values.item()))
-<<<<<<< HEAD
-save_frequency  = 180
-print_frequency = 180
-=======
 save_frequency  = 75
 print_frequency = 75
->>>>>>> 2bb04eab
 plot_frequency  = -1