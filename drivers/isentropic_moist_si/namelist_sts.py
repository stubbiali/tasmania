# -*- coding: utf-8 -*-
#
# Tasmania
#
# Copyright (c) 2018-2019, ETH Zurich
# All rights reserved.
#
# This file is part of the Tasmania project. Tasmania is free software:
# you can redistribute it and/or modify it under the terms of the
# GNU General Public License as published by the Free Software Foundation,
# either version 3 of the License, or any later version. 
#
# This program is distributed in the hope that it will be useful,
# but WITHOUT ANY WARRANTY; without even the implied warranty of
# MERCHANTABILITY or FITNESS FOR A PARTICULAR PURPOSE.  See the
# GNU General Public License for more details.
#
# You should have received a copy of the GNU General Public License
# along with this program.  If not, see <http://www.gnu.org/licenses/>.
#
# SPDX-License-Identifier: GPL-3.0-or-later
#
from datetime import datetime, timedelta
import numpy as np
from sympl import DataArray


# computational domain
<<<<<<< HEAD
domain_x = DataArray([-176, 176], dims='x', attrs={'units': 'km'}).to_units('m')
nx       = 41
domain_y = DataArray([-176, 176], dims='y', attrs={'units': 'km'}).to_units('m')
ny       = 41
domain_z = DataArray([340, 280], dims='potential_temperature', attrs={'units': 'K'})
nz       = 60
=======
domain_x = DataArray([-176, 176], dims="x", attrs={"units": "km"}).to_units("m")
nx = 161
domain_y = DataArray([-176, 176], dims="y", attrs={"units": "km"}).to_units("m")
ny = 161
domain_z = DataArray([340, 280], dims="potential_temperature", attrs={"units": "K"})
nz = 120
>>>>>>> a2b21f12

# horizontal boundary
hb_type = "relaxed"
nb = 3
hb_kwargs = {"nr": 6}

# gt4py settings
gt_kwargs = {
    "backend": "numpy",
    "build_info": None,
    "dtype": np.float64,
    "exec_info": None,
    "halo": (nb, nb, 0),
    "rebuild": False,
}
gt_kwargs["backend_opts"] = (
    {"max_region_offset": 3, "verbose": True}
    if gt_kwargs["backend"] in ("gtx86", "gtmc")
    else None
)

# topography
topo_type = "gaussian"
topo_kwargs = {
    "time": timedelta(seconds=1800),
    "max_height": DataArray(1.0, attrs={"units": "km"}),
    "width_x": DataArray(50.0, attrs={"units": "km"}),
    "width_y": DataArray(50.0, attrs={"units": "km"}),
    "smooth": False,
}

# initial conditions
<<<<<<< HEAD
init_time  = datetime(year=1992, month=2, day=20, hour=0)
x_velocity = DataArray(15.0, attrs={'units': 'm s^-1'})
y_velocity = DataArray(0.0, attrs={'units': 'm s^-1'})
brunt_vaisala = DataArray(0.01, attrs={'units': 's^-1'})
relative_humidity = 1.3
=======
init_time = datetime(year=1992, month=2, day=20, hour=0)
x_velocity = DataArray(15.0, attrs={"units": "m s^-1"})
y_velocity = DataArray(0.0, attrs={"units": "m s^-1"})
brunt_vaisala = DataArray(0.01, attrs={"units": "s^-1"})
relative_humidity = 0.9
>>>>>>> a2b21f12

# time stepping
time_integration_scheme = "rk3ws_si"
substeps = 0
eps = 0.5
a = 0.375
b = 0.375
c = 0.25
physics_time_integration_scheme = "gt_rk2"

# advection
horizontal_flux_scheme = "fifth_order_upwind"
vertical_flux_scheme = "third_order_upwind"

# damping
damp = True
damp_type = "rayleigh"
damp_depth = 15
damp_max = 0.0002
damp_at_every_stage = False

# horizontal diffusion
diff = False
diff_type = "second_order"
diff_coeff = DataArray(10, attrs={"units": "s^-1"})
diff_coeff_max = DataArray(12, attrs={"units": "s^-1"})
diff_damp_depth = 30
diff_moist = False
diff_moist_type = "second_order"
diff_moist_coeff = DataArray(0.12, attrs={"units": "s^-1"})
diff_moist_coeff_max = DataArray(0.12, attrs={"units": "s^-1"})
diff_moist_damp_depth = 0

# horizontal smoothing
smooth = False
smooth_type = "first_order"
smooth_coeff = 0.1
smooth_coeff_max = 1.0
smooth_damp_depth = 15
smooth_at_every_stage = False
smooth_moist = False
smooth_moist_type = "second_order"
smooth_moist_coeff = 0.12
smooth_moist_coeff_max = 0.12
smooth_moist_damp_depth = 0
smooth_moist_at_every_stage = False

# turbulence
turbulence = True
smagorinsky_constant = 0.18

# coriolis
<<<<<<< HEAD
coriolis           = False
coriolis_parameter = None  #DataArray(1e-3, attrs={'units': 'rad s^-1'})

# microphysics
microphysics_type         = 'kessler'
precipitation			  = True
sedimentation    		  = True
sedimentation_flux_scheme = 'second_order_upwind'
rain_evaporation 		  = False
autoconversion_threshold  = DataArray(0.1, attrs={'units': 'g kg^-1'})
autoconversion_rate		  = DataArray(0.001, attrs={'units': 's^-1'})
collection_rate			  = DataArray(2.2, attrs={'units': 's^-1'})
update_frequency 		  = 0

# simulation length
timestep = timedelta(seconds=40)
niter    = int(3*60*60 / timestep.total_seconds())

# output
filename = \
	'../../data/isentropic_moist_{}_{}_{}_pg2_nx{}_ny{}_nz{}_dt{}_nt{}_' \
	'{}_L{}_H{}_u{}_rh{}_thetas{}_{}mcfreq{}{}{}{}{}{}{}_sts.nc'.format(
		time_integration_scheme, horizontal_flux_scheme, physics_time_integration_scheme,
		nx, ny, nz, int(timestep.total_seconds()), niter,
		topo_type, int(topo_kwargs['width_x'].to_units('m').values.item()),
		int(topo_kwargs['max_height'].to_units('m').values.item()),
		int(x_velocity.to_units('m s^-1').values.item()),
		int(relative_humidity * 100), int(domain_z.to_units('K').values[1]),
		'' if microphysics_type == 'kessler' else '{}_'.format(microphysics_type),
		update_frequency, '_diff' if diff else '', '_smooth' if smooth else '',
		'_turb' if turbulence else '', '_f' if coriolis else '',
		'_sed' if sedimentation else '', '_evap' if rain_evaporation else ''
	)
filename = None
=======
coriolis = False
coriolis_parameter = None  # DataArray(1e-3, attrs={'units': 'rad s^-1'})

# microphysics
precipitation = False
sedimentation = False
sedimentation_flux_scheme = "second_order_upwind"
rain_evaporation = False
autoconversion_threshold = DataArray(0.1, attrs={"units": "g kg^-1"})
autoconversion_rate = DataArray(0.001, attrs={"units": "s^-1"})
collection_rate = DataArray(2.2, attrs={"units": "s^-1"})
update_frequency = 0

# simulation length
timestep = timedelta(seconds=10)
niter = 100  # int(4 * 60 * 60 / timestep.total_seconds())

# output
filename = (
    "../../data/isentropic_moist_{}_{}_{}_pg2_nx{}_ny{}_nz{}_dt{}_nt{}_"
    "{}_L{}_H{}_u{}_rh{}{}{}{}{}{}{}_sts_1.nc".format(
        time_integration_scheme,
        horizontal_flux_scheme,
        physics_time_integration_scheme,
        nx,
        ny,
        nz,
        int(timestep.total_seconds()),
        niter,
        topo_type,
        int(topo_kwargs["width_x"].to_units("m").values.item()),
        int(topo_kwargs["max_height"].to_units("m").values.item()),
        int(x_velocity.to_units("m s^-1").values.item()),
        int(relative_humidity * 100),
        "_diff" if diff else "",
        "_smooth" if smooth else "",
        "_turb" if turbulence else "",
        "_f" if coriolis else "",
        "_sed" if sedimentation else "",
        "_evap" if rain_evaporation else "",
    )
)
filename = None  # "../../data/isentropic_sts_{}.nc".format(gt_kwargs["backend"])
>>>>>>> a2b21f12
store_names = (
    "accumulated_precipitation",
    "air_density",
    "air_isentropic_density",
    "air_pressure_on_interface_levels",
    "air_temperature",
    "exner_function_on_interface_levels",
    "height_on_interface_levels",
    "mass_fraction_of_water_vapor_in_air",
    "mass_fraction_of_cloud_liquid_water_in_air",
    "mass_fraction_of_precipitation_water_in_air",
    "montgomery_potential",
    "precipitation",
    "x_momentum_isentropic",
    "x_velocity_at_u_locations",
    "y_momentum_isentropic",
    "y_velocity_at_v_locations",
)
save_frequency = -1
<<<<<<< HEAD
print_dry_frequency = -1
print_moist_frequency = 1
=======
print_dry_frequency = 5
print_moist_frequency = 5
>>>>>>> a2b21f12
plot_frequency = -1<|MERGE_RESOLUTION|>--- conflicted
+++ resolved
@@ -26,21 +26,12 @@
 
 
 # computational domain
-<<<<<<< HEAD
-domain_x = DataArray([-176, 176], dims='x', attrs={'units': 'km'}).to_units('m')
-nx       = 41
-domain_y = DataArray([-176, 176], dims='y', attrs={'units': 'km'}).to_units('m')
-ny       = 41
-domain_z = DataArray([340, 280], dims='potential_temperature', attrs={'units': 'K'})
-nz       = 60
-=======
 domain_x = DataArray([-176, 176], dims="x", attrs={"units": "km"}).to_units("m")
 nx = 161
 domain_y = DataArray([-176, 176], dims="y", attrs={"units": "km"}).to_units("m")
 ny = 161
 domain_z = DataArray([340, 280], dims="potential_temperature", attrs={"units": "K"})
 nz = 120
->>>>>>> a2b21f12
 
 # horizontal boundary
 hb_type = "relaxed"
@@ -73,19 +64,11 @@
 }
 
 # initial conditions
-<<<<<<< HEAD
-init_time  = datetime(year=1992, month=2, day=20, hour=0)
-x_velocity = DataArray(15.0, attrs={'units': 'm s^-1'})
-y_velocity = DataArray(0.0, attrs={'units': 'm s^-1'})
-brunt_vaisala = DataArray(0.01, attrs={'units': 's^-1'})
-relative_humidity = 1.3
-=======
 init_time = datetime(year=1992, month=2, day=20, hour=0)
 x_velocity = DataArray(15.0, attrs={"units": "m s^-1"})
 y_velocity = DataArray(0.0, attrs={"units": "m s^-1"})
 brunt_vaisala = DataArray(0.01, attrs={"units": "s^-1"})
 relative_humidity = 0.9
->>>>>>> a2b21f12
 
 # time stepping
 time_integration_scheme = "rk3ws_si"
@@ -138,42 +121,6 @@
 smagorinsky_constant = 0.18
 
 # coriolis
-<<<<<<< HEAD
-coriolis           = False
-coriolis_parameter = None  #DataArray(1e-3, attrs={'units': 'rad s^-1'})
-
-# microphysics
-microphysics_type         = 'kessler'
-precipitation			  = True
-sedimentation    		  = True
-sedimentation_flux_scheme = 'second_order_upwind'
-rain_evaporation 		  = False
-autoconversion_threshold  = DataArray(0.1, attrs={'units': 'g kg^-1'})
-autoconversion_rate		  = DataArray(0.001, attrs={'units': 's^-1'})
-collection_rate			  = DataArray(2.2, attrs={'units': 's^-1'})
-update_frequency 		  = 0
-
-# simulation length
-timestep = timedelta(seconds=40)
-niter    = int(3*60*60 / timestep.total_seconds())
-
-# output
-filename = \
-	'../../data/isentropic_moist_{}_{}_{}_pg2_nx{}_ny{}_nz{}_dt{}_nt{}_' \
-	'{}_L{}_H{}_u{}_rh{}_thetas{}_{}mcfreq{}{}{}{}{}{}{}_sts.nc'.format(
-		time_integration_scheme, horizontal_flux_scheme, physics_time_integration_scheme,
-		nx, ny, nz, int(timestep.total_seconds()), niter,
-		topo_type, int(topo_kwargs['width_x'].to_units('m').values.item()),
-		int(topo_kwargs['max_height'].to_units('m').values.item()),
-		int(x_velocity.to_units('m s^-1').values.item()),
-		int(relative_humidity * 100), int(domain_z.to_units('K').values[1]),
-		'' if microphysics_type == 'kessler' else '{}_'.format(microphysics_type),
-		update_frequency, '_diff' if diff else '', '_smooth' if smooth else '',
-		'_turb' if turbulence else '', '_f' if coriolis else '',
-		'_sed' if sedimentation else '', '_evap' if rain_evaporation else ''
-	)
-filename = None
-=======
 coriolis = False
 coriolis_parameter = None  # DataArray(1e-3, attrs={'units': 'rad s^-1'})
 
@@ -217,7 +164,6 @@
     )
 )
 filename = None  # "../../data/isentropic_sts_{}.nc".format(gt_kwargs["backend"])
->>>>>>> a2b21f12
 store_names = (
     "accumulated_precipitation",
     "air_density",
@@ -237,11 +183,6 @@
     "y_velocity_at_v_locations",
 )
 save_frequency = -1
-<<<<<<< HEAD
-print_dry_frequency = -1
-print_moist_frequency = 1
-=======
 print_dry_frequency = 5
 print_moist_frequency = 5
->>>>>>> a2b21f12
 plot_frequency = -1