# -*- coding: utf-8 -*-
#
# Tasmania
#
# Copyright (c) 2018-2019, ETH Zurich
# All rights reserved.
#
# This file is part of the Tasmania project. Tasmania is free software:
# you can redistribute it and/or modify it under the terms of the
# GNU General Public License as published by the Free Software Foundation,
# either version 3 of the License, or any later version. 
#
# This program is distributed in the hope that it will be useful,
# but WITHOUT ANY WARRANTY; without even the implied warranty of
# MERCHANTABILITY or FITNESS FOR A PARTICULAR PURPOSE.  See the
# GNU General Public License for more details.
#
# You should have received a copy of the GNU General Public License
# along with this program.  If not, see <http://www.gnu.org/licenses/>.
#
# SPDX-License-Identifier: GPL-3.0-or-later
#
import argparse
import os
import tasmania as taz
import time

<<<<<<< HEAD
import sys
python_version = '{}.{}'.format(sys.version_info.major, sys.version_info.minor)
if python_version <= '3.5':
	import collections
	Dict = collections.OrderedDict
else:
	Dict = dict
=======
try:
    from .utils import print_info
except (ImportError, ModuleNotFoundError):
    from utils import print_info
>>>>>>> a2b21f12


# ============================================================
# The namelist
# ============================================================
parser = argparse.ArgumentParser()
parser.add_argument(
    "-n",
    metavar="NAMELIST",
    type=str,
    default="namelist_sus.py",
    help="The namelist file.",
    dest="namelist",
)
args = parser.parse_args()
namelist = args.namelist.replace("/", ".")
namelist = namelist[:-3] if namelist.endswith(".py") else namelist
exec("import {} as namelist".format(namelist))
nl = locals()["namelist"]

# ============================================================
# The underlying domain
# ============================================================
domain = taz.Domain(
    nl.domain_x,
    nl.nx,
    nl.domain_y,
    nl.ny,
    nl.domain_z,
    nl.nz,
    horizontal_boundary_type=nl.hb_type,
    nb=nl.nb,
    horizontal_boundary_kwargs=nl.hb_kwargs,
    topography_type=nl.topo_type,
    topography_kwargs=nl.topo_kwargs,
    dtype=nl.gt_kwargs["dtype"],
)
pgrid = domain.physical_grid
cgrid = domain.numerical_grid
nl.gt_kwargs["storage_shape"] = (cgrid.nx + 1, cgrid.ny + 1, cgrid.nz + 1)

# ============================================================
# The tracers
# ============================================================
try:
	microphysics_type = nl.microphysics_type
except AttributeError:
	microphysics_type = 'kessler'

tracers = Dict()
tracers['mass_fraction_of_water_vapor_in_air'] = {
	'units': 'g g^-1', 'stencil_symbol': 'qv'
}
tracers['mass_fraction_of_cloud_liquid_water_in_air'] = {
	'units': 'g g^-1', 'stencil_symbol': 'qc'
}
tracers['mass_fraction_of_precipitation_water_in_air'] = {
	'units': 'g g^-1', 'stencil_symbol': 'qr',
	'sedimentation_velocity': 'raindrop_fall_velocity'
}

precipitating_tracers = Dict()
precipitating_tracers['mass_fraction_of_precipitation_water_in_air'] = \
	tracers['mass_fraction_of_precipitation_water_in_air']

if microphysics_type == 'porz':
	tracers['number_density_of_precipitation_water'] = {
		'units': 'kg^-1', 'stencil_symbol': 'nr',
		'sedimentation_velocity': 'number_density_of_raindrop_fall_velocity'
	}
	precipitating_tracers['number_density_of_precipitation_water'] = \
		tracers['number_density_of_precipitation_water']

# ============================================================
# The initial state
# ============================================================
state = taz.get_isentropic_state_from_brunt_vaisala_frequency(
<<<<<<< HEAD
	cgrid, nl.init_time, nl.x_velocity, nl.y_velocity, nl.brunt_vaisala,
	moist=True, tracers=tracers, precipitation=nl.precipitation,
	relative_humidity=nl.relative_humidity,	dtype=nl.dtype
=======
    cgrid,
    nl.init_time,
    nl.x_velocity,
    nl.y_velocity,
    nl.brunt_vaisala,
    moist=True,
    precipitation=nl.precipitation,
    relative_humidity=nl.relative_humidity,
    backend=nl.gt_kwargs["backend"],
    dtype=nl.gt_kwargs["dtype"],
    halo=nl.gt_kwargs["halo"],
    storage_shape=nl.gt_kwargs["storage_shape"],
>>>>>>> a2b21f12
)
domain.horizontal_boundary.reference_state = state

# ============================================================
# The dynamics
# ============================================================
pt = state["air_pressure_on_interface_levels"][0, 0, 0]
dycore = taz.IsentropicDynamicalCore(
<<<<<<< HEAD
	domain, tracers=tracers,
	# parameterizations
	intermediate_tendencies=None, intermediate_diagnostics=None,
	substeps=nl.substeps, fast_tendencies=None, fast_diagnostics=None,
	# numerical scheme
	time_integration_scheme=nl.time_integration_scheme,
	horizontal_flux_scheme=nl.horizontal_flux_scheme,
	time_integration_properties={'pt': pt, 'eps': nl.eps, 'a': nl.a, 'b': nl.b, 'c': nl.c},
	# vertical damping
	damp=nl.damp, damp_type=nl.damp_type, damp_depth=nl.damp_depth,
	damp_max=nl.damp_max, damp_at_every_stage=nl.damp_at_every_stage,
	# horizontal smoothing
	smooth=False, smooth_tracer=False,
	# backend settings
	backend=nl.backend, dtype=nl.dtype
=======
    domain,
    moist=True,
    # parameterizations
    intermediate_tendencies=None,
    intermediate_diagnostics=None,
    substeps=nl.substeps,
    fast_tendencies=None,
    fast_diagnostics=None,
    # numerical scheme
    time_integration_scheme=nl.time_integration_scheme,
    horizontal_flux_scheme=nl.horizontal_flux_scheme,
    time_integration_properties={
        "pt": pt,
        "eps": nl.eps,
        "a": nl.a,
        "b": nl.b,
        "c": nl.c,
    },
    # vertical damping
    damp=nl.damp,
    damp_type=nl.damp_type,
    damp_depth=nl.damp_depth,
    damp_max=nl.damp_max,
    damp_at_every_stage=nl.damp_at_every_stage,
    # horizontal smoothing
    smooth=False,
    smooth_moist=False,
    # backend settings
    **nl.gt_kwargs
>>>>>>> a2b21f12
)

# ============================================================
# The physics
# ============================================================
args = []
ptis = nl.physics_time_integration_scheme

# component retrieving the diagnostic variables
dv = taz.IsentropicDiagnostics(
    domain, grid_type="numerical", moist=True, pt=pt, **nl.gt_kwargs
)
args.append({"component": dv})

if nl.coriolis:
    # component calculating the Coriolis acceleration
    cf = taz.IsentropicConservativeCoriolis(
        domain,
        grid_type="numerical",
        coriolis_parameter=nl.coriolis_parameter,
        **nl.gt_kwargs
    )
    args.append(
        {
            "component": cf,
            "time_integrator": ptis,
            "time_integrator_kwargs": nl.gt_kwargs,
            "substeps": 1,
        }
    )

if nl.smooth:
<<<<<<< HEAD
	# component performing the horizontal smoothing
	hs = taz.IsentropicHorizontalSmoothing(
		domain, nl.smooth_type, nl.smooth_coeff, nl.smooth_coeff_max,
		nl.smooth_damp_depth, tracers=tracers,
		smooth_tracer_coeff=nl.smooth_moist_coeff,
		smooth_tracer_coeff_max=nl.smooth_moist_coeff_max,
		smooth_tracer_damp_depth=nl.smooth_moist_damp_depth,
		backend=nl.backend, dtype=nl.dtype
	)
	args.append({'component': hs})

if nl.diff:
	# component calculating tendencies due to numerical diffusion
	hd = taz.IsentropicHorizontalDiffusion(
		domain, nl.diff_type, nl.diff_coeff, nl.diff_coeff_max, nl.diff_damp_depth,
		tracers=tracers, diffusion_tracer_coeff=nl.diff_moist_coeff,
		diffusion_tracer_coeff_max=nl.diff_moist_coeff_max,
		diffusion_tracer_damp_depth=nl.diff_moist_damp_depth,
		backend=nl.backend, dtype=nl.dtype
	)
	args.append({'component': hd, 'time_integrator': ptis, 'substeps': 1})
=======
    # component performing the horizontal smoothing
    hs = taz.IsentropicHorizontalSmoothing(
        domain,
        nl.smooth_type,
        nl.smooth_coeff,
        nl.smooth_coeff_max,
        nl.smooth_damp_depth,
        moist=nl.smooth_moist,
        smooth_moist_coeff=nl.smooth_moist_coeff,
        smooth_moist_coeff_max=nl.smooth_moist_coeff_max,
        smooth_moist_damp_depth=nl.smooth_moist_damp_depth,
        **nl.gt_kwargs
    )
    args.append({"component": hs})

if nl.diff:
    # component calculating tendencies due to numerical diffusion
    hd = taz.IsentropicHorizontalDiffusion(
        domain,
        nl.diff_type,
        nl.diff_coeff,
        nl.diff_coeff_max,
        nl.diff_damp_depth,
        moist=nl.diff_moist,
        diffusion_moist_coeff=nl.diff_moist_coeff,
        diffusion_moist_coeff_max=nl.diff_moist_coeff_max,
        diffusion_moist_damp_depth=nl.diff_moist_damp_depth,
        **nl.gt_kwargs
    )
    args.append(
        {
            "component": hd,
            "time_integrator": ptis,
            "time_integrator_kwargs": nl.gt_kwargs,
            "substeps": 1,
        }
    )
>>>>>>> a2b21f12

if nl.turbulence:
    # component implementing the Smagorinsky turbulence model
    turb = taz.IsentropicSmagorinsky(domain, nl.smagorinsky_constant, **nl.gt_kwargs)
    args.append(
        {
            "component": turb,
            "time_integrator": ptis,
            "time_integrator_kwargs": nl.gt_kwargs,
            "substeps": 1,
        }
    )

if nl.coriolis or nl.smooth or nl.diff or nl.turbulence:
    # component retrieving the velocity components
    ivc = taz.IsentropicVelocityComponents(domain, **nl.gt_kwargs)
    args.append({"component": ivc})

# component clipping the negative values of the water species
<<<<<<< HEAD
clp = taz.Clipping(domain, 'numerical', tracers)
# args.append({'component': clp})

# component calculating the microphysics
if microphysics_type == 'kessler':
	mc = taz.KesslerMicrophysics(
		domain, 'numerical', air_pressure_on_interface_levels=True,
		tendency_of_air_potential_temperature_in_diagnostics=True,
		rain_evaporation=nl.rain_evaporation,
		autoconversion_threshold=nl.autoconversion_threshold,
		autoconversion_rate=nl.autoconversion_rate,
		collection_rate=nl.collection_rate,
		backend=nl.backend, dtype=nl.dtype,
	)
elif microphysics_type == 'porz':
	mc = taz.PorzMicrophysics(
		domain, 'numerical', air_pressure_on_interface_levels=True,
		tendency_of_air_potential_temperature_in_diagnostics=True,
		rain_evaporation=nl.rain_evaporation,
		backend=nl.backend, dtype=nl.dtype,
	)
else:
	raise RuntimeError('Unknown microphysics scheme ''{}''.'.format(microphysics_type))

if nl.update_frequency > 0:
	from sympl import UpdateFrequencyWrapper
	args.append({
		'component': UpdateFrequencyWrapper(mc, nl.update_frequency * nl.timestep),
		'time_integrator': ptis, 'substeps': 1
	})
else:
	args.append({
		'component': mc, 'time_integrator': ptis, 'substeps': 1
	})

if nl.rain_evaporation:
	# component integrating the vertical flux
	vf = taz.IsentropicVerticalAdvection(
		domain, flux_scheme=nl.vertical_flux_scheme, tracers=tracers,
		tendency_of_air_potential_temperature_on_interface_levels=False,
		backend=nl.backend, dtype=nl.dtype
	)
	args.append({'component': vf, 'time_integrator': 'rk3ws', 'substeps': 1})

if nl.precipitation:
	# component estimating the raindrop fall velocity
	if microphysics_type == 'kessler':
		fv = taz.KesslerFallVelocity(
			domain, 'numerical', backend=nl.backend, dtype=nl.dtype
		)
	else:
		fv = taz.PorzFallVelocity(
			domain, 'numerical', backend=nl.backend, dtype=nl.dtype
		)

	# component integrating the sedimentation flux
	sd = taz.Sedimentation(
		domain, 'numerical', tracers=precipitating_tracers,
		sedimentation_flux_scheme=nl.sedimentation_flux_scheme,
		backend=nl.backend, dtype=nl.dtype
	)
	args.append({
		'component': taz.ConcurrentCoupling(fv, sd),
		'time_integrator': 'rk3ws', 'substeps': 1
	})

	# component calculating the accumulated precipitation
	ap = taz.Precipitation(domain, 'numerical', backend=nl.backend, dtype=nl.dtype)
	args.append({'component': fv})
	args.append({'component': ap})

# component performing the saturation adjustment
sa = taz.KesslerSaturationAdjustment(
	domain, grid_type='numerical', air_pressure_on_interface_levels=True,
	backend=nl.backend, dtype=nl.dtype
=======
water_species_names = (
    "mass_fraction_of_water_vapor_in_air",
    "mass_fraction_of_cloud_liquid_water_in_air",
    "mass_fraction_of_precipitation_water_in_air",
)
clp = taz.Clipping(domain, "numerical", water_species_names)

# component calculating the microphysics
ke = taz.KesslerMicrophysics(
    domain,
    "numerical",
    air_pressure_on_interface_levels=True,
    tendency_of_air_potential_temperature_in_diagnostics=True,
    rain_evaporation=nl.rain_evaporation,
    autoconversion_threshold=nl.autoconversion_threshold,
    autoconversion_rate=nl.autoconversion_rate,
    collection_rate=nl.collection_rate,
    **nl.gt_kwargs
)
if nl.update_frequency > 0:
    from sympl import UpdateFrequencyWrapper

    args.append(
        {
            "component": UpdateFrequencyWrapper(ke, nl.update_frequency * nl.timestep),
            "time_integrator": "forward_euler",
            "time_integrator_kwargs": nl.gt_kwargs,
            "substeps": 1,
        }
    )
else:
    args.append(
        {
            "component": ke,
            "time_integrator": ptis,
            "time_integrator_kwargs": nl.gt_kwargs,
            "substeps": 1,
        }
    )

if nl.rain_evaporation:
    # component integrating the vertical flux
    vf = taz.IsentropicVerticalAdvection(
        domain,
        flux_scheme=nl.vertical_flux_scheme,
        moist=True,
        tendency_of_air_potential_temperature_on_interface_levels=False,
        **nl.gt_kwargs
    )
    args.append(
        {
            "component": vf,
            "time_integrator": "rk3ws",
            "time_integrator_kwargs": nl.gt_kwargs,
            "substeps": 1,
        }
    )

if nl.precipitation:
    # component estimating the raindrop fall velocity
    rfv = taz.KesslerFallVelocity(domain, "numerical", **nl.gt_kwargs)

    # component integrating the sedimentation flux
    sd = taz.KesslerSedimentation(
        domain,
        "numerical",
        sedimentation_flux_scheme=nl.sedimentation_flux_scheme,
        **nl.gt_kwargs
    )
    args.append(
        {
            "component": taz.ConcurrentCoupling(rfv, sd),
            "time_integrator": ptis,
            "time_integrator_kwargs": nl.gt_kwargs,
            "substeps": 1,
        }
    )

    # component calculating the accumulated precipitation
    ap = taz.Precipitation(domain, "numerical", **nl.gt_kwargs)
    args.append({"component": ap})

# component performing the saturation adjustment
sa = taz.KesslerSaturationAdjustment(
    domain, grid_type="numerical", air_pressure_on_interface_levels=True, **nl.gt_kwargs
>>>>>>> a2b21f12
)
args.append({"component": sa})

# wrap the components in a SequentialUpdateSplitting object
physics = taz.SequentialUpdateSplitting(*args)

# ============================================================
# A NetCDF monitor
# ============================================================
if nl.filename is not None:
    if os.path.exists(nl.filename):
        os.remove(nl.filename)

    netcdf_monitor = taz.NetCDFMonitor(
        nl.filename, domain, "physical", store_names=nl.store_names
    )
    netcdf_monitor.store(state)

# ============================================================
# A visualization-purpose monitor
# ============================================================
xlim = nl.domain_x.to_units("km").values
ylim = nl.domain_y.to_units("km").values
zlim = nl.domain_z.to_units("K").values

# the drawers and the artist generating the left subplot
drawer1_properties = {
    "fontsize": 16,
    "cmap_name": "BuRd",
    "cbar_on": True,
    "cbar_levels": 18,
    "cbar_ticks_step": 4,
    "cbar_center": 15,
    "cbar_orientation": "horizontal",
    "cbar_x_label": "Horizontal velocity [m s$^{-1}$]",
    "draw_vertical_levels": False,
}
drawer1 = taz.Contourf(
    cgrid,
    "horizontal_velocity",
    "m s^-1",
    z=-1,
    xaxis_units="km",
    yaxis_units="km",
    properties=drawer1_properties,
)
drawer2_properties = {
    "fontsize": 16,
    "x_step": 2,
    "y_step": 2,
    "colors": "black",
    "draw_vertical_levels": False,
    "alpha": 0.5,
}
drawer2 = taz.Quiver(
    cgrid,
    z=-1,
    xaxis_units="km",
    yaxis_units="km",
    xcomp_name="x_velocity",
    xcomp_units="m s^-1",
    ycomp_name="y_velocity",
    ycomp_units="m s^-1",
    properties=drawer2_properties,
)
axes1_properties = {
    "fontsize": 16,
    "title_left": "$\\theta = {}$ K".format(zlim[1]),
    "x_label": "$x$ [km]",
    "x_lim": xlim,
    "y_label": "$y$ [km]",
    "y_lim": ylim,
}
topo_drawer = taz.Contour(
    cgrid,
    "topography",
    "m",
    z=-1,
    xaxis_units="km",
    yaxis_units="km",
    properties={"colors": "darkgray"},
)
plot1 = taz.Plot(drawer1, drawer2, topo_drawer, axes_properties=axes1_properties)

# The drawer and the artist generating the right subplot
drawer3_properties = {
    "fontsize": 16,
    "cmap_name": "BuRd",
    "cbar_on": True,
    "cbar_levels": 18,
    "cbar_ticks_step": 4,
    "cbar_center": 15,
    "cbar_orientation": "horizontal",
    "cbar_x_label": "$x$-velocity [m s$^{-1}$]",
    "draw_vertical_levels": True,
}
drawer3 = taz.Contourf(
    cgrid,
    "x_velocity",
    "m s^-1",
    y=int(nl.ny / 2),
    xaxis_units="km",
    zaxis_name="z",
    zaxis_units="K",
    properties=drawer3_properties,
)
axes3_properties = {
    "fontsize": 16,
    "title_left": "$y = {}$ km".format(0.5 * (ylim[0] + ylim[1])),
    "x_label": "$x$ [km]",
    "x_lim": xlim,
    "y_label": "$\\theta$ [K]",
    "y_lim": (zlim[1], zlim[0]),
}
topo_drawer = taz.LineProfile(
    cgrid,
    "topography",
    "km",
    y=int(nl.ny / 2),
    z=-1,
    axis_units="km",
    properties={"linecolor": "black", "linewidth": 1.3},
)
plot2 = taz.Plot(drawer3, topo_drawer, axes_properties=axes3_properties)

# The monitor encompassing and coordinating the two artists
figure_properties = {"fontsize": 16, "figsize": (12, 7), "tight_layout": True}
plot_monitor = taz.PlotComposite(
    plot1, plot2, nrows=1, ncols=2, interactive=True, figure_properties=figure_properties
)

# ============================================================
# Time-marching
# ============================================================
dt = nl.timestep
nt = nl.niter

wall_time_start = time.time()
compute_time = 0.0

for i in range(nt):
    compute_time_start = time.time()

    # update the (time-dependent) topography
    dycore.update_topography((i + 1) * dt)

    # compute the dynamics
    state_prv = dycore(state, {}, dt)

    # ensure the provisional state is still defined at the current time level
    state_prv["time"] = nl.init_time + i * dt

    # compute the physics
    physics(state_prv, dt)

    # update the driving state
    taz.dict_copy(state, state_prv)

    # update the compute time
    compute_time += time.time() - compute_time_start

    # print useful info
    print_info(dt, i, nl, pgrid, state)

    # shortcuts
    to_save = (nl.filename is not None) and (
        ((nl.save_frequency > 0) and ((i + 1) % nl.save_frequency == 0)) or i + 1 == nt
    )
    to_plot = (nl.plot_frequency > 0) and ((i + 1) % nl.plot_frequency == 0)

    if to_save:
        # save the solution
        netcdf_monitor.store(state)

    if to_plot:
        # plot the solution
        plot1.axes_properties["title_right"] = str((i + 1) * dt)
        plot2.axes_properties["title_right"] = str((i + 1) * dt)
        fig = plot_monitor.store(((state, state, state), (state, state)), show=True)

print("Simulation successfully completed. HOORAY!")

# ============================================================
# Post-processing
# ============================================================
# dump the solution to file
if nl.filename is not None:
    netcdf_monitor.write()

# stop chronometer
wall_time = time.time() - wall_time_start

# print logs
<<<<<<< HEAD
print('Total wall time: {}.'.format(taz.get_time_string(wall_time)))
print('Compute time: {}.'.format(taz.get_time_string(compute_time)))
=======
print("Total wall time: {}.".format(taz.get_time_string(wall_time)))
print("Compute time: {}.".format(taz.get_time_string(compute_time)))
>>>>>>> a2b21f12
<|MERGE_RESOLUTION|>--- conflicted
+++ resolved
@@ -25,20 +25,10 @@
 import tasmania as taz
 import time
 
-<<<<<<< HEAD
-import sys
-python_version = '{}.{}'.format(sys.version_info.major, sys.version_info.minor)
-if python_version <= '3.5':
-	import collections
-	Dict = collections.OrderedDict
-else:
-	Dict = dict
-=======
 try:
     from .utils import print_info
 except (ImportError, ModuleNotFoundError):
     from utils import print_info
->>>>>>> a2b21f12
 
 
 # ============================================================
@@ -81,46 +71,9 @@
 nl.gt_kwargs["storage_shape"] = (cgrid.nx + 1, cgrid.ny + 1, cgrid.nz + 1)
 
 # ============================================================
-# The tracers
-# ============================================================
-try:
-	microphysics_type = nl.microphysics_type
-except AttributeError:
-	microphysics_type = 'kessler'
-
-tracers = Dict()
-tracers['mass_fraction_of_water_vapor_in_air'] = {
-	'units': 'g g^-1', 'stencil_symbol': 'qv'
-}
-tracers['mass_fraction_of_cloud_liquid_water_in_air'] = {
-	'units': 'g g^-1', 'stencil_symbol': 'qc'
-}
-tracers['mass_fraction_of_precipitation_water_in_air'] = {
-	'units': 'g g^-1', 'stencil_symbol': 'qr',
-	'sedimentation_velocity': 'raindrop_fall_velocity'
-}
-
-precipitating_tracers = Dict()
-precipitating_tracers['mass_fraction_of_precipitation_water_in_air'] = \
-	tracers['mass_fraction_of_precipitation_water_in_air']
-
-if microphysics_type == 'porz':
-	tracers['number_density_of_precipitation_water'] = {
-		'units': 'kg^-1', 'stencil_symbol': 'nr',
-		'sedimentation_velocity': 'number_density_of_raindrop_fall_velocity'
-	}
-	precipitating_tracers['number_density_of_precipitation_water'] = \
-		tracers['number_density_of_precipitation_water']
-
-# ============================================================
 # The initial state
 # ============================================================
 state = taz.get_isentropic_state_from_brunt_vaisala_frequency(
-<<<<<<< HEAD
-	cgrid, nl.init_time, nl.x_velocity, nl.y_velocity, nl.brunt_vaisala,
-	moist=True, tracers=tracers, precipitation=nl.precipitation,
-	relative_humidity=nl.relative_humidity,	dtype=nl.dtype
-=======
     cgrid,
     nl.init_time,
     nl.x_velocity,
@@ -133,7 +86,6 @@
     dtype=nl.gt_kwargs["dtype"],
     halo=nl.gt_kwargs["halo"],
     storage_shape=nl.gt_kwargs["storage_shape"],
->>>>>>> a2b21f12
 )
 domain.horizontal_boundary.reference_state = state
 
@@ -142,23 +94,6 @@
 # ============================================================
 pt = state["air_pressure_on_interface_levels"][0, 0, 0]
 dycore = taz.IsentropicDynamicalCore(
-<<<<<<< HEAD
-	domain, tracers=tracers,
-	# parameterizations
-	intermediate_tendencies=None, intermediate_diagnostics=None,
-	substeps=nl.substeps, fast_tendencies=None, fast_diagnostics=None,
-	# numerical scheme
-	time_integration_scheme=nl.time_integration_scheme,
-	horizontal_flux_scheme=nl.horizontal_flux_scheme,
-	time_integration_properties={'pt': pt, 'eps': nl.eps, 'a': nl.a, 'b': nl.b, 'c': nl.c},
-	# vertical damping
-	damp=nl.damp, damp_type=nl.damp_type, damp_depth=nl.damp_depth,
-	damp_max=nl.damp_max, damp_at_every_stage=nl.damp_at_every_stage,
-	# horizontal smoothing
-	smooth=False, smooth_tracer=False,
-	# backend settings
-	backend=nl.backend, dtype=nl.dtype
-=======
     domain,
     moist=True,
     # parameterizations
@@ -188,7 +123,6 @@
     smooth_moist=False,
     # backend settings
     **nl.gt_kwargs
->>>>>>> a2b21f12
 )
 
 # ============================================================
@@ -221,29 +155,6 @@
     )
 
 if nl.smooth:
-<<<<<<< HEAD
-	# component performing the horizontal smoothing
-	hs = taz.IsentropicHorizontalSmoothing(
-		domain, nl.smooth_type, nl.smooth_coeff, nl.smooth_coeff_max,
-		nl.smooth_damp_depth, tracers=tracers,
-		smooth_tracer_coeff=nl.smooth_moist_coeff,
-		smooth_tracer_coeff_max=nl.smooth_moist_coeff_max,
-		smooth_tracer_damp_depth=nl.smooth_moist_damp_depth,
-		backend=nl.backend, dtype=nl.dtype
-	)
-	args.append({'component': hs})
-
-if nl.diff:
-	# component calculating tendencies due to numerical diffusion
-	hd = taz.IsentropicHorizontalDiffusion(
-		domain, nl.diff_type, nl.diff_coeff, nl.diff_coeff_max, nl.diff_damp_depth,
-		tracers=tracers, diffusion_tracer_coeff=nl.diff_moist_coeff,
-		diffusion_tracer_coeff_max=nl.diff_moist_coeff_max,
-		diffusion_tracer_damp_depth=nl.diff_moist_damp_depth,
-		backend=nl.backend, dtype=nl.dtype
-	)
-	args.append({'component': hd, 'time_integrator': ptis, 'substeps': 1})
-=======
     # component performing the horizontal smoothing
     hs = taz.IsentropicHorizontalSmoothing(
         domain,
@@ -281,7 +192,6 @@
             "substeps": 1,
         }
     )
->>>>>>> a2b21f12
 
 if nl.turbulence:
     # component implementing the Smagorinsky turbulence model
@@ -301,83 +211,6 @@
     args.append({"component": ivc})
 
 # component clipping the negative values of the water species
-<<<<<<< HEAD
-clp = taz.Clipping(domain, 'numerical', tracers)
-# args.append({'component': clp})
-
-# component calculating the microphysics
-if microphysics_type == 'kessler':
-	mc = taz.KesslerMicrophysics(
-		domain, 'numerical', air_pressure_on_interface_levels=True,
-		tendency_of_air_potential_temperature_in_diagnostics=True,
-		rain_evaporation=nl.rain_evaporation,
-		autoconversion_threshold=nl.autoconversion_threshold,
-		autoconversion_rate=nl.autoconversion_rate,
-		collection_rate=nl.collection_rate,
-		backend=nl.backend, dtype=nl.dtype,
-	)
-elif microphysics_type == 'porz':
-	mc = taz.PorzMicrophysics(
-		domain, 'numerical', air_pressure_on_interface_levels=True,
-		tendency_of_air_potential_temperature_in_diagnostics=True,
-		rain_evaporation=nl.rain_evaporation,
-		backend=nl.backend, dtype=nl.dtype,
-	)
-else:
-	raise RuntimeError('Unknown microphysics scheme ''{}''.'.format(microphysics_type))
-
-if nl.update_frequency > 0:
-	from sympl import UpdateFrequencyWrapper
-	args.append({
-		'component': UpdateFrequencyWrapper(mc, nl.update_frequency * nl.timestep),
-		'time_integrator': ptis, 'substeps': 1
-	})
-else:
-	args.append({
-		'component': mc, 'time_integrator': ptis, 'substeps': 1
-	})
-
-if nl.rain_evaporation:
-	# component integrating the vertical flux
-	vf = taz.IsentropicVerticalAdvection(
-		domain, flux_scheme=nl.vertical_flux_scheme, tracers=tracers,
-		tendency_of_air_potential_temperature_on_interface_levels=False,
-		backend=nl.backend, dtype=nl.dtype
-	)
-	args.append({'component': vf, 'time_integrator': 'rk3ws', 'substeps': 1})
-
-if nl.precipitation:
-	# component estimating the raindrop fall velocity
-	if microphysics_type == 'kessler':
-		fv = taz.KesslerFallVelocity(
-			domain, 'numerical', backend=nl.backend, dtype=nl.dtype
-		)
-	else:
-		fv = taz.PorzFallVelocity(
-			domain, 'numerical', backend=nl.backend, dtype=nl.dtype
-		)
-
-	# component integrating the sedimentation flux
-	sd = taz.Sedimentation(
-		domain, 'numerical', tracers=precipitating_tracers,
-		sedimentation_flux_scheme=nl.sedimentation_flux_scheme,
-		backend=nl.backend, dtype=nl.dtype
-	)
-	args.append({
-		'component': taz.ConcurrentCoupling(fv, sd),
-		'time_integrator': 'rk3ws', 'substeps': 1
-	})
-
-	# component calculating the accumulated precipitation
-	ap = taz.Precipitation(domain, 'numerical', backend=nl.backend, dtype=nl.dtype)
-	args.append({'component': fv})
-	args.append({'component': ap})
-
-# component performing the saturation adjustment
-sa = taz.KesslerSaturationAdjustment(
-	domain, grid_type='numerical', air_pressure_on_interface_levels=True,
-	backend=nl.backend, dtype=nl.dtype
-=======
 water_species_names = (
     "mass_fraction_of_water_vapor_in_air",
     "mass_fraction_of_cloud_liquid_water_in_air",
@@ -463,7 +296,6 @@
 # component performing the saturation adjustment
 sa = taz.KesslerSaturationAdjustment(
     domain, grid_type="numerical", air_pressure_on_interface_levels=True, **nl.gt_kwargs
->>>>>>> a2b21f12
 )
 args.append({"component": sa})
 
@@ -657,10 +489,5 @@
 wall_time = time.time() - wall_time_start
 
 # print logs
-<<<<<<< HEAD
-print('Total wall time: {}.'.format(taz.get_time_string(wall_time)))
-print('Compute time: {}.'.format(taz.get_time_string(compute_time)))
-=======
 print("Total wall time: {}.".format(taz.get_time_string(wall_time)))
-print("Compute time: {}.".format(taz.get_time_string(compute_time)))
->>>>>>> a2b21f12
+print("Compute time: {}.".format(taz.get_time_string(compute_time)))