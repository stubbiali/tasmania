# -*- coding: utf-8 -*-
#
# Tasmania
#
# Copyright (c) 2018-2019, ETH Zurich
# All rights reserved.
#
# This file is part of the Tasmania project. Tasmania is free software:
# you can redistribute it and/or modify it under the terms of the
# GNU General Public License as published by the Free Software Foundation,
# either version 3 of the License, or any later version. 
#
# This program is distributed in the hope that it will be useful,
# but WITHOUT ANY WARRANTY; without even the implied warranty of
# MERCHANTABILITY or FITNESS FOR A PARTICULAR PURPOSE.  See the
# GNU General Public License for more details.
#
# You should have received a copy of the GNU General Public License
# along with this program.  If not, see <http://www.gnu.org/licenses/>.
#
# SPDX-License-Identifier: GPL-3.0-or-later
#
import json
import numpy as np
import tasmania as taz
import tasmania.python.utils.storage_utils

try:
	from .base_loader import BaseLoader
	from .mounter import DatasetMounter
except ImportError:
	from base_loader import BaseLoader
	from mounter import DatasetMounter


class DomainCumulativeLoader(BaseLoader):
	def __init__(self, json_filename):
		with open(json_filename, 'r') as json_file:
			data = json.load(json_file)
			filename = ''.join(data['filename'])
			self._dsmounter = DatasetMounter(filename)

			self._fname = data['field_name']
			self._funits = data['field_units']

			start, stop, step = data['x']
			self._x = None if start == stop == step is None else slice(start, stop, step)
			start, stop, step = data['y']
			self._y = None if start == stop == step is None else slice(start, stop, step)
			start, stop, step = data['z']
			self._z = None if start == stop == step is None else slice(start, stop, step)

	def get_grid(self):
		return self._dsmounter.get_grid()

	def get_nt(self):
		return self._dsmounter.get_nt()

	def get_initial_time(self):
		return self._dsmounter.get_state(0)['time']

	def get_state(self, tlevel):
		g = self._dsmounter.get_grid()
		nx, ny = g.nx, g.ny
		x, y, z = self._x, self._y, self._z

		state = self._dsmounter.get_state(tlevel)
		field = state[self._fname].to_units(self._funits).values[x, y, z]
<<<<<<< HEAD
		state['domain_cumulative_' + self._fname] = taz.make_dataarray_3d(
			np.sum(np.sum(np.sum(field, axis=2), axis=1), axis=0)[np.newaxis, np.newaxis, np.newaxis], 
   			g, self._funits
		)

		return state


class DomainCumulativePrecipitationLoader(BaseLoader):
	def __init__(self, json_filename):
		with open(json_filename, 'r') as json_file:
			data = json.load(json_file)
			filename = ''.join(data['filename'])
			self._dsmounter = DatasetMounter(filename)

			start, stop, step = data['x']
			self._x = None if start == stop == step is None else slice(start, stop, step)
			start, stop, step = data['y']
			self._y = None if start == stop == step is None else slice(start, stop, step)

	def get_grid(self):
		return self._dsmounter.get_grid()

	def get_nt(self):
		return self._dsmounter.get_nt()

	def get_initial_time(self):
		return self._dsmounter.get_state(0)['time']

	def get_state(self, tlevel):
		g = self._dsmounter.get_grid()
		nx, ny = g.nx, g.ny
		x, y = self._x, self._y

		state = self._dsmounter.get_state(tlevel)
		field = state['precipitation'].to_units('m hr^-1').values[x, y, 0]
		dx = g.dx.to_units('m').values.item()
		dy = g.dx.to_units('m').values.item()
		state['domain_cumulative_precipitation'] = taz.make_dataarray_3d(
			1000 * dx * dy * np.sum(np.sum(field, axis=1), axis=0)[np.newaxis, np.newaxis, np.newaxis], 
   			g, 'kg hr^-1'
		)

		return state


class DomainCumulativeAccumulatedPrecipitationLoader(BaseLoader):
	def __init__(self, json_filename):
		with open(json_filename, 'r') as json_file:
			data = json.load(json_file)
			filename = ''.join(data['filename'])
			self._dsmounter = DatasetMounter(filename)

			start, stop, step = data['x']
			self._x = None if start == stop == step is None else slice(start, stop, step)
			start, stop, step = data['y']
			self._y = None if start == stop == step is None else slice(start, stop, step)

	def get_grid(self):
		return self._dsmounter.get_grid()

	def get_nt(self):
		return self._dsmounter.get_nt()

	def get_initial_time(self):
		return self._dsmounter.get_state(0)['time']

	def get_state(self, tlevel):
		g = self._dsmounter.get_grid()
		dx, dy = g.dx.to_units('m').values.item(), g.dy.to_units('m').values.item()
		nx, ny = g.nx, g.ny
		x, y = self._x, self._y

		state = self._dsmounter.get_state(tlevel)
		accprec = state['accumulated_precipitation'].to_units('mm').values[x, y, 0]
		state['domain_cumulative_accumulated_precipitation'] = taz.make_dataarray_3d(
			dx * dy * np.sum(np.sum(accprec, axis=1), axis=0)[np.newaxis, np.newaxis, np.newaxis], 
   			g, 'kg'
=======
		state['domain_cumulative_' + self._fname] = tasmania.python.utils.storage_utils.get_dataarray_3d(
			np.sum(np.sum(np.sum(field, axis=2), axis=1), axis=0) * np.ones((nx, ny, 1)),
			g, self._funits
>>>>>>> a2b21f12
		)

		return state


class ColumnCumulativeLoader(BaseLoader):
	def __init__(self, json_filename):
		with open(json_filename, 'r') as json_file:
			data = json.load(json_file)
			filename = ''.join(data['filename'])
			self._dsmounter = DatasetMounter(filename)

			self._fname = data['field_name']
			self._funits = data['field_units']

			start, stop, step = data['z']
			self._z = None if start == stop == step is None else slice(start, stop, step)

	def get_grid(self):
		return self._dsmounter.get_grid()

	def get_nt(self):
		return self._dsmounter.get_nt()

	def get_initial_time(self):
		return self._dsmounter.get_state(0)['time']

	def get_state(self, tlevel):
		g = self._dsmounter.get_grid()
		nx, ny = g.nx, g.ny
		z = self._z

		state = self._dsmounter.get_state(tlevel)
<<<<<<< HEAD
		field = state[self._fname].to_units(self._funits).values[:, :, z]
		state['column_cumulative_' + self._fname] = taz.make_dataarray_3d(
=======
		field = state[self._fname].to_units(self._funits).values[x, y, z]
		state['column_cumulative_' + self._fname] = tasmania.python.utils.storage_utils.get_dataarray_3d(
>>>>>>> a2b21f12
			np.sum(field, axis=2)[:, :, np.newaxis], g, self._funits
		)

		return state


class PlaneCumulativeLoader(BaseLoader):
	def __init__(self, json_filename):
		with open(json_filename, 'r') as json_file:
			data = json.load(json_file)
			filename = ''.join(data['filename'])
			self._dsmounter = DatasetMounter(filename)

			self._fname = data['field_name']
			self._funits = data['field_units']

			start, stop, step = data['x']
			self._x = None if start == stop == step is None else slice(start, stop, step)
			start, stop, step = data['y']
			self._y = None if start == stop == step is None else slice(start, stop, step)

	def get_grid(self):
		return self._dsmounter.get_grid()

	def get_nt(self):
		return self._dsmounter.get_nt()

	def get_initial_time(self):
		return self._dsmounter.get_state(0)['time']

	def get_state(self, tlevel):
		g = self._dsmounter.get_grid()
		nx, ny = g.nx, g.ny
		x, y = self._x, self._y

		state = self._dsmounter.get_state(tlevel)
<<<<<<< HEAD
		field = state[self._fname].to_units(self._funits).values[x, y, :]
		state['plane_cumulative_' + self._fname] = taz.make_dataarray_3d(
			np.sum(np.sum(field, axis=1), axis=0)[np.newaxis, np.newaxis, :], 
   			g, self._funits
=======
		field = state['precipitation'].to_units('m hr^-1').values[x, y, z]
		dx = g.dx.to_units('m').values.item()
		dy = g.dx.to_units('m').values.item()
		state['domain_cumulative_precipitation'] = tasmania.python.utils.storage_utils.get_dataarray_3d(
			1000 * dx * dy * np.sum(np.sum(np.sum(field, axis=2), axis=1), axis=0) * np.ones((nx, ny, 1)),
			g, 'kg hr^-1'
>>>>>>> a2b21f12
		)

		return state


class PlaneAverageLoader(BaseLoader):
	def __init__(self, json_filename):
		with open(json_filename, 'r') as json_file:
			data = json.load(json_file)
			filename = ''.join(data['filename'])
			self._dsmounter = DatasetMounter(filename)

			self._fname = data['field_name']
			self._funits = data['field_units']

			start, stop, step = data['x']
			self._x = None if start == stop == step is None else slice(start, stop, step)
			start, stop, step = data['y']
			self._y = None if start == stop == step is None else slice(start, stop, step)

	def get_grid(self):
		return self._dsmounter.get_grid()

	def get_nt(self):
		return self._dsmounter.get_nt()

	def get_initial_time(self):
		return self._dsmounter.get_state(0)['time']

	def get_state(self, tlevel):
		g = self._dsmounter.get_grid()
		nx, ny = g.nx, g.ny
		x, y = self._x, self._y
		ni = x.stop - x.start if x is not None else nx
		nj = y.stop - y.start if y is not None else ny

		state = self._dsmounter.get_state(tlevel)
<<<<<<< HEAD
		field = state[self._fname].to_units(self._funits).values[x, y, :]
		state['plane_average_' + self._fname] = taz.make_dataarray_3d(
			np.sum(np.sum(field, axis=1), axis=0)[np.newaxis, np.newaxis, :] / (ni * nj), 
   			g, self._funits
=======
		accprec = state['accumulated_precipitation'].to_units('mm').values[x, y, 0]
		state['total_accumulated_precipitation'] = tasmania.python.utils.storage_utils.get_dataarray_3d(
			dx * dy * np.sum(np.sum(accprec, axis=1), axis=0) * np.ones((nx, ny, 1)),
			g, 'kg'
>>>>>>> a2b21f12
		)

		return state<|MERGE_RESOLUTION|>--- conflicted
+++ resolved
@@ -43,12 +43,12 @@
 			self._fname = data['field_name']
 			self._funits = data['field_units']
 
-			start, stop, step = data['x']
-			self._x = None if start == stop == step is None else slice(start, stop, step)
-			start, stop, step = data['y']
-			self._y = None if start == stop == step is None else slice(start, stop, step)
-			start, stop, step = data['z']
-			self._z = None if start == stop == step is None else slice(start, stop, step)
+			start, stop, step = data['xslice']
+			self._xslice = None if start == stop == step is None else slice(start, stop, step)
+			start, stop, step = data['yslice']
+			self._yslice = None if start == stop == step is None else slice(start, stop, step)
+			start, stop, step = data['zslice']
+			self._zslice = None if start == stop == step is None else slice(start, stop, step)
 
 	def get_grid(self):
 		return self._dsmounter.get_grid()
@@ -62,94 +62,13 @@
 	def get_state(self, tlevel):
 		g = self._dsmounter.get_grid()
 		nx, ny = g.nx, g.ny
-		x, y, z = self._x, self._y, self._z
+		x, y, z = self._xslice, self._yslice, self._zslice
 
 		state = self._dsmounter.get_state(tlevel)
 		field = state[self._fname].to_units(self._funits).values[x, y, z]
-<<<<<<< HEAD
-		state['domain_cumulative_' + self._fname] = taz.make_dataarray_3d(
-			np.sum(np.sum(np.sum(field, axis=2), axis=1), axis=0)[np.newaxis, np.newaxis, np.newaxis], 
-   			g, self._funits
-		)
-
-		return state
-
-
-class DomainCumulativePrecipitationLoader(BaseLoader):
-	def __init__(self, json_filename):
-		with open(json_filename, 'r') as json_file:
-			data = json.load(json_file)
-			filename = ''.join(data['filename'])
-			self._dsmounter = DatasetMounter(filename)
-
-			start, stop, step = data['x']
-			self._x = None if start == stop == step is None else slice(start, stop, step)
-			start, stop, step = data['y']
-			self._y = None if start == stop == step is None else slice(start, stop, step)
-
-	def get_grid(self):
-		return self._dsmounter.get_grid()
-
-	def get_nt(self):
-		return self._dsmounter.get_nt()
-
-	def get_initial_time(self):
-		return self._dsmounter.get_state(0)['time']
-
-	def get_state(self, tlevel):
-		g = self._dsmounter.get_grid()
-		nx, ny = g.nx, g.ny
-		x, y = self._x, self._y
-
-		state = self._dsmounter.get_state(tlevel)
-		field = state['precipitation'].to_units('m hr^-1').values[x, y, 0]
-		dx = g.dx.to_units('m').values.item()
-		dy = g.dx.to_units('m').values.item()
-		state['domain_cumulative_precipitation'] = taz.make_dataarray_3d(
-			1000 * dx * dy * np.sum(np.sum(field, axis=1), axis=0)[np.newaxis, np.newaxis, np.newaxis], 
-   			g, 'kg hr^-1'
-		)
-
-		return state
-
-
-class DomainCumulativeAccumulatedPrecipitationLoader(BaseLoader):
-	def __init__(self, json_filename):
-		with open(json_filename, 'r') as json_file:
-			data = json.load(json_file)
-			filename = ''.join(data['filename'])
-			self._dsmounter = DatasetMounter(filename)
-
-			start, stop, step = data['x']
-			self._x = None if start == stop == step is None else slice(start, stop, step)
-			start, stop, step = data['y']
-			self._y = None if start == stop == step is None else slice(start, stop, step)
-
-	def get_grid(self):
-		return self._dsmounter.get_grid()
-
-	def get_nt(self):
-		return self._dsmounter.get_nt()
-
-	def get_initial_time(self):
-		return self._dsmounter.get_state(0)['time']
-
-	def get_state(self, tlevel):
-		g = self._dsmounter.get_grid()
-		dx, dy = g.dx.to_units('m').values.item(), g.dy.to_units('m').values.item()
-		nx, ny = g.nx, g.ny
-		x, y = self._x, self._y
-
-		state = self._dsmounter.get_state(tlevel)
-		accprec = state['accumulated_precipitation'].to_units('mm').values[x, y, 0]
-		state['domain_cumulative_accumulated_precipitation'] = taz.make_dataarray_3d(
-			dx * dy * np.sum(np.sum(accprec, axis=1), axis=0)[np.newaxis, np.newaxis, np.newaxis], 
-   			g, 'kg'
-=======
 		state['domain_cumulative_' + self._fname] = tasmania.python.utils.storage_utils.get_dataarray_3d(
 			np.sum(np.sum(np.sum(field, axis=2), axis=1), axis=0) * np.ones((nx, ny, 1)),
 			g, self._funits
->>>>>>> a2b21f12
 		)
 
 		return state
@@ -165,8 +84,12 @@
 			self._fname = data['field_name']
 			self._funits = data['field_units']
 
-			start, stop, step = data['z']
-			self._z = None if start == stop == step is None else slice(start, stop, step)
+			start, stop, step = data['xslice']
+			self._xslice = None if start == stop == step is None else slice(start, stop, step)
+			start, stop, step = data['yslice']
+			self._yslice = None if start == stop == step is None else slice(start, stop, step)
+			start, stop, step = data['zslice']
+			self._zslice = None if start == stop == step is None else slice(start, stop, step)
 
 	def get_grid(self):
 		return self._dsmounter.get_grid()
@@ -180,36 +103,30 @@
 	def get_state(self, tlevel):
 		g = self._dsmounter.get_grid()
 		nx, ny = g.nx, g.ny
-		z = self._z
+		x, y, z = self._xslice, self._yslice, self._zslice
 
 		state = self._dsmounter.get_state(tlevel)
-<<<<<<< HEAD
-		field = state[self._fname].to_units(self._funits).values[:, :, z]
-		state['column_cumulative_' + self._fname] = taz.make_dataarray_3d(
-=======
 		field = state[self._fname].to_units(self._funits).values[x, y, z]
 		state['column_cumulative_' + self._fname] = tasmania.python.utils.storage_utils.get_dataarray_3d(
->>>>>>> a2b21f12
 			np.sum(field, axis=2)[:, :, np.newaxis], g, self._funits
 		)
 
 		return state
 
 
-class PlaneCumulativeLoader(BaseLoader):
+class TotalPrecipitationLoader(BaseLoader):
 	def __init__(self, json_filename):
 		with open(json_filename, 'r') as json_file:
 			data = json.load(json_file)
 			filename = ''.join(data['filename'])
 			self._dsmounter = DatasetMounter(filename)
 
-			self._fname = data['field_name']
-			self._funits = data['field_units']
-
-			start, stop, step = data['x']
-			self._x = None if start == stop == step is None else slice(start, stop, step)
-			start, stop, step = data['y']
-			self._y = None if start == stop == step is None else slice(start, stop, step)
+			start, stop, step = data['xslice']
+			self._xslice = None if start == stop == step is None else slice(start, stop, step)
+			start, stop, step = data['yslice']
+			self._yslice = None if start == stop == step is None else slice(start, stop, step)
+			start, stop, step = data['zslice']
+			self._zslice = None if start == stop == step is None else slice(start, stop, step)
 
 	def get_grid(self):
 		return self._dsmounter.get_grid()
@@ -223,41 +140,31 @@
 	def get_state(self, tlevel):
 		g = self._dsmounter.get_grid()
 		nx, ny = g.nx, g.ny
-		x, y = self._x, self._y
+		x, y, z = self._xslice, self._yslice, self._zslice
 
 		state = self._dsmounter.get_state(tlevel)
-<<<<<<< HEAD
-		field = state[self._fname].to_units(self._funits).values[x, y, :]
-		state['plane_cumulative_' + self._fname] = taz.make_dataarray_3d(
-			np.sum(np.sum(field, axis=1), axis=0)[np.newaxis, np.newaxis, :], 
-   			g, self._funits
-=======
 		field = state['precipitation'].to_units('m hr^-1').values[x, y, z]
 		dx = g.dx.to_units('m').values.item()
 		dy = g.dx.to_units('m').values.item()
 		state['domain_cumulative_precipitation'] = tasmania.python.utils.storage_utils.get_dataarray_3d(
 			1000 * dx * dy * np.sum(np.sum(np.sum(field, axis=2), axis=1), axis=0) * np.ones((nx, ny, 1)),
 			g, 'kg hr^-1'
->>>>>>> a2b21f12
 		)
 
 		return state
 
 
-class PlaneAverageLoader(BaseLoader):
+class TotalAccumulatedPrecipitationLoader(BaseLoader):
 	def __init__(self, json_filename):
 		with open(json_filename, 'r') as json_file:
 			data = json.load(json_file)
 			filename = ''.join(data['filename'])
 			self._dsmounter = DatasetMounter(filename)
 
-			self._fname = data['field_name']
-			self._funits = data['field_units']
-
-			start, stop, step = data['x']
-			self._x = None if start == stop == step is None else slice(start, stop, step)
-			start, stop, step = data['y']
-			self._y = None if start == stop == step is None else slice(start, stop, step)
+			start, stop, step = data['xslice']
+			self._xslice = None if start == stop == step is None else slice(start, stop, step)
+			start, stop, step = data['yslice']
+			self._yslice = None if start == stop == step is None else slice(start, stop, step)
 
 	def get_grid(self):
 		return self._dsmounter.get_grid()
@@ -270,23 +177,15 @@
 
 	def get_state(self, tlevel):
 		g = self._dsmounter.get_grid()
+		dx, dy = g.dx.to_units('m').values.item(), g.dy.to_units('m').values.item()
 		nx, ny = g.nx, g.ny
-		x, y = self._x, self._y
-		ni = x.stop - x.start if x is not None else nx
-		nj = y.stop - y.start if y is not None else ny
+		x, y = self._xslice, self._yslice
 
 		state = self._dsmounter.get_state(tlevel)
-<<<<<<< HEAD
-		field = state[self._fname].to_units(self._funits).values[x, y, :]
-		state['plane_average_' + self._fname] = taz.make_dataarray_3d(
-			np.sum(np.sum(field, axis=1), axis=0)[np.newaxis, np.newaxis, :] / (ni * nj), 
-   			g, self._funits
-=======
 		accprec = state['accumulated_precipitation'].to_units('mm').values[x, y, 0]
 		state['total_accumulated_precipitation'] = tasmania.python.utils.storage_utils.get_dataarray_3d(
 			dx * dy * np.sum(np.sum(accprec, axis=1), axis=0) * np.ones((nx, ny, 1)),
 			g, 'kg'
->>>>>>> a2b21f12
 		)
 
 		return state