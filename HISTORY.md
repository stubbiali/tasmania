# What's New

<<<<<<< HEAD
## v0.6.0 (branch: `new_calling_api`, `benchmarking`)
=======
## v0.6.0 
>>>>>>> 6ed13dfd

### Branch `new_calling_api`, `benchmarking`

  - Migrate to the new stencil calling API of GT4Py.
  - Support to both device and managed memory for GPU storages.

## v0.5.0 

### Branch `new_storage_api`

  - Migrate to the new storage API of GT4Py.
  - GPU storages are allocated as managed memory. Because of some bugs in the 
    implementation of the ufuncs, the isentropic model does not run with the 
    `gtcuda` backend as the state cannot be initialized.

## v0.4.0 

### Branch `gt4py_v04_2`

  - Pass dedicated storages to the stencils. The storages *do* subclass `numpy.ndarray`.
  - Use explicitly-synced device memory.

### Branch `gt4py_v04_2`

  - Use Unified Memory Address (UMA) device memory.

## v0.3.0 

### Branch `gt4py_v04_1`

  - Provide stencils with `numpy.ndarray`s.
  - Avoid copying input fields into pre-allocated buffers.

## v0.2.0 

### Branch `gt4py_v04_0`

  - Upgrade to GT4Py-v0.4.0.
  - Pass dedicated storages to the stencils. The storages *do not* subclass `numpy.ndarray`.

## v0.1.0 

### Branch `gt4py_v03`

  - Leverage GT4Py-v0.3.0.
<|MERGE_RESOLUTION|>--- conflicted
+++ resolved
@@ -1,10 +1,6 @@
 # What's New
 
-<<<<<<< HEAD
-## v0.6.0 (branch: `new_calling_api`, `benchmarking`)
-=======
 ## v0.6.0 
->>>>>>> 6ed13dfd
 
 ### Branch `new_calling_api`, `benchmarking`
 
